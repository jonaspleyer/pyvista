--- conflicted
+++ resolved
@@ -150,9 +150,6 @@
         file size.
 
         """
-<<<<<<< HEAD
-        from .composite import MultiBlock  # avoid circular import
-=======
 
         def _write_vtk(mesh_):
             writer = mesh_._WRITERS[file_ext]()
@@ -172,13 +169,8 @@
                 if mesh_[array_name].shape[-1] == 4:
                     writer.SetEnableAlpha(True)
             writer.Write()
->>>>>>> d3a30987
-
-        if self._WRITERS is None:
-            raise NotImplementedError(
-                f'{self.__class__.__name__} writers are not specified,'
-                ' this should be a dict of (file extension: vtkWriter type)',
-            )
+
+        from .composite import MultiBlock  # avoid circular import
 
         file_path = Path(filename)
         file_path = file_path.expanduser()
@@ -188,7 +180,6 @@
         # store complex and bitarray types as field data
         self._store_metadata()
 
-<<<<<<< HEAD
         # also store field data of any nested multiblocks
         if isinstance(self, MultiBlock):
             mesh_out = self.copy(deep=False)
@@ -196,24 +187,6 @@
         else:
             mesh_out = self
 
-        writer = mesh_out._WRITERS[file_ext]()
-        set_vtkwriter_mode(vtk_writer=writer, use_binary=binary)
-        writer.SetFileName(str(file_path))
-        writer.SetInputData(mesh_out)
-        if file_ext == '.ply' and texture is not None:
-            if isinstance(texture, str):
-                writer.SetArrayName(texture)
-                array_name = texture
-            elif isinstance(texture, np.ndarray):
-                array_name = '_color_array'
-                mesh_out[array_name] = texture
-                writer.SetArrayName(array_name)
-
-            # enable alpha channel if applicable
-            if mesh_out[array_name].shape[-1] == 4:
-                writer.SetEnableAlpha(True)
-        writer.Write()
-=======
         writer_exts = self._WRITERS.keys()
         if file_ext in writer_exts:
             _write_vtk(self)
@@ -224,7 +197,6 @@
                 'Invalid file extension for this data type.'
                 f' Must be one of: {list(writer_exts) + list(PICKLE_EXT)}',
             )
->>>>>>> d3a30987
 
     def _store_metadata(self) -> None:
         """Store metadata as field data."""
