"""Limited imports from VTK (excludes any GL-dependent).

These are the modules within VTK that must be loaded across pyvista's
core API. Here, we attempt to import modules using the ``vtkmodules``
package, which lets us only have to import from select modules and not
the entire library.

"""

from __future__ import annotations

import contextlib
from typing import NamedTuple
import warnings

from vtkmodules.vtkCommonCore import vtkVersion as vtkVersion
from vtkmodules.vtkImagingSources import vtkImageEllipsoidSource as vtkImageEllipsoidSource
from vtkmodules.vtkImagingSources import vtkImageGaussianSource as vtkImageGaussianSource
from vtkmodules.vtkImagingSources import vtkImageGridSource as vtkImageGridSource
from vtkmodules.vtkImagingSources import vtkImageMandelbrotSource as vtkImageMandelbrotSource
from vtkmodules.vtkImagingSources import vtkImageNoiseSource as vtkImageNoiseSource
from vtkmodules.vtkImagingSources import vtkImageSinusoidSource as vtkImageSinusoidSource

# vtkExtractEdges moved from vtkFiltersExtraction to vtkFiltersCore in
# VTK commit d9981b9aeb93b42d1371c6e295d76bfdc18430bd
try:
    from vtkmodules.vtkFiltersCore import vtkExtractEdges as vtkExtractEdges
except ImportError:
    from vtkmodules.vtkFiltersExtraction import (  # type: ignore[attr-defined, no-redef]
        vtkExtractEdges as vtkExtractEdges,
    )

# vtkCellTreeLocator moved from vtkFiltersGeneral to vtkCommonDataModel in
# VTK commit 4a29e6f7dd9acb460644fe487d2e80aac65f7be9
try:
    from vtkmodules.vtkCommonDataModel import vtkCellTreeLocator as vtkCellTreeLocator
except ImportError:
    from vtkmodules.vtkFiltersGeneral import (  # type: ignore[attr-defined, no-redef]
        vtkCellTreeLocator as vtkCellTreeLocator,
    )

from vtkmodules.numpy_interface.dataset_adapter import VTKArray as VTKArray
from vtkmodules.numpy_interface.dataset_adapter import VTKObjectWrapper as VTKObjectWrapper
from vtkmodules.numpy_interface.dataset_adapter import numpyTovtkDataArray as numpyTovtkDataArray
from vtkmodules.util.numpy_support import get_vtk_array_type as get_vtk_array_type
from vtkmodules.util.numpy_support import numpy_to_vtk as numpy_to_vtk
from vtkmodules.util.numpy_support import numpy_to_vtkIdTypeArray as numpy_to_vtkIdTypeArray
from vtkmodules.util.numpy_support import vtk_to_numpy as vtk_to_numpy

with contextlib.suppress(ImportError):
    from vtkmodules.util.pickle_support import (
        serialize_VTK_data_object as serialize_VTK_data_object,
    )

from vtkmodules.util.vtkAlgorithm import VTKPythonAlgorithmBase as VTKPythonAlgorithmBase
from vtkmodules.vtkCommonComputationalGeometry import vtkKochanekSpline as vtkKochanekSpline
from vtkmodules.vtkCommonComputationalGeometry import (
    vtkParametricBohemianDome as vtkParametricBohemianDome,
)
from vtkmodules.vtkCommonComputationalGeometry import vtkParametricBour as vtkParametricBour
from vtkmodules.vtkCommonComputationalGeometry import vtkParametricBoy as vtkParametricBoy
from vtkmodules.vtkCommonComputationalGeometry import (
    vtkParametricCatalanMinimal as vtkParametricCatalanMinimal,
)
from vtkmodules.vtkCommonComputationalGeometry import (
    vtkParametricConicSpiral as vtkParametricConicSpiral,
)
from vtkmodules.vtkCommonComputationalGeometry import vtkParametricCrossCap as vtkParametricCrossCap
from vtkmodules.vtkCommonComputationalGeometry import vtkParametricDini as vtkParametricDini
from vtkmodules.vtkCommonComputationalGeometry import (
    vtkParametricEllipsoid as vtkParametricEllipsoid,
)
from vtkmodules.vtkCommonComputationalGeometry import vtkParametricEnneper as vtkParametricEnneper
from vtkmodules.vtkCommonComputationalGeometry import (
    vtkParametricFigure8Klein as vtkParametricFigure8Klein,
)
from vtkmodules.vtkCommonComputationalGeometry import vtkParametricFunction as vtkParametricFunction
from vtkmodules.vtkCommonComputationalGeometry import (
    vtkParametricHenneberg as vtkParametricHenneberg,
)
from vtkmodules.vtkCommonComputationalGeometry import vtkParametricKlein as vtkParametricKlein
from vtkmodules.vtkCommonComputationalGeometry import vtkParametricKuen as vtkParametricKuen
from vtkmodules.vtkCommonComputationalGeometry import vtkParametricMobius as vtkParametricMobius
from vtkmodules.vtkCommonComputationalGeometry import (
    vtkParametricPluckerConoid as vtkParametricPluckerConoid,
)
from vtkmodules.vtkCommonComputationalGeometry import (
    vtkParametricPseudosphere as vtkParametricPseudosphere,
)
from vtkmodules.vtkCommonComputationalGeometry import (
    vtkParametricRandomHills as vtkParametricRandomHills,
)
from vtkmodules.vtkCommonComputationalGeometry import vtkParametricRoman as vtkParametricRoman
from vtkmodules.vtkCommonComputationalGeometry import vtkParametricSpline as vtkParametricSpline
from vtkmodules.vtkCommonComputationalGeometry import (
    vtkParametricSuperEllipsoid as vtkParametricSuperEllipsoid,
)
from vtkmodules.vtkCommonComputationalGeometry import (
    vtkParametricSuperToroid as vtkParametricSuperToroid,
)
from vtkmodules.vtkCommonComputationalGeometry import vtkParametricTorus as vtkParametricTorus
from vtkmodules.vtkCommonCore import VTK_ARIAL as VTK_ARIAL
from vtkmodules.vtkCommonCore import VTK_COURIER as VTK_COURIER
from vtkmodules.vtkCommonCore import VTK_FONT_FILE as VTK_FONT_FILE
from vtkmodules.vtkCommonCore import VTK_TIMES as VTK_TIMES
from vtkmodules.vtkCommonCore import VTK_UNSIGNED_CHAR as VTK_UNSIGNED_CHAR
from vtkmodules.vtkCommonCore import buffer_shared as buffer_shared  # type: ignore[attr-defined]
from vtkmodules.vtkCommonCore import mutable as mutable
from vtkmodules.vtkCommonCore import reference as reference
from vtkmodules.vtkCommonCore import vtkAbstractArray as vtkAbstractArray
from vtkmodules.vtkCommonCore import vtkBitArray as vtkBitArray
from vtkmodules.vtkCommonCore import vtkCharArray as vtkCharArray
from vtkmodules.vtkCommonCore import vtkCommand as vtkCommand
from vtkmodules.vtkCommonCore import vtkDataArray as vtkDataArray
from vtkmodules.vtkCommonCore import vtkDoubleArray as vtkDoubleArray
from vtkmodules.vtkCommonCore import vtkFileOutputWindow as vtkFileOutputWindow
from vtkmodules.vtkCommonCore import vtkFloatArray as vtkFloatArray
from vtkmodules.vtkCommonCore import vtkIdList as vtkIdList
from vtkmodules.vtkCommonCore import vtkIdTypeArray as vtkIdTypeArray
from vtkmodules.vtkCommonCore import vtkLogger as vtkLogger
from vtkmodules.vtkCommonCore import vtkLookupTable as vtkLookupTable
from vtkmodules.vtkCommonCore import vtkMath as vtkMath
from vtkmodules.vtkCommonCore import vtkOutputWindow as vtkOutputWindow
from vtkmodules.vtkCommonCore import vtkPoints as vtkPoints
from vtkmodules.vtkCommonCore import vtkSignedCharArray as vtkSignedCharArray
from vtkmodules.vtkCommonCore import vtkStringArray as vtkStringArray
from vtkmodules.vtkCommonCore import vtkStringOutputWindow as vtkStringOutputWindow
from vtkmodules.vtkCommonCore import vtkTypeInt32Array as vtkTypeInt32Array
from vtkmodules.vtkCommonCore import vtkTypeInt64Array as vtkTypeInt64Array
from vtkmodules.vtkCommonCore import vtkTypeUInt32Array as vtkTypeUInt32Array
from vtkmodules.vtkCommonCore import vtkUnsignedCharArray as vtkUnsignedCharArray
from vtkmodules.vtkCommonCore import vtkWeakReference as vtkWeakReference
from vtkmodules.vtkCommonDataModel import VTK_BEZIER_CURVE as VTK_BEZIER_CURVE
from vtkmodules.vtkCommonDataModel import VTK_BEZIER_HEXAHEDRON as VTK_BEZIER_HEXAHEDRON
from vtkmodules.vtkCommonDataModel import VTK_BEZIER_PYRAMID as VTK_BEZIER_PYRAMID
from vtkmodules.vtkCommonDataModel import VTK_BEZIER_QUADRILATERAL as VTK_BEZIER_QUADRILATERAL
from vtkmodules.vtkCommonDataModel import VTK_BEZIER_TETRAHEDRON as VTK_BEZIER_TETRAHEDRON
from vtkmodules.vtkCommonDataModel import VTK_BEZIER_TRIANGLE as VTK_BEZIER_TRIANGLE
from vtkmodules.vtkCommonDataModel import VTK_BEZIER_WEDGE as VTK_BEZIER_WEDGE
from vtkmodules.vtkCommonDataModel import VTK_BIQUADRATIC_QUAD as VTK_BIQUADRATIC_QUAD
from vtkmodules.vtkCommonDataModel import (
    VTK_BIQUADRATIC_QUADRATIC_HEXAHEDRON as VTK_BIQUADRATIC_QUADRATIC_HEXAHEDRON,
)
from vtkmodules.vtkCommonDataModel import (
    VTK_BIQUADRATIC_QUADRATIC_WEDGE as VTK_BIQUADRATIC_QUADRATIC_WEDGE,
)
from vtkmodules.vtkCommonDataModel import VTK_BIQUADRATIC_TRIANGLE as VTK_BIQUADRATIC_TRIANGLE
from vtkmodules.vtkCommonDataModel import VTK_CONVEX_POINT_SET as VTK_CONVEX_POINT_SET
from vtkmodules.vtkCommonDataModel import VTK_CUBIC_LINE as VTK_CUBIC_LINE
from vtkmodules.vtkCommonDataModel import VTK_EMPTY_CELL as VTK_EMPTY_CELL
from vtkmodules.vtkCommonDataModel import VTK_HEXAGONAL_PRISM as VTK_HEXAGONAL_PRISM
from vtkmodules.vtkCommonDataModel import VTK_HEXAHEDRON as VTK_HEXAHEDRON
from vtkmodules.vtkCommonDataModel import VTK_HIGHER_ORDER_EDGE as VTK_HIGHER_ORDER_EDGE
from vtkmodules.vtkCommonDataModel import VTK_HIGHER_ORDER_HEXAHEDRON as VTK_HIGHER_ORDER_HEXAHEDRON
from vtkmodules.vtkCommonDataModel import VTK_HIGHER_ORDER_POLYGON as VTK_HIGHER_ORDER_POLYGON
from vtkmodules.vtkCommonDataModel import VTK_HIGHER_ORDER_PYRAMID as VTK_HIGHER_ORDER_PYRAMID
from vtkmodules.vtkCommonDataModel import VTK_HIGHER_ORDER_QUAD as VTK_HIGHER_ORDER_QUAD
from vtkmodules.vtkCommonDataModel import (
    VTK_HIGHER_ORDER_TETRAHEDRON as VTK_HIGHER_ORDER_TETRAHEDRON,
)
from vtkmodules.vtkCommonDataModel import VTK_HIGHER_ORDER_TRIANGLE as VTK_HIGHER_ORDER_TRIANGLE
from vtkmodules.vtkCommonDataModel import VTK_HIGHER_ORDER_WEDGE as VTK_HIGHER_ORDER_WEDGE
from vtkmodules.vtkCommonDataModel import VTK_LAGRANGE_CURVE as VTK_LAGRANGE_CURVE
from vtkmodules.vtkCommonDataModel import VTK_LAGRANGE_HEXAHEDRON as VTK_LAGRANGE_HEXAHEDRON
from vtkmodules.vtkCommonDataModel import VTK_LAGRANGE_PYRAMID as VTK_LAGRANGE_PYRAMID
from vtkmodules.vtkCommonDataModel import VTK_LAGRANGE_QUADRILATERAL as VTK_LAGRANGE_QUADRILATERAL
from vtkmodules.vtkCommonDataModel import VTK_LAGRANGE_TETRAHEDRON as VTK_LAGRANGE_TETRAHEDRON
from vtkmodules.vtkCommonDataModel import VTK_LAGRANGE_TRIANGLE as VTK_LAGRANGE_TRIANGLE
from vtkmodules.vtkCommonDataModel import VTK_LAGRANGE_WEDGE as VTK_LAGRANGE_WEDGE
from vtkmodules.vtkCommonDataModel import VTK_LINE as VTK_LINE
from vtkmodules.vtkCommonDataModel import VTK_PARAMETRIC_CURVE as VTK_PARAMETRIC_CURVE
from vtkmodules.vtkCommonDataModel import VTK_PARAMETRIC_HEX_REGION as VTK_PARAMETRIC_HEX_REGION
from vtkmodules.vtkCommonDataModel import VTK_PARAMETRIC_QUAD_SURFACE as VTK_PARAMETRIC_QUAD_SURFACE
from vtkmodules.vtkCommonDataModel import VTK_PARAMETRIC_SURFACE as VTK_PARAMETRIC_SURFACE
from vtkmodules.vtkCommonDataModel import VTK_PARAMETRIC_TETRA_REGION as VTK_PARAMETRIC_TETRA_REGION
from vtkmodules.vtkCommonDataModel import VTK_PARAMETRIC_TRI_SURFACE as VTK_PARAMETRIC_TRI_SURFACE
from vtkmodules.vtkCommonDataModel import VTK_PENTAGONAL_PRISM as VTK_PENTAGONAL_PRISM
from vtkmodules.vtkCommonDataModel import VTK_PIXEL as VTK_PIXEL
from vtkmodules.vtkCommonDataModel import VTK_POLY_LINE as VTK_POLY_LINE
from vtkmodules.vtkCommonDataModel import VTK_POLY_VERTEX as VTK_POLY_VERTEX
from vtkmodules.vtkCommonDataModel import VTK_POLYGON as VTK_POLYGON
from vtkmodules.vtkCommonDataModel import VTK_POLYHEDRON as VTK_POLYHEDRON
from vtkmodules.vtkCommonDataModel import VTK_PYRAMID as VTK_PYRAMID
from vtkmodules.vtkCommonDataModel import VTK_QUAD as VTK_QUAD
from vtkmodules.vtkCommonDataModel import VTK_QUADRATIC_EDGE as VTK_QUADRATIC_EDGE
from vtkmodules.vtkCommonDataModel import VTK_QUADRATIC_HEXAHEDRON as VTK_QUADRATIC_HEXAHEDRON
from vtkmodules.vtkCommonDataModel import VTK_QUADRATIC_LINEAR_QUAD as VTK_QUADRATIC_LINEAR_QUAD
from vtkmodules.vtkCommonDataModel import VTK_QUADRATIC_LINEAR_WEDGE as VTK_QUADRATIC_LINEAR_WEDGE
from vtkmodules.vtkCommonDataModel import VTK_QUADRATIC_POLYGON as VTK_QUADRATIC_POLYGON
from vtkmodules.vtkCommonDataModel import VTK_QUADRATIC_PYRAMID as VTK_QUADRATIC_PYRAMID
from vtkmodules.vtkCommonDataModel import VTK_QUADRATIC_QUAD as VTK_QUADRATIC_QUAD
from vtkmodules.vtkCommonDataModel import VTK_QUADRATIC_TETRA as VTK_QUADRATIC_TETRA
from vtkmodules.vtkCommonDataModel import VTK_QUADRATIC_TRIANGLE as VTK_QUADRATIC_TRIANGLE
from vtkmodules.vtkCommonDataModel import VTK_QUADRATIC_WEDGE as VTK_QUADRATIC_WEDGE
from vtkmodules.vtkCommonDataModel import VTK_TETRA as VTK_TETRA
from vtkmodules.vtkCommonDataModel import VTK_TRIANGLE as VTK_TRIANGLE
from vtkmodules.vtkCommonDataModel import VTK_TRIANGLE_STRIP as VTK_TRIANGLE_STRIP
from vtkmodules.vtkCommonDataModel import VTK_TRIQUADRATIC_HEXAHEDRON as VTK_TRIQUADRATIC_HEXAHEDRON
from vtkmodules.vtkCommonDataModel import VTK_VERTEX as VTK_VERTEX
from vtkmodules.vtkCommonDataModel import VTK_VOXEL as VTK_VOXEL
from vtkmodules.vtkCommonDataModel import VTK_WEDGE as VTK_WEDGE
from vtkmodules.vtkCommonDataModel import vtkAbstractCellLocator as vtkAbstractCellLocator
from vtkmodules.vtkCommonDataModel import vtkBiQuadraticQuad as vtkBiQuadraticQuad
from vtkmodules.vtkCommonDataModel import (
    vtkBiQuadraticQuadraticHexahedron as vtkBiQuadraticQuadraticHexahedron,
)
from vtkmodules.vtkCommonDataModel import (
    vtkBiQuadraticQuadraticWedge as vtkBiQuadraticQuadraticWedge,
)
from vtkmodules.vtkCommonDataModel import vtkBiQuadraticTriangle as vtkBiQuadraticTriangle
from vtkmodules.vtkCommonDataModel import vtkCell as vtkCell
from vtkmodules.vtkCommonDataModel import vtkCellArray as vtkCellArray
from vtkmodules.vtkCommonDataModel import vtkCellLocator as vtkCellLocator
from vtkmodules.vtkCommonDataModel import vtkColor3ub as vtkColor3ub
from vtkmodules.vtkCommonDataModel import vtkCompositeDataSet as vtkCompositeDataSet
from vtkmodules.vtkCommonDataModel import vtkConvexPointSet as vtkConvexPointSet
from vtkmodules.vtkCommonDataModel import vtkCubicLine as vtkCubicLine
from vtkmodules.vtkCommonDataModel import vtkDataObject as vtkDataObject
from vtkmodules.vtkCommonDataModel import vtkDataSet as vtkDataSet
from vtkmodules.vtkCommonDataModel import vtkDataSetAttributes as vtkDataSetAttributes
from vtkmodules.vtkCommonDataModel import vtkEmptyCell as vtkEmptyCell
from vtkmodules.vtkCommonDataModel import vtkExplicitStructuredGrid as vtkExplicitStructuredGrid
from vtkmodules.vtkCommonDataModel import vtkFieldData as vtkFieldData
from vtkmodules.vtkCommonDataModel import vtkGenericCell as vtkGenericCell
from vtkmodules.vtkCommonDataModel import vtkHexagonalPrism as vtkHexagonalPrism
from vtkmodules.vtkCommonDataModel import vtkHexahedron as vtkHexahedron
from vtkmodules.vtkCommonDataModel import vtkImageData as vtkImageData
from vtkmodules.vtkCommonDataModel import vtkImplicitFunction as vtkImplicitFunction
from vtkmodules.vtkCommonDataModel import (
    vtkIterativeClosestPointTransform as vtkIterativeClosestPointTransform,
)
from vtkmodules.vtkCommonDataModel import vtkLine as vtkLine
from vtkmodules.vtkCommonDataModel import vtkMultiBlockDataSet as vtkMultiBlockDataSet
from vtkmodules.vtkCommonDataModel import vtkNonMergingPointLocator as vtkNonMergingPointLocator
from vtkmodules.vtkCommonDataModel import vtkPartitionedDataSet as vtkPartitionedDataSet
from vtkmodules.vtkCommonDataModel import vtkPentagonalPrism as vtkPentagonalPrism
from vtkmodules.vtkCommonDataModel import vtkPerlinNoise as vtkPerlinNoise
from vtkmodules.vtkCommonDataModel import vtkPiecewiseFunction as vtkPiecewiseFunction
from vtkmodules.vtkCommonDataModel import vtkPixel as vtkPixel
from vtkmodules.vtkCommonDataModel import vtkPlane as vtkPlane
from vtkmodules.vtkCommonDataModel import vtkPlaneCollection as vtkPlaneCollection
from vtkmodules.vtkCommonDataModel import vtkPlanes as vtkPlanes
from vtkmodules.vtkCommonDataModel import vtkPointLocator as vtkPointLocator
from vtkmodules.vtkCommonDataModel import vtkPointSet as vtkPointSet
from vtkmodules.vtkCommonDataModel import vtkPolyData as vtkPolyData
from vtkmodules.vtkCommonDataModel import vtkPolygon as vtkPolygon
from vtkmodules.vtkCommonDataModel import vtkPolyhedron as vtkPolyhedron
from vtkmodules.vtkCommonDataModel import vtkPolyLine as vtkPolyLine
from vtkmodules.vtkCommonDataModel import vtkPolyPlane as vtkPolyPlane
from vtkmodules.vtkCommonDataModel import vtkPolyVertex as vtkPolyVertex
from vtkmodules.vtkCommonDataModel import vtkPyramid as vtkPyramid
from vtkmodules.vtkCommonDataModel import vtkQuad as vtkQuad
from vtkmodules.vtkCommonDataModel import vtkQuadraticEdge as vtkQuadraticEdge
from vtkmodules.vtkCommonDataModel import vtkQuadraticHexahedron as vtkQuadraticHexahedron
from vtkmodules.vtkCommonDataModel import vtkQuadraticLinearQuad as vtkQuadraticLinearQuad
from vtkmodules.vtkCommonDataModel import vtkQuadraticLinearWedge as vtkQuadraticLinearWedge
from vtkmodules.vtkCommonDataModel import vtkQuadraticPolygon as vtkQuadraticPolygon
from vtkmodules.vtkCommonDataModel import vtkQuadraticPyramid as vtkQuadraticPyramid
from vtkmodules.vtkCommonDataModel import vtkQuadraticQuad as vtkQuadraticQuad
from vtkmodules.vtkCommonDataModel import vtkQuadraticTetra as vtkQuadraticTetra
from vtkmodules.vtkCommonDataModel import vtkQuadraticTriangle as vtkQuadraticTriangle
from vtkmodules.vtkCommonDataModel import vtkQuadraticWedge as vtkQuadraticWedge
from vtkmodules.vtkCommonDataModel import vtkRectf as vtkRectf
from vtkmodules.vtkCommonDataModel import vtkRectilinearGrid as vtkRectilinearGrid
from vtkmodules.vtkCommonDataModel import vtkSelection as vtkSelection
from vtkmodules.vtkCommonDataModel import vtkSelectionNode as vtkSelectionNode
from vtkmodules.vtkCommonDataModel import vtkStaticCellLocator as vtkStaticCellLocator
from vtkmodules.vtkCommonDataModel import vtkStaticPointLocator as vtkStaticPointLocator
from vtkmodules.vtkCommonDataModel import vtkStructuredGrid as vtkStructuredGrid
from vtkmodules.vtkCommonDataModel import vtkStructuredPoints as vtkStructuredPoints
from vtkmodules.vtkCommonDataModel import vtkTable as vtkTable
from vtkmodules.vtkCommonDataModel import vtkTetra as vtkTetra
from vtkmodules.vtkCommonDataModel import vtkTriangle as vtkTriangle
from vtkmodules.vtkCommonDataModel import vtkTriangleStrip as vtkTriangleStrip
from vtkmodules.vtkCommonDataModel import vtkTriQuadraticHexahedron as vtkTriQuadraticHexahedron
from vtkmodules.vtkCommonDataModel import vtkUnstructuredGrid as vtkUnstructuredGrid
from vtkmodules.vtkCommonDataModel import vtkVertex as vtkVertex
from vtkmodules.vtkCommonDataModel import vtkVoxel as vtkVoxel
from vtkmodules.vtkCommonDataModel import vtkWedge as vtkWedge

with contextlib.suppress(ImportError):  # Introduced prior to VTK 9.2
    from vtkmodules.vtkCommonDataModel import VTK_TRIQUADRATIC_PYRAMID as VTK_TRIQUADRATIC_PYRAMID
    from vtkmodules.vtkCommonDataModel import vtkTriQuadraticPyramid as vtkTriQuadraticPyramid

from vtkmodules.vtkCommonExecutionModel import vtkAlgorithm as vtkAlgorithm
from vtkmodules.vtkCommonExecutionModel import vtkAlgorithmOutput as vtkAlgorithmOutput
from vtkmodules.vtkCommonExecutionModel import vtkCompositeDataPipeline as vtkCompositeDataPipeline
from vtkmodules.vtkCommonExecutionModel import vtkImageToStructuredGrid as vtkImageToStructuredGrid
from vtkmodules.vtkCommonMath import vtkMatrix3x3 as vtkMatrix3x3
from vtkmodules.vtkCommonMath import vtkMatrix4x4 as vtkMatrix4x4
from vtkmodules.vtkCommonTransforms import vtkTransform as vtkTransform
from vtkmodules.vtkDomainsChemistry import vtkProteinRibbonFilter as vtkProteinRibbonFilter
from vtkmodules.vtkFiltersCore import VTK_BEST_FITTING_PLANE as VTK_BEST_FITTING_PLANE
from vtkmodules.vtkFiltersCore import vtkAppendArcLength as vtkAppendArcLength
from vtkmodules.vtkFiltersCore import vtkAppendFilter as vtkAppendFilter
from vtkmodules.vtkFiltersCore import vtkAppendPolyData as vtkAppendPolyData
from vtkmodules.vtkFiltersCore import vtkCellCenters as vtkCellCenters
from vtkmodules.vtkFiltersCore import vtkCellDataToPointData as vtkCellDataToPointData
from vtkmodules.vtkFiltersCore import vtkCenterOfMass as vtkCenterOfMass
from vtkmodules.vtkFiltersCore import vtkCleanPolyData as vtkCleanPolyData
from vtkmodules.vtkFiltersCore import vtkClipPolyData as vtkClipPolyData
from vtkmodules.vtkFiltersCore import vtkConnectivityFilter as vtkConnectivityFilter
from vtkmodules.vtkFiltersCore import vtkContourFilter as vtkContourFilter
from vtkmodules.vtkFiltersCore import vtkCutter as vtkCutter
from vtkmodules.vtkFiltersCore import vtkDecimatePolylineFilter as vtkDecimatePolylineFilter
from vtkmodules.vtkFiltersCore import vtkDecimatePro as vtkDecimatePro
from vtkmodules.vtkFiltersCore import vtkDelaunay2D as vtkDelaunay2D
from vtkmodules.vtkFiltersCore import vtkDelaunay3D as vtkDelaunay3D
from vtkmodules.vtkFiltersCore import vtkElevationFilter as vtkElevationFilter
from vtkmodules.vtkFiltersCore import (
    vtkExplicitStructuredGridToUnstructuredGrid as vtkExplicitStructuredGridToUnstructuredGrid,
)
from vtkmodules.vtkFiltersCore import vtkFeatureEdges as vtkFeatureEdges
from vtkmodules.vtkFiltersCore import vtkFlyingEdges3D as vtkFlyingEdges3D
from vtkmodules.vtkFiltersCore import vtkGlyph3D as vtkGlyph3D
from vtkmodules.vtkFiltersCore import vtkImplicitPolyDataDistance as vtkImplicitPolyDataDistance
from vtkmodules.vtkFiltersCore import vtkMarchingCubes as vtkMarchingCubes
from vtkmodules.vtkFiltersCore import vtkMassProperties as vtkMassProperties
from vtkmodules.vtkFiltersCore import vtkPointDataToCellData as vtkPointDataToCellData
from vtkmodules.vtkFiltersCore import vtkPolyDataNormals as vtkPolyDataNormals
from vtkmodules.vtkFiltersCore import vtkQuadricDecimation as vtkQuadricDecimation
from vtkmodules.vtkFiltersCore import vtkResampleWithDataSet as vtkResampleWithDataSet
from vtkmodules.vtkFiltersCore import vtkReverseSense as vtkReverseSense
from vtkmodules.vtkFiltersCore import vtkSmoothPolyDataFilter as vtkSmoothPolyDataFilter
from vtkmodules.vtkFiltersCore import vtkStripper as vtkStripper
from vtkmodules.vtkFiltersCore import vtkThreshold as vtkThreshold
from vtkmodules.vtkFiltersCore import vtkTriangleFilter as vtkTriangleFilter
from vtkmodules.vtkFiltersCore import vtkTubeFilter as vtkTubeFilter
from vtkmodules.vtkFiltersCore import (
    vtkUnstructuredGridToExplicitStructuredGrid as vtkUnstructuredGridToExplicitStructuredGrid,
)
from vtkmodules.vtkFiltersCore import vtkWindowedSincPolyDataFilter as vtkWindowedSincPolyDataFilter
from vtkmodules.vtkFiltersExtraction import vtkExtractCellsByType as vtkExtractCellsByType
from vtkmodules.vtkFiltersExtraction import vtkExtractGeometry as vtkExtractGeometry
from vtkmodules.vtkFiltersExtraction import vtkExtractGrid as vtkExtractGrid
from vtkmodules.vtkFiltersExtraction import vtkExtractSelection as vtkExtractSelection
from vtkmodules.vtkFiltersFlowPaths import (
    vtkEvenlySpacedStreamlines2D as vtkEvenlySpacedStreamlines2D,
)
from vtkmodules.vtkFiltersFlowPaths import vtkStreamTracer as vtkStreamTracer

with contextlib.suppress(ImportError):  # Introduced VTK v9.1.0
    from vtkmodules.vtkFiltersGeneral import vtkRemovePolyData as vtkRemovePolyData

from vtkmodules.vtkFiltersGeneral import vtkAxes as vtkAxes
from vtkmodules.vtkFiltersGeneral import (
    vtkBooleanOperationPolyDataFilter as vtkBooleanOperationPolyDataFilter,
)
from vtkmodules.vtkFiltersGeneral import vtkBoxClipDataSet as vtkBoxClipDataSet
from vtkmodules.vtkFiltersGeneral import vtkClipClosedSurface as vtkClipClosedSurface
from vtkmodules.vtkFiltersGeneral import vtkContourTriangulator as vtkContourTriangulator
from vtkmodules.vtkFiltersGeneral import vtkCursor3D as vtkCursor3D
from vtkmodules.vtkFiltersGeneral import vtkCurvatures as vtkCurvatures
from vtkmodules.vtkFiltersGeneral import vtkDataSetTriangleFilter as vtkDataSetTriangleFilter
from vtkmodules.vtkFiltersGeneral import vtkGradientFilter as vtkGradientFilter
from vtkmodules.vtkFiltersGeneral import (
    vtkIntersectionPolyDataFilter as vtkIntersectionPolyDataFilter,
)
from vtkmodules.vtkFiltersGeneral import vtkOBBTree as vtkOBBTree
from vtkmodules.vtkFiltersGeneral import (
    vtkRectilinearGridToPointSet as vtkRectilinearGridToPointSet,
)
from vtkmodules.vtkFiltersGeneral import (
    vtkRectilinearGridToTetrahedra as vtkRectilinearGridToTetrahedra,
)
from vtkmodules.vtkFiltersGeneral import vtkShrinkFilter as vtkShrinkFilter
from vtkmodules.vtkFiltersGeneral import vtkTableBasedClipDataSet as vtkTableBasedClipDataSet
from vtkmodules.vtkFiltersGeneral import vtkTableToPolyData as vtkTableToPolyData
from vtkmodules.vtkFiltersGeneral import vtkTessellatorFilter as vtkTessellatorFilter
from vtkmodules.vtkFiltersGeneral import vtkTransformFilter as vtkTransformFilter
from vtkmodules.vtkFiltersGeneral import vtkWarpScalar as vtkWarpScalar
from vtkmodules.vtkFiltersGeneral import vtkWarpVector as vtkWarpVector
from vtkmodules.vtkFiltersGeometry import (
    vtkCompositeDataGeometryFilter as vtkCompositeDataGeometryFilter,
)
from vtkmodules.vtkFiltersGeometry import vtkDataSetSurfaceFilter as vtkDataSetSurfaceFilter
from vtkmodules.vtkFiltersGeometry import vtkGeometryFilter as vtkGeometryFilter
from vtkmodules.vtkFiltersGeometry import (
    vtkStructuredGridGeometryFilter as vtkStructuredGridGeometryFilter,
)
from vtkmodules.vtkFiltersHybrid import vtkPolyDataSilhouette as vtkPolyDataSilhouette
from vtkmodules.vtkFiltersModeling import (
    vtkAdaptiveSubdivisionFilter as vtkAdaptiveSubdivisionFilter,
)
from vtkmodules.vtkFiltersModeling import (
    vtkBandedPolyDataContourFilter as vtkBandedPolyDataContourFilter,
)
from vtkmodules.vtkFiltersModeling import (
    vtkButterflySubdivisionFilter as vtkButterflySubdivisionFilter,
)
from vtkmodules.vtkFiltersModeling import vtkCollisionDetectionFilter as vtkCollisionDetectionFilter
from vtkmodules.vtkFiltersModeling import (
    vtkDijkstraGraphGeodesicPath as vtkDijkstraGraphGeodesicPath,
)
from vtkmodules.vtkFiltersModeling import vtkFillHolesFilter as vtkFillHolesFilter
from vtkmodules.vtkFiltersModeling import vtkLinearExtrusionFilter as vtkLinearExtrusionFilter
from vtkmodules.vtkFiltersModeling import vtkLinearSubdivisionFilter as vtkLinearSubdivisionFilter
from vtkmodules.vtkFiltersModeling import vtkLoopSubdivisionFilter as vtkLoopSubdivisionFilter
from vtkmodules.vtkFiltersModeling import vtkOutlineFilter as vtkOutlineFilter
from vtkmodules.vtkFiltersModeling import vtkRibbonFilter as vtkRibbonFilter
from vtkmodules.vtkFiltersModeling import (
    vtkRotationalExtrusionFilter as vtkRotationalExtrusionFilter,
)
from vtkmodules.vtkFiltersModeling import vtkRuledSurfaceFilter as vtkRuledSurfaceFilter
from vtkmodules.vtkFiltersModeling import vtkSelectEnclosedPoints as vtkSelectEnclosedPoints
from vtkmodules.vtkFiltersModeling import vtkSubdivideTetra as vtkSubdivideTetra
from vtkmodules.vtkFiltersModeling import vtkTrimmedExtrusionFilter as vtkTrimmedExtrusionFilter
from vtkmodules.vtkFiltersParallel import vtkIntegrateAttributes as vtkIntegrateAttributes

with contextlib.suppress(ImportError):
    # `vtkmodules.vtkFiltersParallelDIY2` is unavailable in some versions of `vtk` from conda-forge
    from vtkmodules.vtkFiltersParallelDIY2 import (
        vtkRedistributeDataSetFilter as vtkRedistributeDataSetFilter,
    )

from vtkmodules.vtkFiltersPoints import vtkGaussianKernel as vtkGaussianKernel
from vtkmodules.vtkFiltersPoints import vtkPointInterpolator as vtkPointInterpolator
from vtkmodules.vtkFiltersSources import vtkArcSource as vtkArcSource
from vtkmodules.vtkFiltersSources import vtkArrowSource as vtkArrowSource
from vtkmodules.vtkFiltersSources import vtkCapsuleSource as vtkCapsuleSource
from vtkmodules.vtkFiltersSources import vtkConeSource as vtkConeSource
from vtkmodules.vtkFiltersSources import vtkCubeSource as vtkCubeSource
from vtkmodules.vtkFiltersSources import vtkCylinderSource as vtkCylinderSource
from vtkmodules.vtkFiltersSources import vtkDiskSource as vtkDiskSource
from vtkmodules.vtkFiltersSources import vtkFrustumSource as vtkFrustumSource
from vtkmodules.vtkFiltersSources import vtkLineSource as vtkLineSource
from vtkmodules.vtkFiltersSources import vtkOutlineCornerFilter as vtkOutlineCornerFilter
from vtkmodules.vtkFiltersSources import vtkOutlineCornerSource as vtkOutlineCornerSource
from vtkmodules.vtkFiltersSources import vtkParametricFunctionSource as vtkParametricFunctionSource
from vtkmodules.vtkFiltersSources import vtkPlaneSource as vtkPlaneSource
from vtkmodules.vtkFiltersSources import vtkPlatonicSolidSource as vtkPlatonicSolidSource
from vtkmodules.vtkFiltersSources import vtkPointSource as vtkPointSource
from vtkmodules.vtkFiltersSources import vtkRegularPolygonSource as vtkRegularPolygonSource
from vtkmodules.vtkFiltersSources import vtkSphereSource as vtkSphereSource
from vtkmodules.vtkFiltersSources import vtkSuperquadricSource as vtkSuperquadricSource
from vtkmodules.vtkFiltersSources import vtkTessellatedBoxSource as vtkTessellatedBoxSource
from vtkmodules.vtkFiltersStatistics import vtkComputeQuartiles as vtkComputeQuartiles

with contextlib.suppress(ImportError):
    from vtkmodules.vtkFiltersStatistics import vtkLengthDistribution as vtkLengthDistribution
from vtkmodules.vtkFiltersTexture import vtkTextureMapToPlane as vtkTextureMapToPlane
from vtkmodules.vtkFiltersTexture import vtkTextureMapToSphere as vtkTextureMapToSphere
from vtkmodules.vtkFiltersVerdict import vtkCellQuality as vtkCellQuality
from vtkmodules.vtkFiltersVerdict import vtkCellSizeFilter as vtkCellSizeFilter

with contextlib.suppress(ImportError):
    from vtkmodules.vtkFiltersVerdict import vtkBoundaryMeshQuality as vtkBoundaryMeshQuality

from vtkmodules.vtkImagingCore import vtkAbstractImageInterpolator as vtkAbstractImageInterpolator
from vtkmodules.vtkImagingCore import vtkExtractVOI as vtkExtractVOI
from vtkmodules.vtkImagingCore import vtkImageConstantPad as vtkImageConstantPad
from vtkmodules.vtkImagingCore import vtkImageDifference as vtkImageDifference
from vtkmodules.vtkImagingCore import vtkImageExtractComponents as vtkImageExtractComponents
from vtkmodules.vtkImagingCore import vtkImageFlip as vtkImageFlip
from vtkmodules.vtkImagingCore import vtkImageInterpolator as vtkImageInterpolator
from vtkmodules.vtkImagingCore import vtkImageMirrorPad as vtkImageMirrorPad
from vtkmodules.vtkImagingCore import vtkImageResize as vtkImageResize
from vtkmodules.vtkImagingCore import vtkImageSincInterpolator as vtkImageSincInterpolator
from vtkmodules.vtkImagingCore import vtkImageThreshold as vtkImageThreshold
from vtkmodules.vtkImagingCore import vtkImageWrapPad as vtkImageWrapPad
from vtkmodules.vtkImagingCore import vtkRTAnalyticSource as vtkRTAnalyticSource
from vtkmodules.vtkImagingGeneral import vtkImageGaussianSmooth as vtkImageGaussianSmooth
from vtkmodules.vtkImagingGeneral import vtkImageMedian3D as vtkImageMedian3D
from vtkmodules.vtkImagingHybrid import vtkSampleFunction as vtkSampleFunction
from vtkmodules.vtkImagingHybrid import (
    vtkSurfaceReconstructionFilter as vtkSurfaceReconstructionFilter,
)
from vtkmodules.vtkImagingMorphological import (
    vtkImageConnectivityFilter as vtkImageConnectivityFilter,
)
from vtkmodules.vtkImagingStencil import vtkImageStencil as vtkImageStencil
from vtkmodules.vtkImagingStencil import vtkPolyDataToImageStencil as vtkPolyDataToImageStencil
from vtkmodules.vtkIOGeometry import vtkHoudiniPolyDataWriter as vtkHoudiniPolyDataWriter
from vtkmodules.vtkIOGeometry import vtkIVWriter as vtkIVWriter
from vtkmodules.vtkIOGeometry import vtkOBJWriter as vtkOBJWriter
from vtkmodules.vtkIOGeometry import vtkProStarReader as vtkProStarReader
from vtkmodules.vtkIOGeometry import vtkSTLWriter as vtkSTLWriter
from vtkmodules.vtkIOInfovis import vtkDelimitedTextReader as vtkDelimitedTextReader
from vtkmodules.vtkIOLegacy import vtkDataReader as vtkDataReader
from vtkmodules.vtkIOLegacy import vtkDataSetReader as vtkDataSetReader
from vtkmodules.vtkIOLegacy import vtkDataSetWriter as vtkDataSetWriter
from vtkmodules.vtkIOLegacy import vtkDataWriter as vtkDataWriter
from vtkmodules.vtkIOLegacy import vtkPolyDataReader as vtkPolyDataReader
from vtkmodules.vtkIOLegacy import vtkPolyDataWriter as vtkPolyDataWriter
from vtkmodules.vtkIOLegacy import vtkRectilinearGridReader as vtkRectilinearGridReader
from vtkmodules.vtkIOLegacy import vtkRectilinearGridWriter as vtkRectilinearGridWriter
from vtkmodules.vtkIOLegacy import vtkSimplePointsWriter as vtkSimplePointsWriter
from vtkmodules.vtkIOLegacy import vtkStructuredGridReader as vtkStructuredGridReader
from vtkmodules.vtkIOLegacy import vtkStructuredGridWriter as vtkStructuredGridWriter
from vtkmodules.vtkIOLegacy import vtkUnstructuredGridReader as vtkUnstructuredGridReader
from vtkmodules.vtkIOLegacy import vtkUnstructuredGridWriter as vtkUnstructuredGridWriter
from vtkmodules.vtkIOPLY import vtkPLYReader as vtkPLYReader
from vtkmodules.vtkIOPLY import vtkPLYWriter as vtkPLYWriter
from vtkmodules.vtkIOXML import vtkXMLImageDataReader as vtkXMLImageDataReader
from vtkmodules.vtkIOXML import vtkXMLImageDataWriter as vtkXMLImageDataWriter
from vtkmodules.vtkIOXML import vtkXMLMultiBlockDataReader as vtkXMLMultiBlockDataReader
from vtkmodules.vtkIOXML import vtkXMLMultiBlockDataWriter as vtkXMLMultiBlockDataWriter
from vtkmodules.vtkIOXML import vtkXMLPartitionedDataSetReader as vtkXMLPartitionedDataSetReader
from vtkmodules.vtkIOXML import vtkXMLPImageDataReader as vtkXMLPImageDataReader
from vtkmodules.vtkIOXML import vtkXMLPolyDataReader as vtkXMLPolyDataReader
from vtkmodules.vtkIOXML import vtkXMLPolyDataWriter as vtkXMLPolyDataWriter
from vtkmodules.vtkIOXML import vtkXMLPRectilinearGridReader as vtkXMLPRectilinearGridReader
from vtkmodules.vtkIOXML import vtkXMLPUnstructuredGridReader as vtkXMLPUnstructuredGridReader
from vtkmodules.vtkIOXML import vtkXMLReader as vtkXMLReader
from vtkmodules.vtkIOXML import vtkXMLRectilinearGridReader as vtkXMLRectilinearGridReader
from vtkmodules.vtkIOXML import vtkXMLRectilinearGridWriter as vtkXMLRectilinearGridWriter
from vtkmodules.vtkIOXML import vtkXMLStructuredGridReader as vtkXMLStructuredGridReader
from vtkmodules.vtkIOXML import vtkXMLStructuredGridWriter as vtkXMLStructuredGridWriter
from vtkmodules.vtkIOXML import vtkXMLTableReader as vtkXMLTableReader
from vtkmodules.vtkIOXML import vtkXMLTableWriter as vtkXMLTableWriter
from vtkmodules.vtkIOXML import vtkXMLUnstructuredGridReader as vtkXMLUnstructuredGridReader
from vtkmodules.vtkIOXML import vtkXMLUnstructuredGridWriter as vtkXMLUnstructuredGridWriter
from vtkmodules.vtkIOXML import vtkXMLWriter as vtkXMLWriter

with contextlib.suppress(ImportError):
    from vtkmodules.vtkImagingMorphological import vtkImageDilateErode3D as vtkImageDilateErode3D

try:
    from vtkmodules.vtkPythonContext2D import vtkPythonItem as vtkPythonItem
except ImportError:  # pragma: no cover
    # `vtkmodules.vtkPythonContext2D` is unavailable in some versions of `vtk` (see #3224)

    class vtkPythonItem:  # type: ignore[no-redef]
        """Empty placeholder."""

        def __init__(self):  # pragma: no cover
            """Raise version error on init."""
            from pyvista.core.errors import VTKVersionError

            raise VTKVersionError('Chart backgrounds require the vtkPythonContext2D module')


from vtkmodules.vtkImagingFourier import vtkImageButterworthHighPass as vtkImageButterworthHighPass
from vtkmodules.vtkImagingFourier import vtkImageButterworthLowPass as vtkImageButterworthLowPass
from vtkmodules.vtkImagingFourier import vtkImageFFT as vtkImageFFT
from vtkmodules.vtkImagingFourier import vtkImageRFFT as vtkImageRFFT

# 9.1+ imports
with contextlib.suppress(ImportError):
    from vtkmodules.vtkFiltersPoints import vtkConvertToPointCloud as vtkConvertToPointCloud

with contextlib.suppress(ImportError):  # Introduced prior to VTK 9.3
    from vtkmodules.vtkRenderingCore import vtkViewport as vtkViewport

# 9.3+ imports
with contextlib.suppress(ImportError):
    from vtkmodules.vtkFiltersCore import vtkPackLabels as vtkPackLabels
    from vtkmodules.vtkFiltersCore import vtkSurfaceNets3D as vtkSurfaceNets3D

# 9.1+ imports
with contextlib.suppress(ImportError):
    from vtkmodules.vtkIOParallelXML import (
        vtkXMLPartitionedDataSetWriter as vtkXMLPartitionedDataSetWriter,
    )


class VersionInfo(NamedTuple):
    """Version information as a named tuple."""

    major: int
    minor: int
    micro: int


def VTKVersionInfo():
    """Return the vtk version as a namedtuple.

    Returns
    -------
    VersionInfo
        Version information as a named tuple.

    """
    try:
        ver = vtkVersion()
        major = ver.GetVTKMajorVersion()
        minor = ver.GetVTKMinorVersion()
        micro = ver.GetVTKBuildVersion()
    except AttributeError:  # pragma: no cover
        warnings.warn('Unable to detect VTK version. Defaulting to v4.0.0')
        major, minor, micro = (4, 0, 0)

    return VersionInfo(major, minor, micro)


vtk_version_info = VTKVersionInfo()


<<<<<<< HEAD
class DisableSnakeCaseAPI:
    """Base class to raise error if using VTK's `snake_case` API."""

    def __getattribute__(self, item):
        if vtk_version_info >= (9, 4):

            def find_defining_class(cls, attr):
                """Find the class that defines a given attribute."""
                for base in cls.__mro__:
                    if attr in base.__dict__:
                        return base
                return None

            # Raise error if accessing attributes from VTK's pythonic snake_case API
            from pyvista.core.errors import PyVistaAPIAttributeError

            if item not in ['__class__', '__init__'] and item[0].islower():
                cls = find_defining_class(self.__class__, item)
                if cls is not None and cls.__module__.startswith('vtkmodules'):
                    raise PyVistaAPIAttributeError(attr=item)
        return super().__getattribute__(item)
=======
class vtkPyVistaOverride:
    """Base class to automatically override VTK classes with PyVista classes."""

    def __init_subclass__(cls, **kwargs):
        if vtk_version_info >= (9, 4):
            # Check for VTK base classes and call the override method
            for base in cls.__bases__:
                if (
                    hasattr(base, '__module__')
                    and base.__module__.startswith('vtkmodules.')
                    and hasattr(base, 'override')
                ):
                    # For now, just remove any overrides for these classes
                    # There are clear issues with the current implementation
                    # of overriding these classes upstream and until they are
                    # resolved, we will entirely remove the overrides.
                    # See https://gitlab.kitware.com/vtk/vtk/-/merge_requests/11698
                    # See https://gitlab.kitware.com/vtk/vtk/-/issues/19550#note_1598883
                    base.override(None)
                    break

        return cls
>>>>>>> 887bdcc8
<|MERGE_RESOLUTION|>--- conflicted
+++ resolved
@@ -585,8 +585,6 @@
 
 vtk_version_info = VTKVersionInfo()
 
-
-<<<<<<< HEAD
 class DisableSnakeCaseAPI:
     """Base class to raise error if using VTK's `snake_case` API."""
 
@@ -608,7 +606,7 @@
                 if cls is not None and cls.__module__.startswith('vtkmodules'):
                     raise PyVistaAPIAttributeError(attr=item)
         return super().__getattribute__(item)
-=======
+
 class vtkPyVistaOverride:
     """Base class to automatically override VTK classes with PyVista classes."""
 
@@ -630,5 +628,4 @@
                     base.override(None)
                     break
 
-        return cls
->>>>>>> 887bdcc8
+        return cls