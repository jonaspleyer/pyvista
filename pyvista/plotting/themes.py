"""API description for managing plotting theme parameters in pyvista.

Examples
--------
Apply a built-in theme

>>> import pyvista as pv
>>> pv.set_plot_theme('default')
>>> pv.set_plot_theme('document')
>>> pv.set_plot_theme('dark')
>>> pv.set_plot_theme('paraview')

Load a theme into pyvista

>>> from pyvista.plotting.themes import Theme
>>> theme = Theme.document_theme()
>>> theme.save('my_theme.json')  # doctest:+SKIP
>>> loaded_theme = pv.load_theme('my_theme.json')  # doctest:+SKIP

Create a custom theme from the default theme and load it into
pyvista.

>>> my_theme = Theme.document_theme()
>>> my_theme.font.size = 20
>>> my_theme.font.title_size = 40
>>> my_theme.cmap = 'jet'
>>> pv.global_theme.load_theme(my_theme)
>>> pv.global_theme.font.size
20

"""

from itertools import chain
import json
import os
import pathlib
<<<<<<< HEAD
from typing import Callable, Dict, List, Optional, Union
import warnings

import pyvista
from pyvista.core._typing_core import Number
from pyvista.core.errors import PyVistaDeprecationWarning
=======
from typing import Any, Callable, Dict, List, Optional, Union
import warnings

import pyvista
from pyvista.core._typing_core import Number, Vector
>>>>>>> 3323e338
from pyvista.core.utilities.misc import _check_range

from ._typing import ColorLike
from .colors import Color, get_cmap_safe, get_cycler
from .opts import InterpolationType
from .tools import parse_font_family


def _set_plot_theme_from_env() -> None:
    """Set plot theme from an environment variable."""
    if 'PYVISTA_PLOT_THEME' in os.environ:
        try:
            theme = os.environ['PYVISTA_PLOT_THEME']
            set_plot_theme(theme.lower())
        except ValueError:
            allowed = ', '.join(Theme._defaults)
            warnings.warn(
                f'\n\nInvalid PYVISTA_PLOT_THEME environment variable "{theme}". '
                f'Should be one of the following: {allowed}'
            )
    return None


def load_theme(filename):
    """Load a theme from a file.

    Parameters
    ----------
    filename : str
        Theme file. Must be json.

    Returns
    -------
    pyvista.Theme
        The loaded theme.

    Examples
    --------
    >>> import pyvista as pv
    >>> from pyvista.plotting.themes import Theme
    >>> theme = Theme.document_theme()
    >>> theme.save('my_theme.json')  # doctest:+SKIP
    >>> loaded_theme = pv.load_theme('my_theme.json')  # doctest:+SKIP

    """
    with open(filename) as f:
        theme_dict = json.load(f)
    return Theme.from_dict(theme_dict)


def set_plot_theme(theme):
    """Set the plotting parameters to a predefined theme using a string.

    Parameters
    ----------
    theme : str
        Theme name.  Either ``'default'``, ``'document'``, ``'document_pro'``,
        ``'dark'``, ``'paraview'``, ``'vtk'``, or ``'testing'``.

    Examples
    --------
    Set to the default theme.

    >>> import pyvista as pv
    >>> pv.set_plot_theme('default')

    Set to the document theme.

    >>> pv.set_plot_theme('document')

    Set to the dark theme.

    >>> pv.set_plot_theme('dark')

    Set to the ParaView theme.

    >>> pv.set_plot_theme('paraview')

    """
    import pyvista

    if isinstance(theme, str):
        theme = theme.lower()
        try:
            new_theme_type = Theme.from_default(theme)
        except KeyError:
            raise ValueError(
                f"Theme '{theme}' not found in PyVista's default themes: {pyvista.global_theme.defaults}"
            )
        pyvista.global_theme.load_theme(new_theme_type)
    elif isinstance(theme, Theme):
        pyvista.global_theme.load_theme(theme)
    else:
        raise TypeError(
            f'Expected a ``pyvista.plotting.themes.Theme`` or ``str``, not {type(theme).__name__}'
        )


# Mostly from https://stackoverflow.com/questions/56579348/how-can-i-force-subclasses-to-have-slots
class _ForceSlots(type):
    """Metaclass to force classes and subclasses to have __slots__."""

    @classmethod
    def __prepare__(metaclass, name, bases, **kwargs):
        super_prepared = super().__prepare__(metaclass, name, bases, **kwargs)
        super_prepared['__slots__'] = ()
        return super_prepared


class _ThemeConfig(metaclass=_ForceSlots):
    """Provide common methods for theme configuration classes."""

    __slots__: List[str] = []

    _defaults: Dict[str, str] = {}

    def _handle_kwargs(self, **kwargs):
        for key, value in kwargs.items():
            self[key] = value

    @classmethod
    def from_dict(cls, dict_):
        """Create from a dictionary."""
        inst = cls()
        for key, value in dict_.items():
            attr = getattr(inst, key)
            if hasattr(attr, 'from_dict'):
                setattr(inst, key, attr.from_dict(value))
            else:
                setattr(inst, key, value)
        return inst

    def to_dict(self) -> Dict[str, Any]:
        """Return theme config parameters as a dictionary.

        Returns
        -------
        dict
            This theme parameter represented as a dictionary.

        """
        # remove the first underscore in each entry
        dict_ = {}
        for key in self._all__slots__():
            value = getattr(self, key)
            key = key[1:]
            if hasattr(value, 'to_dict'):
                dict_[key] = value.to_dict()
            else:
                dict_[key] = value
        return dict_

    def __eq__(self, other):
        if not isinstance(other, _ThemeConfig):
            return False

        for attr_name in other.__slots__:
            attr = getattr(self, attr_name)
            other_attr = getattr(other, attr_name)
            if isinstance(attr, (tuple, list)):
                if tuple(attr) != tuple(other_attr):
                    return False
            else:
                if not attr == other_attr:
                    return False

        return True

    def __getitem__(self, key):
        """Get a value via a key.

        Implemented here for backwards compatibility.
        """
        return getattr(self, key)

    def __setitem__(self, key, value):
        """Set a value via a key.

        Implemented here for backwards compatibility.
        """
        setattr(self, key, value)

    @classmethod
    def _all__slots__(cls):
        """Get all slots including parent classes."""
        mro = cls.mro()
        return tuple(chain.from_iterable(c.__slots__ for c in mro if c is not object))

    @classmethod
    def register_default(cls, name, dict_, doc=None):
        @classmethod
        def return_theme(cls):
            return cls.from_dict(dict_)

        setattr(cls, name, return_theme)
        attr = getattr(cls, name)
        attr.__func__.__name__ = name
        if doc is not None:
            attr.__func__.__doc__ = doc

        cls._defaults[name] = name

    @classmethod
    def from_default(cls, name):
        theme = getattr(cls, cls._defaults[name])
        return theme()

    @property
    def defaults(self):
        return list(self._defaults.keys())


class _LightingConfig(_ThemeConfig):
    """PyVista lighting configuration.

    This will control the lighting interpolation type, parameters,
    and Physically Based Rendering (PBR) options

    Examples
    --------
    Set global PBR parameters.

    >>> import pyvista as pv
    >>> pv.global_theme.lighting_params.interpolation = 'pbr'
    >>> pv.global_theme.lighting_params.metallic = 0.5
    >>> pv.global_theme.lighting_params.roughness = 0.25

    """

    __slots__ = [
        '_interpolation',
        '_metallic',
        '_roughness',
        '_ambient',
        '_diffuse',
        '_specular',
        '_specular_power',
        '_emissive',
    ]

    def __init__(self, **kwargs):
        self._interpolation = InterpolationType.FLAT.value
        self._metallic = 0.0
        self._roughness = 0.5
        self._ambient = 0.0
        self._diffuse = 1.0
        self._specular = 0.0
        self._specular_power = 100.0
        self._emissive = False

        self._handle_kwargs(**kwargs)

    @property
    def interpolation(self) -> InterpolationType:  # numpydoc ignore=RT01
        """Return or set the default interpolation type.

        See :class:`pyvista.plotting.opts.InterpolationType`.

        Options are:

        * ``'Phong'``
        * ``'Flat'``
        * ``'Physically based rendering'``

        This is stored as an integer value of the ``InterpolationType``
        so that the theme can be JSON-serializable.

        Examples
        --------
        >>> import pyvista as pv
        >>> pv.global_theme.lighting_params.interpolation = 'Phong'
        >>> pv.global_theme.lighting_params.interpolation
        <InterpolationType.PHONG: 2>


        """
        return InterpolationType.from_any(self._interpolation)

    @interpolation.setter
    def interpolation(
        self, interpolation: Union[str, int, InterpolationType]
    ):  # numpydoc ignore=GL08
        self._interpolation = InterpolationType.from_any(interpolation).value

    @property
    def metallic(self) -> float:  # numpydoc ignore=RT01
        """Return or set the metallic value.

        This requires that the interpolation be set to ``'Physically based
        rendering'``. Must be between 0 and 1.

        Examples
        --------
        Set the global metallic value used in physically based rendering to
        ``0.5``.

        >>> import pyvista as pv
        >>> pv.global_theme.lighting_params.metallic = 0.5
        >>> pv.global_theme.lighting_params.metallic
        0.5

        """
        return self._metallic

    @metallic.setter
    def metallic(self, metallic: float):  # numpydoc ignore=GL08
        _check_range(metallic, (0, 1), 'metallic')
        self._metallic = metallic

    @property
    def roughness(self) -> float:  # numpydoc ignore=RT01
        """Return or set the roughness value.

        This value has to be between 0 (glossy) and 1 (rough). A glossy
        material has reflections and a high specular part. This parameter is
        only used by PBR interpolation.

        Examples
        --------
        Set the global roughness value used in physically based rendering to
        ``0.25``.

        >>> import pyvista as pv
        >>> pv.global_theme.lighting_params.roughness = 0.25
        >>> pv.global_theme.lighting_params.roughness
        0.25

        """
        return self._roughness

    @roughness.setter
    def roughness(self, roughness: float):  # numpydoc ignore=GL08
        _check_range(roughness, (0, 1), 'roughness')
        self._roughness = roughness

    @property
    def ambient(self) -> float:  # numpydoc ignore=RT01
        """Return or set the ambient value.

        When lighting is enabled, this is the amount of light in the range of 0
        to 1 that reaches the actor when not directed at the light source
        emitted from the viewer.

        Examples
        --------
        Set the global ambient lighting value to ``0.2``.

        >>> import pyvista as pv
        >>> pv.global_theme.lighting_params.ambient = 0.2
        >>> pv.global_theme.lighting_params.ambient
        0.2

        """
        return self._ambient

    @ambient.setter
    def ambient(self, ambient: float):  # numpydoc ignore=GL08
        _check_range(ambient, (0, 1), 'ambient')
        self._ambient = ambient

    @property
    def diffuse(self) -> float:  # numpydoc ignore=RT01
        """Return or set the diffuse value.

        This is the scattering of light by reflection or
        transmission. Diffuse reflection results when light strikes an
        irregular surface such as a frosted window or the surface of a
        frosted or coated light bulb. Must be between 0 and 1.

        Examples
        --------
        Set the global diffuse lighting value to ``0.5``.

        >>> import pyvista as pv
        >>> pv.global_theme.lighting_params.diffuse = 0.5
        >>> pv.global_theme.lighting_params.diffuse
        0.5

        """
        return self._diffuse

    @diffuse.setter
    def diffuse(self, diffuse: float):  # numpydoc ignore=GL08
        _check_range(diffuse, (0, 1), 'diffuse')
        self._diffuse = diffuse

    @property
    def specular(self) -> float:  # numpydoc ignore=RT01
        """Return or set the specular value.

        Specular lighting simulates the bright spot of a light that appears
        on shiny objects. Must be between 0 and 1.

        Examples
        --------
        Set the global specular value to ``0.1``.

        >>> import pyvista as pv
        >>> pv.global_theme.lighting_params.specular = 0.1
        >>> pv.global_theme.lighting_params.specular
        0.1

        """
        return self._specular

    @specular.setter
    def specular(self, specular: float):  # numpydoc ignore=GL08
        _check_range(specular, (0, 1), 'specular')
        self._specular = specular

    @property
    def specular_power(self) -> float:  # numpydoc ignore=RT01
        """Return or set the specular power value.

        Must be between 0.0 and 128.0.

        Examples
        --------
        Set the global specular power value to ``50``.

        >>> import pyvista as pv
        >>> pv.global_theme.lighting_params.specular_power = 50
        >>> pv.global_theme.lighting_params.specular_power
        50

        """
        return self._specular_power

    @specular_power.setter
    def specular_power(self, specular_power: float):  # numpydoc ignore=GL08
        _check_range(specular_power, (0, 128), 'specular_power')
        self._specular_power = specular_power

    @property
    def emissive(self) -> bool:  # numpydoc ignore=RT01
        """Return or set if emissive is used with point Gaussian style.

        Examples
        --------
        Globally enable emissive lighting when using the point Gaussian style.

        >>> import pyvista as pv
        >>> pv.global_theme.lighting_params.emissive = True
        >>> pv.global_theme.lighting_params.emissive
        True

        """
        return self._emissive

    @emissive.setter
    def emissive(self, emissive: bool):  # numpydoc ignore=GL08
        self._emissive = bool(emissive)


class _DepthPeelingConfig(_ThemeConfig):
    """PyVista depth peeling configuration.

    Examples
    --------
    Set global depth peeling parameters.

    >>> import pyvista as pv
    >>> pv.global_theme.depth_peeling.number_of_peels = 1
    >>> pv.global_theme.depth_peeling.occlusion_ratio = 0.0
    >>> pv.global_theme.depth_peeling.enabled = True

    """

    __slots__ = ['_number_of_peels', '_occlusion_ratio', '_enabled']

    def __init__(self, **kwargs):
        self._number_of_peels = 4
        self._occlusion_ratio = 0.0
        self._enabled = False

        self._handle_kwargs(**kwargs)

    @property
    def number_of_peels(self) -> int:  # numpydoc ignore=RT01
        """Return or set the number of peels in depth peeling.

        Examples
        --------
        >>> import pyvista as pv
        >>> pv.global_theme.depth_peeling.number_of_peels = 1

        """
        return self._number_of_peels

    @number_of_peels.setter
    def number_of_peels(self, number_of_peels: int):  # numpydoc ignore=GL08
        self._number_of_peels = int(number_of_peels)

    @property
    def occlusion_ratio(self) -> float:  # numpydoc ignore=RT01
        """Return or set the occlusion ratio in depth peeling.

        Examples
        --------
        >>> import pyvista as pv
        >>> pv.global_theme.depth_peeling.occlusion_ratio = 0.0

        """
        return self._occlusion_ratio

    @occlusion_ratio.setter
    def occlusion_ratio(self, occlusion_ratio: float):  # numpydoc ignore=GL08
        self._occlusion_ratio = float(occlusion_ratio)

    @property
    def enabled(self) -> bool:  # numpydoc ignore=RT01
        """Return or set if depth peeling is enabled.

        Examples
        --------
        >>> import pyvista as pv
        >>> pv.global_theme.depth_peeling.enabled = True

        """
        return self._enabled

    @enabled.setter
    def enabled(self, enabled: bool):  # numpydoc ignore=GL08
        self._enabled = bool(enabled)

    def __repr__(self):
        txt = ['']
        parm = {
            'Number': 'number_of_peels',
            'Occlusion ratio': 'occlusion_ratio',
            'Enabled': 'enabled',
        }
        for name, attr in parm.items():
            setting = getattr(self, attr)
            txt.append(f'    {name:<21}: {setting}')
        return '\n'.join(txt)


class _SilhouetteConfig(_ThemeConfig):
    """PyVista silhouette configuration.

    Examples
    --------
    Set global silhouette parameters.

    >>> import pyvista as pv
    >>> pv.global_theme.silhouette.enabled = True
    >>> pv.global_theme.silhouette.color = 'grey'
    >>> pv.global_theme.silhouette.line_width = 2
    >>> pv.global_theme.silhouette.feature_angle = 20

    """

    __slots__ = ['_color', '_line_width', '_opacity', '_feature_angle', '_decimate', '_enabled']

    def __init__(self, **kwargs):
        self._color = Color('black')
        self._line_width = 2
        self._opacity = 1.0
        self._feature_angle = None
        self._decimate = None
        self._enabled = False

        self._handle_kwargs(**kwargs)

    @property
    def enabled(self) -> bool:  # numpydoc ignore=RT01
        """Return or set whether silhouette is on or off."""
        return self._enabled

    @enabled.setter
    def enabled(self, enabled: bool):  # numpydoc ignore=GL08
        self._enabled = bool(enabled)

    @property
    def color(self) -> Color:  # numpydoc ignore=RT01
        """Return or set the silhouette color.

        Examples
        --------
        >>> import pyvista as pv
        >>> pv.global_theme.silhouette.color = 'red'

        """
        return self._color

    @color.setter
    def color(self, color: ColorLike):  # numpydoc ignore=GL08
        self._color = Color(color)

    @property
    def line_width(self) -> float:  # numpydoc ignore=RT01
        """Return or set the silhouette line width.

        Examples
        --------
        >>> import pyvista as pv
        >>> pv.global_theme.silhouette.line_width = 2.0

        """
        return self._line_width

    @line_width.setter
    def line_width(self, line_width: float):  # numpydoc ignore=GL08
        self._line_width = float(line_width)

    @property
    def opacity(self) -> float:  # numpydoc ignore=RT01
        """Return or set the silhouette opacity.

        Examples
        --------
        >>> import pyvista as pv
        >>> pv.global_theme.silhouette.opacity = 1.0

        """
        return self._opacity

    @opacity.setter
    def opacity(self, opacity: float):  # numpydoc ignore=GL08
        _check_range(opacity, (0, 1), 'opacity')
        self._opacity = float(opacity)

    @property
    def feature_angle(self) -> Union[float, None]:  # numpydoc ignore=RT01
        """Return or set the silhouette feature angle.

        Examples
        --------
        >>> import pyvista as pv
        >>> pv.global_theme.silhouette.feature_angle = 20.0

        """
        return self._feature_angle

    @feature_angle.setter
    def feature_angle(self, feature_angle: Union[float, None]):  # numpydoc ignore=GL08
        self._feature_angle = feature_angle

    @property
    def decimate(self) -> float:  # numpydoc ignore=RT01
        """Return or set the amount to decimate the silhouette.

        Parameter must be between 0 and 1.

        Examples
        --------
        >>> import pyvista as pv
        >>> pv.global_theme.silhouette.decimate = 0.9

        """
        return self._decimate

    @decimate.setter
    def decimate(self, decimate: float):  # numpydoc ignore=GL08
        if decimate is None:
            self._decimate = None
        else:
            _check_range(decimate, (0, 1), 'decimate')
            self._decimate = float(decimate)

    def __repr__(self):
        txt = ['']
        parm = {
            'Color': 'color',
            'Line width': 'line_width',
            'Opacity': 'opacity',
            'Feature angle': 'feature_angle',
            'Decimate': 'decimate',
        }
        for name, attr in parm.items():
            setting = getattr(self, attr)
            txt.append(f'    {name:<21}: {setting}')
        return '\n'.join(txt)


class _ColorbarConfig(_ThemeConfig):
    """PyVista colorbar configuration.

    Examples
    --------
    Set the colorbar width.

    >>> import pyvista as pv
    >>> pv.global_theme.colorbar_horizontal.width = 0.2

    """

    __slots__ = ['_width', '_height', '_position_x', '_position_y']

    def __init__(self, **kwargs):
        self._width = None
        self._height = None
        self._position_x = None
        self._position_y = None

        self._handle_kwargs(**kwargs)

    @property
    def width(self) -> float:  # numpydoc ignore=RT01
        """Return or set colorbar width.

        Examples
        --------
        >>> import pyvista as pv
        >>> pv.global_theme.colorbar_horizontal.width = 0.2

        """
        return self._width

    @width.setter
    def width(self, width: float):  # numpydoc ignore=GL08
        self._width = float(width)

    @property
    def height(self) -> float:  # numpydoc ignore=RT01
        """Return or set colorbar height.

        Examples
        --------
        >>> import pyvista as pv
        >>> pv.global_theme.colorbar_horizontal.height = 0.2

        """
        return self._height

    @height.setter
    def height(self, height: float):  # numpydoc ignore=GL08
        self._height = float(height)

    @property
    def position_x(self) -> float:  # numpydoc ignore=RT01
        """Return or set colorbar x position.

        Examples
        --------
        >>> import pyvista as pv
        >>> pv.global_theme.colorbar_horizontal.position_x = 0.2

        """
        return self._position_x

    @position_x.setter
    def position_x(self, position_x: float):  # numpydoc ignore=GL08
        self._position_x = float(position_x)

    @property
    def position_y(self) -> float:  # numpydoc ignore=RT01
        """Return or set colorbar y position.

        Examples
        --------
        >>> import pyvista as pv
        >>> pv.global_theme.colorbar_horizontal.position_y = 0.2

        """
        return self._position_y

    @position_y.setter
    def position_y(self, position_y: float):  # numpydoc ignore=GL08
        self._position_y = float(position_y)

    def __repr__(self):
        txt = ['']
        parm = {
            'Width': 'width',
            'Height': 'height',
            'X Position': 'position_x',
            'Y Position': 'position_y',
        }
        for name, attr in parm.items():
            setting = getattr(self, attr)
            txt.append(f'    {name:<21}: {setting}')

        return '\n'.join(txt)


class _AxesConfig(_ThemeConfig):
    """PyVista axes configuration.

    Examples
    --------
    Set the x axis color to black.

    >>> import pyvista as pv
    >>> pv.global_theme.axes.x_color = 'black'

    Show axes by default.

    >>> pv.global_theme.axes.show = True

    Use the ``vtk.vtkCubeAxesActor``.

    >>> pv.global_theme.axes.box = True

    """

    __slots__ = ['_x_color', '_y_color', '_z_color', '_box', '_show']

    def __init__(self, **kwargs):
        self._x_color = Color('tomato')
        self._y_color = Color('seagreen')
        self._z_color = Color('mediumblue')
        self._box = False
        self._show = True

        self._handle_kwargs(**kwargs)

    def __repr__(self):
        txt = ['Axes configuration']
        parm = {
            'X Color': 'x_color',
            'Y Color': 'y_color',
            'Z Color': 'z_color',
            'Use Box': 'box',
            'Show': 'show',
        }
        for name, attr in parm.items():
            setting = getattr(self, attr)
            txt.append(f'    {name:<21}: {setting}')

        return '\n'.join(txt)

    @property
    def x_color(self) -> Color:  # numpydoc ignore=RT01
        """Return or set x axis color.

        Examples
        --------
        >>> import pyvista as pv
        >>> pv.global_theme.axes.x_color = 'red'
        """
        return self._x_color

    @x_color.setter
    def x_color(self, color: ColorLike):  # numpydoc ignore=GL08
        self._x_color = Color(color)

    @property
    def y_color(self) -> Color:  # numpydoc ignore=RT01
        """Return or set y axis color.

        Examples
        --------
        >>> import pyvista as pv
        >>> pv.global_theme.axes.y_color = 'red'
        """
        return self._y_color

    @y_color.setter
    def y_color(self, color: ColorLike):  # numpydoc ignore=GL08
        self._y_color = Color(color)

    @property
    def z_color(self) -> Color:  # numpydoc ignore=RT01
        """Return or set z axis color.

        Examples
        --------
        >>> import pyvista as pv
        >>> pv.global_theme.axes.z_color = 'red'
        """
        return self._z_color

    @z_color.setter
    def z_color(self, color: ColorLike):  # numpydoc ignore=GL08
        self._z_color = Color(color)

    @property
    def box(self) -> bool:  # numpydoc ignore=RT01
        """Use the ``vtk.vtkCubeAxesActor`` instead of the default ``vtk.vtkAxesActor``.

        Examples
        --------
        >>> import pyvista as pv
        >>> pv.global_theme.axes.box = True

        """
        return self._box

    @box.setter
    def box(self, box: bool):  # numpydoc ignore=GL08
        self._box = bool(box)

    @property
    def show(self) -> bool:  # numpydoc ignore=RT01
        """Show or hide the axes actor.

        Examples
        --------
        Hide the axes by default.

        >>> import pyvista as pv
        >>> pv.global_theme.axes.show = False

        """
        return self._show

    @show.setter
    def show(self, show: bool):  # numpydoc ignore=GL08
        self._show = bool(show)


class _Font(_ThemeConfig):
    """PyVista plotter font configuration.

    Examples
    --------
    Set the default font family to 'arial'.  Must be either
    'arial', 'courier', or 'times'.

    >>> import pyvista as pv
    >>> pv.global_theme.font.family = 'arial'

    Set the default font size to 20.

    >>> pv.global_theme.font.size = 20

    Set the default title size to 40

    >>> pv.global_theme.font.title_size = 40

    Set the default label size to 10

    >>> pv.global_theme.font.label_size = 10

    Set the default text color to 'grey'

    >>> pv.global_theme.font.color = 'grey'

    Set the string formatter used to format numerical data to '%.6e'

    >>> pv.global_theme.font.fmt = '%.6e'

    """

    __slots__ = ['_family', '_size', '_title_size', '_label_size', '_color', '_fmt']

    def __init__(self, **kwargs):
        self._family = 'arial'
        self._size = 12
        self._title_size = None
        self._label_size = None
        self._color = Color('white')
        self._fmt = None

        self._handle_kwargs(**kwargs)

    def __repr__(self):
        txt = ['']
        parm = {
            'Family': 'family',
            'Size': 'size',
            'Title size': 'title_size',
            'Label size': 'label_size',
            'Color': 'color',
            'Float format': 'fmt',
        }
        for name, attr in parm.items():
            setting = getattr(self, attr)
            txt.append(f'    {name:<21}: {setting}')

        return '\n'.join(txt)

    @property
    def family(self) -> str:  # numpydoc ignore=RT01
        """Return or set the font family.

        Must be one of the following:

        * ``"arial"``
        * ``"courier"``
        * ``"times"``

        Examples
        --------
        Set the default global font family to 'courier'.

        >>> import pyvista as pv
        >>> pv.global_theme.font.family = 'courier'

        """
        return self._family

    @family.setter
    def family(self, family: str):  # numpydoc ignore=GL08
        parse_font_family(family)  # check valid font
        self._family = family

    @property
    def size(self) -> int:  # numpydoc ignore=RT01
        """Return or set the font size.

        Examples
        --------
        >>> import pyvista as pv
        >>> pv.global_theme.font.size = 20

        """
        return self._size

    @size.setter
    def size(self, size: int):  # numpydoc ignore=GL08
        self._size = int(size)

    @property
    def title_size(self) -> int:  # numpydoc ignore=RT01
        """Return or set the title size.

        If ``None``, then VTK uses ``UnconstrainedFontSizeOn`` for titles.

        Examples
        --------
        >>> import pyvista as pv
        >>> pv.global_theme.font.title_size = 20
        """
        return self._title_size

    @title_size.setter
    def title_size(self, title_size: int):  # numpydoc ignore=GL08
        if title_size is None:
            self._title_size = None
        else:
            self._title_size = int(title_size)

    @property
    def label_size(self) -> int:  # numpydoc ignore=RT01
        """Return or set the label size.

        If ``None``, then VTK uses ``UnconstrainedFontSizeOn`` for labels.

        Examples
        --------
        >>> import pyvista as pv
        >>> pv.global_theme.font.label_size = 20
        """
        return self._label_size

    @label_size.setter
    def label_size(self, label_size: int):  # numpydoc ignore=GL08
        if label_size is None:
            self._label_size = None
        else:
            self._label_size = int(label_size)

    @property
    def color(self) -> Color:  # numpydoc ignore=RT01
        """Return or set the font color.

        Examples
        --------
        >>> import pyvista as pv
        >>> pv.global_theme.font.color = 'black'
        """
        return self._color

    @color.setter
    def color(self, color: ColorLike):  # numpydoc ignore=GL08
        self._color = Color(color)

    @property
    def fmt(self) -> str:  # numpydoc ignore=RT01
        """Return or set the string formatter used to format numerical data.

        Examples
        --------
        Set the string formatter used to format numerical data to '%.6e'.

        >>> import pyvista as pv
        >>> pv.global_theme.font.fmt = '%.6e'

        """
        return self._fmt

    @fmt.setter
    def fmt(self, fmt: str):  # numpydoc ignore=GL08
        self._fmt = fmt


class _SliderStyleConfig(_ThemeConfig):
    """PyVista configuration for a single slider style."""

    __slots__ = [
        '_name',
        '_slider_length',
        '_slider_width',
        '_slider_color',
        '_tube_width',
        '_tube_color',
        '_cap_opacity',
        '_cap_length',
        '_cap_width',
    ]

    _defaults = {
        "default": "default_theme",
        "classic": "classic_theme",
        "modern": "modern_theme",
    }

    def __init__(self, **kwargs):
        """Initialize the slider style configuration."""
        self._name = None
        self.slider_length = 0.05
        self.slider_width = 0.05
        self.slider_color = (0, 0, 0)
        self.tube_width = 0.04
        self.tube_color = (0, 0, 0)
        self.cap_opacity = 1.0
        self.cap_length = 0.01
        self.cap_width = 0.05

        self._handle_kwargs(**kwargs)

    @property
    def name(self) -> str:  # numpydoc ignore=RT01
        """Return the name of the slider style configuration."""
        return self._name

    @name.setter
    def name(self, name: str):  # numpydoc ignore=GL08
        self._name = name

    @property
    def cap_width(self) -> float:  # numpydoc ignore=RT01
        """Return or set the cap width.

        Examples
        --------
        >>> import pyvista as pv
        >>> pv.global_theme.slider_style.cap_width = 0.02

        """
        return self._cap_width

    @cap_width.setter
    def cap_width(self, cap_width: float):  # numpydoc ignore=GL08
        self._cap_width = float(cap_width)

    @property
    def cap_length(self) -> float:  # numpydoc ignore=RT01
        """Return or set the cap length.

        Examples
        --------
        >>> import pyvista as pv
        >>> pv.global_theme.slider_style.cap_length = 0.01

        """
        return self._cap_length

    @cap_length.setter
    def cap_length(self, cap_length: float):  # numpydoc ignore=GL08
        self._cap_length = float(cap_length)

    @property
    def cap_opacity(self) -> float:  # numpydoc ignore=RT01
        """Return or set the cap opacity.

        Examples
        --------
        >>> import pyvista as pv
        >>> pv.global_theme.slider_style.cap_opacity = 1.0

        """
        return self._cap_opacity

    @cap_opacity.setter
    def cap_opacity(self, cap_opacity: float):  # numpydoc ignore=GL08
        _check_range(cap_opacity, (0, 1), 'cap_opacity')
        self._cap_opacity = float(cap_opacity)

    @property
    def tube_color(self) -> Color:  # numpydoc ignore=RT01
        """Return or set the tube color.

        Examples
        --------
        >>> import pyvista as pv
        >>> pv.global_theme.slider_style.tube_color = 'black'
        """
        return self._tube_color

    @tube_color.setter
    def tube_color(self, tube_color: ColorLike):  # numpydoc ignore=GL08
        self._tube_color = Color(tube_color)

    @property
    def tube_width(self) -> float:  # numpydoc ignore=RT01
        """Return or set the tube_width.

        Examples
        --------
        >>> import pyvista as pv
        >>> pv.global_theme.slider_style.tube_width = 0.005

        """
        return self._tube_width

    @tube_width.setter
    def tube_width(self, tube_width: float):  # numpydoc ignore=GL08
        self._tube_width = float(tube_width)

    @property
    def slider_color(self) -> Color:  # numpydoc ignore=RT01
        """Return or set the slider color.

        Examples
        --------
        >>> import pyvista as pv
        >>> pv.global_theme.slider_style.slider_color = 'grey'

        """
        return self._slider_color

    @slider_color.setter
    def slider_color(self, slider_color: ColorLike):  # numpydoc ignore=GL08
        self._slider_color = Color(slider_color)

    @property
    def slider_width(self) -> float:  # numpydoc ignore=RT01
        """Return or set the slider width.

        Examples
        --------
        >>> import pyvista as pv
        >>> pv.global_theme.slider_style.slider_width = 0.04

        """
        return self._slider_width

    @slider_width.setter
    def slider_width(self, slider_width: float):  # numpydoc ignore=GL08
        self._slider_width = float(slider_width)

    @property
    def slider_length(self) -> float:  # numpydoc ignore=RT01
        """Return or set the slider_length.

        Examples
        --------
        >>> import pyvista as pv
        >>> pv.global_theme.slider_style.slider_length = 0.02

        """
        return self._slider_length

    @slider_length.setter
    def slider_length(self, slider_length: float):  # numpydoc ignore=GL08
        self._slider_length = float(slider_length)

    def __repr__(self):
        txt = ['']
        parm = {
            'Slider length': 'slider_length',
            'Slider width': 'slider_width',
            'Slider color': 'slider_color',
            'Tube width': 'tube_width',
            'Tube color': 'tube_color',
            'Cap opacity': 'cap_opacity',
            'Cap length': 'cap_length',
            'Cap width': 'cap_width',
        }
        for name, attr in parm.items():
            setting = getattr(self, attr)
            txt.append(f'        {name:<17}: {setting}')
        return '\n'.join(txt)

    @classmethod
    def default_theme(cls):
        """Return the default slider theme.

        Examples
        --------
        The default slider configuration.

        >>> import pyvista as pv
        >>> pv.global_theme.slider_style.default_theme()
        <BLANKLINE>
                Slider length    : 0.05
                Slider width     : 0.05
                Slider color     : Color(name='black', hex='#000000ff', opacity=255)
                Tube width       : 0.04
                Tube color       : Color(name='black', hex='#000000ff', opacity=255)
                Cap opacity      : 1.0
                Cap length       : 0.01
                Cap width        : 0.05

        """
        return cls()

    @classmethod
    def classic_theme(cls):
        """Return a classic slider theme.

        Examples
        --------
        The classic slider configuration.

        >>> import pyvista as pv
        >>> pv.global_theme.slider_style.classic_theme()
        <BLANKLINE>
                Slider length    : 0.02
                Slider width     : 0.04
                Slider color     : Color(name='gray', hex='#808080ff', opacity=255)
                Tube width       : 0.005
                Tube color       : Color(name='white', hex='#ffffffff', opacity=255)
                Cap opacity      : 1.0
                Cap length       : 0.01
                Cap width        : 0.02

        """
        return cls.from_dict(
            {
                "slider_length": 0.02,
                "slider_width": 0.04,
                "slider_color": 'gray',
                "tube_width": 0.005,
                "tube_color": 'white',
                "cap_opacity": 1,
                "cap_length": 0.01,
                "cap_width": 0.02,
            }
        )

    @classmethod
    def modern_theme(cls):
        """Return a modern slider theme.

        Examples
        --------
        The modern slider configuration.

        >>> import pyvista as pv
        >>> pv.global_theme.slider_style.modern_theme()
        <BLANKLINE>
                Slider length    : 0.02
                Slider width     : 0.04
                Slider color     : Color(hex='#6e7175ff', opacity=255)
                Tube width       : 0.04
                Tube color       : Color(hex='#b2b3b5ff', opacity=255)
                Cap opacity      : 0.0
                Cap length       : 0.01
                Cap width        : 0.02

        """
        return cls.from_dict(
            {
                "slider_length": 0.02,
                "slider_width": 0.04,
                "slider_color": (110, 113, 117),
                "tube_width": 0.04,
                "tube_color": (178, 179, 181),
                "cap_opacity": 0,
                "cap_length": 0.01,
                "cap_width": 0.02,
            }
        )


class _TrameConfig(_ThemeConfig):
    """PyVista Trame configuration.

    Examples
    --------
    Set global trame view parameters.

    >>> import pyvista as pv
    >>> pv.global_theme.trame.interactive_ratio = 2
    >>> pv.global_theme.trame.still_ratio = 2

    """

    __slots__ = [
        '_interactive_ratio',
        '_still_ratio',
        '_jupyter_server_name',
        '_jupyter_server_port',
        '_server_proxy_enabled',
        '_server_proxy_prefix',
        '_default_mode',
        '_jupyter_extension_available',
        '_jupyter_extension_enabled',
    ]

    def __init__(self, **kwargs):
        self._interactive_ratio = 1
        self._still_ratio = 1
        self._jupyter_server_name = 'pyvista-jupyter'
        self._jupyter_server_port = 0
        self._server_proxy_enabled = 'PYVISTA_TRAME_SERVER_PROXY_PREFIX' in os.environ
        # default for ``jupyter-server-proxy``
        service = os.environ.get('JUPYTERHUB_SERVICE_PREFIX', '')
        prefix = os.environ.get('PYVISTA_TRAME_SERVER_PROXY_PREFIX', '/proxy/')
        if service and not prefix.startswith('http'):  # pragma: no cover
            self._server_proxy_prefix = os.path.join(service, prefix.lstrip('/'))
            self._server_proxy_enabled = True
        else:
            self._server_proxy_prefix = prefix
        self._jupyter_extension_available = 'TRAME_JUPYTER_WWW' in os.environ
        self._jupyter_extension_enabled = (
            self._jupyter_extension_available and not self._server_proxy_enabled
        )
        self._default_mode = 'trame'

        self._handle_kwargs(**kwargs)

    @property
    def interactive_ratio(self) -> Number:  # numpydoc ignore=RT01
        """Return or set the interactive ratio for PyVista Trame views.

        Examples
        --------
        >>> import pyvista as pv
        >>> pv.global_theme.trame.interactive_ratio = 2

        """
        return self._interactive_ratio

    @interactive_ratio.setter
    def interactive_ratio(self, interactive_ratio: Number):  # numpydoc ignore=GL08
        self._interactive_ratio = interactive_ratio

    @property
    def still_ratio(self) -> Number:  # numpydoc ignore=RT01
        """Return or set the still ratio for PyVista Trame views.

        Examples
        --------
        >>> import pyvista as pv
        >>> pv.global_theme.trame.still_ratio = 2

        """
        return self._still_ratio

    @still_ratio.setter
    def still_ratio(self, still_ratio: Number):  # numpydoc ignore=GL08
        self._still_ratio = still_ratio

    @property
    def jupyter_server_name(self):  # numpydoc ignore=RT01
        """Return or set the trame server name PyVista uses in Jupyter.

        This defaults to ``'pyvista-jupyter'``.

        This must be set before running :func:`pyvista.set_jupyter_backend`
        to ensure a server of this name is launched.

        Most users should not need to modify this.

        """
        return self._jupyter_server_name

    @jupyter_server_name.setter
    def jupyter_server_name(self, name: str):  # numpydoc ignore=GL08
        self._jupyter_server_name = name

    @property
    def jupyter_server_port(self) -> int:  # numpydoc ignore=RT01
        """Return or set the port for the Trame Jupyter server."""
        return self._jupyter_server_port

    @jupyter_server_port.setter
    def jupyter_server_port(self, port: int):  # numpydoc ignore=GL08
        self._jupyter_server_port = port

    @property
    def server_proxy_enabled(self) -> bool:  # numpydoc ignore=RT01
        """Return or set if use of relative URLs is enabled for the Jupyter interface."""
        return self._server_proxy_enabled

    @server_proxy_enabled.setter
    def server_proxy_enabled(self, enabled: bool):  # numpydoc ignore=GL08
        if enabled and self.jupyter_extension_enabled:
            warnings.warn("Enabling server_proxy will disable jupyter_extension")
            self._jupyter_extension_enabled = False

        self._server_proxy_enabled = bool(enabled)

    @property
    def server_proxy_prefix(self):  # numpydoc ignore=RT01
        """Return or set URL prefix when using relative URLs with the Jupyter interface."""
        return self._server_proxy_prefix

    @server_proxy_prefix.setter
    def server_proxy_prefix(self, prefix: str):  # numpydoc ignore=GL08
        self._server_proxy_prefix = prefix

    @property
    def jupyter_extension_available(self) -> bool:  # numpydoc ignore=RT01
        """Return whether the trame_jupyter_extension is detected."""
        return self._jupyter_extension_available

    @jupyter_extension_available.setter
    def jupyter_extension_available(self, _available: bool):  # numpydoc ignore=GL08
        warnings.warn(
            "The jupyter_extension_available flag is read only and is automatically detected."
        )

    @property
    def jupyter_extension_enabled(self) -> bool:  # numpydoc ignore=RT01
        """Return or set whether to use the trame_jupyter_extension to communicate with clients."""
        return self._jupyter_extension_enabled

    @jupyter_extension_enabled.setter
    def jupyter_extension_enabled(self, enabled: bool):  # numpydoc ignore=GL08
        if enabled and not self.jupyter_extension_available:
            raise ValueError("The trame_jupyter_extension is not available")

        if enabled and self.server_proxy_enabled:
            warnings.warn("Enabling jupyter_extension will disable server_proxy")
            self._server_proxy_enabled = False

        self._jupyter_extension_enabled = bool(enabled)

    @property
    def default_mode(self):  # numpydoc ignore=RT01
        """Return or set the default mode of the Trame backend.

        * ``'trame'``: Uses a view that can switch between client and server
          rendering modes.
        * ``'server'``: Uses a view that is purely server rendering.
        * ``'client'``: Uses a view that is purely client rendering (generally
          safe without a virtual frame buffer)

        """
        return self._default_mode

    @default_mode.setter
    def default_mode(self, mode: str):  # numpydoc ignore=GL08
        self._default_mode = mode


class _CameraConfig(_ThemeConfig):
    """PyVista camera configuration.

    Examples
    --------
    Set global camera parameters.

    >>> import pyvista as pv
    >>> pv.global_theme.camera.position = [1.0, 1.0, 1.0]
    >>> pv.global_theme.camera.viewup = [0.0, 0.0, 1.0]

    """

    __slots__ = [
        '_position',
        '_viewup',
        '_parallel_projection',
        '_parallel_scale',
    ]

    def __init__(self):
        self._position = [1.0, 1.0, 1.0]
        self._viewup = [0.0, 0.0, 1.0]
        self._parallel_projection = False
        self._parallel_scale = 1.0

    @property
    def position(self) -> Vector[float]:  # numpydoc ignore=RT01
        """Return or set the camera position.

        Examples
        --------
        Set camera position.

        >>> import pyvista as pv
        >>> pv.global_theme.camera.position = [1.0, 1.0, 1.0]

        """
        return self._position

    @position.setter
    def position(self, position: Vector[float]):  # numpydoc ignore=GL08
        self._position = position

    @property
    def viewup(self) -> Vector[float]:  # numpydoc ignore=RT01
        """Return or set the camera viewup.

        Examples
        --------
        Set camera viewup.

        >>> import pyvista as pv
        >>> pv.global_theme.camera.viewup = [0.0, 0.0, 1.0]

        """
        return self._viewup

    @viewup.setter
    def viewup(self, viewup: Vector[float]):  # numpydoc ignore=GL08
        self._viewup = viewup

    @property
    def parallel_projection(self) -> bool:  # numpydoc ignore=RT01
        """Return or set parallel projection mode.

        Examples
        --------
        Enable parallel projection.

        >>> import pyvista as pv
        >>> pv.global_theme.camera.parallel_projection = True

        """
        return self._parallel_projection

    @parallel_projection.setter
    def parallel_projection(self, value: bool) -> None:  # numpydoc ignore=GL08
        self._parallel_projection = value

    @property
    def parallel_scale(self) -> bool:  # numpydoc ignore=RT01
        """Return or set parallel scale.

        Examples
        --------
        Set parallel scale.

        >>> import pyvista as pv
        >>> pv.global_theme.camera.parallel_scale = 2.0

        """
        return self._parallel_scale

    @parallel_scale.setter
    def parallel_scale(self, value: bool) -> None:  # numpydoc ignore=GL08
        self._parallel_scale = value


class Theme(_ThemeConfig):
    """Base VTK theme.

    Parameters
    ----------
    **kwargs : keyword args
        Keyword args that set attributes.

    Examples
    --------
    Change the global default background color to white.

    >>> import pyvista as pv
    >>> pv.global_theme.color = 'white'

    Show edges by default.

    >>> pv.global_theme.show_edges = True

    Create a new theme from the default theme and apply it globally.

    >>> from pyvista.plotting.themes import Theme
    >>> my_theme = Theme.document_theme()
    >>> my_theme.color = 'red'
    >>> my_theme.background = 'white'
    >>> pv.global_theme.load_theme(my_theme)

    Create a Theme through keyword args.

    >>> from pyvista.plotting.themes import Theme
    >>> my_theme = Theme(show_edges=True)
    >>> pv.global_theme.load_theme(my_theme)

    """

    __slots__ = [
        '_name',
        '_background',
        '_jupyter_backend',
        '_trame',
        '_full_screen',
        '_window_size',
        '_image_scale',
        '_camera',
        '_notebook',
        '_font',
        '_auto_close',
        '_cmap',
        '_color',
        '_color_cycler',
        '_above_range_color',
        '_below_range_color',
        '_nan_color',
        '_edge_color',
        '_line_width',
        '_point_size',
        '_outline_color',
        '_floor_color',
        '_colorbar_orientation',
        '_colorbar_horizontal',
        '_colorbar_vertical',
        '_show_scalar_bar',
        '_show_edges',
        '_show_vertices',
        '_lighting',
        '_interactive',
        '_render_points_as_spheres',
        '_render_lines_as_tubes',
        '_transparent_background',
        '_title',
        '_axes',
        '_multi_samples',
        '_multi_rendering_splitting_position',
        '_volume_mapper',
        '_smooth_shading',
        '_depth_peeling',
        '_silhouette',
        '_slider_style',
        '_return_cpos',
        '_hidden_line_removal',
        '_anti_aliasing',
        '_enable_camera_orientation_widget',
        '_split_sharp_edges',
        '_sharp_edges_feature_angle',
        '_before_close_callback',
        '_allow_empty_mesh',
        '_lighting_params',
        '_interpolate_before_map',
        '_opacity',
        '_before_close_callback',
        '_logo_file',
        '_edge_opacity',
    ]

    _defaults = {
        "dark": "dark_theme",
        "default": "document_theme",
        "document": "document_theme",
        "document_pro": "document_pro_theme",
        "paraview": "paraview_theme",
        "testing": "testing_theme",
        "vtk": "vtk_theme",
    }

    def __init__(self, **kwargs):
        """Initialize the theme."""
        self._name = 'default'
        self._background = Color([0.3, 0.3, 0.3])
        self._full_screen = False
        self._camera = _CameraConfig()

        self._notebook = None
        self._window_size = [1024, 768]
        self._image_scale = 1
        self._font = _Font()
        self._cmap = 'viridis'
        self._color = Color('white')
        self._color_cycler = None
        self._nan_color = Color('darkgray')
        self._above_range_color = Color('grey')
        self._below_range_color = Color('grey')
        self._edge_color = Color('black')
        self._line_width = 1.0
        self._point_size = 5.0
        self._outline_color = Color('white')
        self._floor_color = Color('gray')
        self._colorbar_orientation = 'horizontal'

        self._colorbar_horizontal = _ColorbarConfig()
        self._colorbar_horizontal.width = 0.6
        self._colorbar_horizontal.height = 0.08
        self._colorbar_horizontal.position_x = 0.35
        self._colorbar_horizontal.position_y = 0.05

        self._colorbar_vertical = _ColorbarConfig()
        self._colorbar_vertical.width = 0.08
        self._colorbar_vertical.height = 0.45
        self._colorbar_vertical.position_x = 0.9
        self._colorbar_vertical.position_y = 0.02

        self._show_scalar_bar = True
        self._show_edges = False
        self._show_vertices = False
        self._lighting = True
        self._interactive = False
        self._render_points_as_spheres = False
        self._render_lines_as_tubes = False
        self._transparent_background = False
        self._title = 'PyVista'
        self._axes = _AxesConfig()
        self._split_sharp_edges = False
        self._sharp_edges_feature_angle = 30.0
        self._before_close_callback = None
        self._allow_empty_mesh = False

        # Grab system flag for anti-aliasing
        # Use a default value of 8 multi-samples as this is default for VTK
        try:
            self._multi_samples = int(os.environ.get('PYVISTA_MULTI_SAMPLES', 8))
        except ValueError:  # pragma: no cover
            self._multi_samples = 8

        # Grab system flag for auto-closing
        self._auto_close = os.environ.get('PYVISTA_AUTO_CLOSE', '').lower() != 'false'

        self._jupyter_backend = os.environ.get('PYVISTA_JUPYTER_BACKEND', 'trame')
        self._trame = _TrameConfig()

        self._multi_rendering_splitting_position = None
        self._volume_mapper = 'fixed_point' if os.name == 'nt' else 'smart'
        self._smooth_shading = False
        self._depth_peeling = _DepthPeelingConfig()
        self._silhouette = _SilhouetteConfig()
        self._slider_style = _SliderStyleConfig()
        self._return_cpos = True
        self._hidden_line_removal = False
        self._anti_aliasing = 'msaa'
        self._enable_camera_orientation_widget = False

        self._lighting_params = _LightingConfig()
        self._interpolate_before_map = True
        self._opacity = 1.0
        self._edge_opacity = 1.0

        self._logo_file = None

        self._handle_kwargs(**kwargs)

    @classmethod
    def dark_theme(cls):
        """Dark mode theme.

        Black background, "viridis" colormap, tan meshes, white (hidden) edges.

        Returns
        -------
        Theme
            Dark theme.

        Examples
        --------
        Make the dark theme the global default.

        >>> import pyvista as pv
        >>> from pyvista import themes
        >>> pv.set_plot_theme(themes.Theme.dark_theme())

        Alternatively, set via a string.

        >>> pv.set_plot_theme('dark')

        """
        return cls.from_dict(
            {
                'name': 'dark',
                'background': 'black',
                'cmap': 'viridis',
                'font': {'color': 'white'},
                'show_edges': False,
                'color': 'lightblue',
                'outline_color': 'white',
                'edge_color': 'white',
                'axes': {
                    'x_color': 'tomato',
                    'y_color': 'seagreen',
                    'z_color': 'blue',
                },
            }
        )

    @classmethod
    def paraview_theme(cls):
        """ParaView-like theme.

        Returns
        -------
        Theme
            ParaView-like theme.

        Examples
        --------
        Make the paraview-like theme the global default.

        >>> import pyvista as pv
        >>> from pyvista import themes
        >>> pv.set_plot_theme(themes.Theme.paraview_theme())

        Alternatively, set via a string.

        >>> pv.set_plot_theme('paraview')

        """
        return cls.from_dict(
            {
                'name': 'paraview',
                'background': 'paraview',
                'cmap': 'coolwarm',
                'font': {
                    'family': 'arial',
                    'label_size': 16,
                    'color': 'white',
                },
                'show_edges': False,
                'color': 'white',
                'outline_color': 'white',
                'edge_color': 'black',
                'axes': {
                    'x_color': 'tomato',
                    'y_color': 'gold',
                    'z_color': 'green',
                },
            }
        )

    @classmethod
    def document_theme(cls):
        """Document theme well suited for papers and presentations.

        This theme uses:

        * A white background
        * Black fonts
        * The "viridis" colormap
        * disables edges for surface plots
        * Hidden edge removal

        Best used for presentations, papers, etc.

        Returns
        -------
        Theme
            Document theme.

        Examples
        --------
        Make the document theme the global default.

        >>> import pyvista as pv
        >>> from pyvista import themes
        >>> pv.set_plot_theme(themes.Theme.document_theme())

        Alternatively, set via a string.

        >>> pv.set_plot_theme('document')

        """
        return cls.from_dict(
            {
                'name': 'document',
                'background': 'white',
                'cmap': 'viridis',
                'font': {
                    'size': 18,
                    'title_size': 18,
                    'label_size': 18,
                    'color': 'black',
                },
                'show_edges': False,
                'color': 'lightblue',
                'outline_color': 'black',
                'edge_color': 'black',
                'axes': {
                    'x_color': 'tomato',
                    'y_color': 'seagreen',
                    'z_color': 'blue',
                },
            }
        )

    @classmethod
    def document_pro_theme(cls):
        """More professional document theme.

        This theme extends :func:`Theme.document_theme` with:

        * Default color cycling
        * Rendering points as spheres
        * MSAA anti aliassing
        * Depth peeling

        Returns
        -------
        Theme
            Document pro theme.

        """
        dict = cls.document_theme().to_dict()
        dict.update(
            {
                'anti_aliasing': 'ssaa',
                'color_cycler': get_cycler('default'),
                'render_points_as_spheres': True,
                'multi_samples': 8,
                'depth_peeling': {
                    'number_of_peels': 4,
                    'occlusion_ratio': 0.0,
                    'enabled': True,
                },
            }
        )
        return cls.from_dict(dict)

    @classmethod
    def testing_theme(cls):
        """Low resolution testing theme, e.g. for ``pytest``.

        Necessary for image regression.  Xvfb doesn't support
        multi-sampling, it's disabled for consistency between desktops and
        remote testing.

        Also disables ``return_cpos`` to make it easier for us to write
        examples without returning camera positions.

        Returns
        -------
        Theme
            Testing theme.

        """
        return cls.from_dict(
            {
                'name': 'testing',
                'multi_samples': 1,
                'window_size': [400, 400],
                'axes': {'show': False},
                'return_cpos': False,
            }
        )

    @classmethod
    def vtk_theme(cls):
        """Theme with :class:`Theme` defaults similar to VTK.

        Same as ``Theme()``.

        Returns
        -------
        Theme
            VTK theme.

        """
        return cls()

    @property
    def hidden_line_removal(self) -> bool:  # numpydoc ignore=RT01
        """Return or set hidden line removal.

        Wireframe geometry will be drawn using hidden line removal if
        the rendering engine supports it.

        See Also
        --------
        pyvista.Plotter.enable_hidden_line_removal

        Examples
        --------
        Enable hidden line removal.

        >>> import pyvista as pv
        >>> pv.global_theme.hidden_line_removal = True
        >>> pv.global_theme.hidden_line_removal
        True

        """
        return self._hidden_line_removal

    @hidden_line_removal.setter
    def hidden_line_removal(self, value: bool):  # numpydoc ignore=GL08
        self._hidden_line_removal = value

    @property
    def interpolate_before_map(self) -> bool:  # numpydoc ignore=RT01
        """Return or set whether to interpolate colors before mapping.

        If the ``interpolate_before_map`` is turned off, the color
        mapping occurs at polygon points and colors are interpolated,
        which is generally less accurate whereas if the
        ``interpolate_before_map`` is on (the default), then the scalars
        will be interpolated across the topology of the dataset which is
        more accurate.

        See also :ref:`interpolate_before_mapping_example`.

        Examples
        --------
        Enable hidden line removal.

        >>> import pyvista as pv

        Load a cylinder which has cells with a wide spread

        >>> cyl = pv.Cylinder(direction=(0, 0, 1), height=2).elevation()

        Common display argument to make sure all else is constant

        >>> dargs = dict(
        ...     scalars='Elevation', cmap='rainbow', show_edges=True
        ... )

        >>> p = pv.Plotter(shape=(1, 2))
        >>> _ = p.add_mesh(
        ...     cyl,
        ...     interpolate_before_map=False,
        ...     scalar_bar_args={'title': 'Elevation - interpolated'},
        ...     **dargs
        ... )
        >>> p.subplot(0, 1)
        >>> _ = p.add_mesh(
        ...     cyl,
        ...     interpolate_before_map=True,
        ...     scalar_bar_args={'title': 'Elevation - interpolated'},
        ...     **dargs
        ... )
        >>> p.link_views()
        >>> p.camera_position = [
        ...     (-1.67, -5.10, 2.06),
        ...     (0.0, 0.0, 0.0),
        ...     (0.00, 0.37, 0.93),
        ... ]
        >>> p.show()  # doctest: +SKIP

        """
        return self._interpolate_before_map

    @interpolate_before_map.setter
    def interpolate_before_map(self, value: bool):  # numpydoc ignore=GL08
        self._interpolate_before_map = value

    @property
    def opacity(self) -> float:  # numpydoc ignore=RT01
        """Return or set the opacity.

        Examples
        --------
        >>> import pyvista as pv
        >>> pv.global_theme.opacity = 0.5

        """
        return self._opacity

    @opacity.setter
    def opacity(self, opacity: float):  # numpydoc ignore=GL08
        _check_range(opacity, (0, 1), 'opacity')
        self._opacity = float(opacity)

    @property
    def edge_opacity(self) -> float:  # numpydoc ignore=RT01
        """Return or set the edges opacity.

        .. note::
            `edge_opacity` uses ``SetEdgeOpacity`` as the underlying method which
            requires VTK version 9.3 or higher. If ``SetEdgeOpacity`` is not
            available, `edge_opacity` is set to 1.

        Examples
        --------
        >>> import pyvista as pv
        >>> pv.global_theme.edge_opacity = 0.5

        """
        return self._edge_opacity

    @edge_opacity.setter
    def edge_opacity(self, edge_opacity: float):  # numpydoc ignore=GL08
        _check_range(edge_opacity, (0, 1), 'edge_opacity')
        self._edge_opacity = float(edge_opacity)

    @property
    def above_range_color(self) -> Color:  # numpydoc ignore=RT01
        """Return or set the default above range color.

        Examples
        --------
        Set the above range color to red.

        >>> import pyvista as pv
        >>> pv.global_theme.above_range_color = 'r'
        >>> pv.global_theme.above_range_color
        Color(name='red', hex='#ff0000ff', opacity=255)

        """
        return self._above_range_color

    @above_range_color.setter
    def above_range_color(self, value: ColorLike):  # numpydoc ignore=GL08
        self._above_range_color = Color(value)

    @property
    def below_range_color(self) -> Color:  # numpydoc ignore=RT01
        """Return or set the default below range color.

        Examples
        --------
        Set the below range color to blue.

        >>> import pyvista as pv
        >>> pv.global_theme.below_range_color = 'b'
        >>> pv.global_theme.below_range_color
        Color(name='blue', hex='#0000ffff', opacity=255)

        """
        return self._below_range_color

    @below_range_color.setter
    def below_range_color(self, value: ColorLike):  # numpydoc ignore=GL08
        self._below_range_color = Color(value)

    @property
    def return_cpos(self) -> bool:  # numpydoc ignore=RT01
        """Return or set the default behavior of returning the camera position.

        Examples
        --------
        Disable returning camera position by ``show`` and ``plot`` methods.

        >>> import pyvista as pv
        >>> pv.global_theme.return_cpos = False
        """
        return self._return_cpos

    @return_cpos.setter
    def return_cpos(self, value: bool):  # numpydoc ignore=GL08
        self._return_cpos = value

    @property
    def background(self) -> Color:  # numpydoc ignore=RT01
        """Return or set the default background color of pyvista plots.

        Examples
        --------
        Set the default global background of all plots to white.

        >>> import pyvista as pv
        >>> pv.global_theme.background = 'white'
        """
        return self._background

    @background.setter
    def background(self, new_background: ColorLike) -> None:  # numpydoc ignore=GL08
        self._background = Color(new_background)

    @property
    def jupyter_backend(self) -> str:  # numpydoc ignore=RT01
        """Return or set the jupyter notebook plotting backend.

        Jupyter backend to use when plotting.  Must be one of the
        following:

        * ``'static'`` : Display a single static image within the
          Jupyterlab environment.  Still requires that a virtual
          framebuffer be set up when displaying on a headless server,
          but does not require any additional modules to be installed.

        * ``'client'`` : Export/serialize the scene graph to be rendered
          with VTK.js client-side through ``trame``. Requires ``trame``
          and ``jupyter-server-proxy`` to be installed.

        * ``'server'``: Render remotely and stream the resulting VTK
          images back to the client using ``trame``. This replaces the
          ``'ipyvtklink'`` backend with better performance.
          Supports the most VTK features, but suffers from minor lag due
          to remote rendering. Requires that a virtual framebuffer be set
          up when displaying on a headless server. Must have at least ``trame``
          and ``jupyter-server-proxy`` installed for cloud/remote Jupyter
          instances. This mode is also aliased by ``'trame'``.

        * ``'trame'``: The full Trame-based backend that combines both
          ``'server'`` and ``'client'`` into one backend. This requires a
          virtual frame buffer.

        * ``'html'``: The ``'client'`` backend, but able to be embedded.

        * ``'none'`` : Do not display any plots within jupyterlab,
          instead display using dedicated VTK render windows.  This
          will generate nothing on headless servers even with a
          virtual framebuffer.

        Examples
        --------
        Just show static images.

        >>> pv.set_jupyter_backend('static')  # doctest:+SKIP

        Disable all plotting within JupyterLab and display using a
        standard desktop VTK render window.

        >>> pv.set_jupyter_backend(None)  # doctest:+SKIP

        """
        return self._jupyter_backend

    @jupyter_backend.setter
    def jupyter_backend(self, backend: 'str'):  # numpydoc ignore=GL08
        from pyvista.jupyter import _validate_jupyter_backend

        self._jupyter_backend = _validate_jupyter_backend(backend)

    @property
    def trame(self) -> _TrameConfig:  # numpydoc ignore=RT01
        """Return or set the default trame parameters."""
        return self._trame

    @trame.setter
    def trame(self, config: _TrameConfig):  # numpydoc ignore=GL08
        if not isinstance(config, _TrameConfig):
            raise TypeError('Configuration type must be `_TrameConfig`.')
        self._trame = config

    @property
    def auto_close(self) -> bool:  # numpydoc ignore=RT01
        """Automatically close the figures when finished plotting.

        .. DANGER::
           Set to ``False`` with extreme caution.

        Examples
        --------
        >>> import pyvista as pv
        >>> pv.global_theme.auto_close = False

        """
        return self._auto_close

    @auto_close.setter
    def auto_close(self, value: bool):  # numpydoc ignore=GL08
        self._auto_close = value

    @property
    def full_screen(self) -> bool:  # numpydoc ignore=RT01
        """Return if figures are shown in full screen.

        Examples
        --------
        Set windows to be full screen by default.

        >>> import pyvista as pv
        >>> pv.global_theme.full_screen = True
        """
        return self._full_screen

    @full_screen.setter
    def full_screen(self, value: bool):  # numpydoc ignore=GL08
        self._full_screen = value

    @property
    def enable_camera_orientation_widget(self) -> bool:  # numpydoc ignore=RT01
        """Enable the camera orientation widget in all plotters.

        Examples
        --------
        >>> import pyvista as pv
        >>> pv.global_theme.enable_camera_orientation_widget = True
        >>> pv.global_theme.enable_camera_orientation_widget
        True

        """
        return self._enable_camera_orientation_widget

    @enable_camera_orientation_widget.setter
    def enable_camera_orientation_widget(self, value: bool):  # numpydoc ignore=GL08
        self._enable_camera_orientation_widget = value

    @property
    def camera(self):  # numpydoc ignore=RT01
        """Return or set the default camera position.

        Examples
        --------
        Set both the position and viewup of the camera.

        >>> import pyvista as pv
        >>> pv.global_theme.camera.position = [1.0, 1.0, 1.0]
        >>> pv.global_theme.camera.viewup = [0.0, 0.0, 1.0]

        """
        return self._camera

    @camera.setter
    def camera(self, camera):  # numpydoc ignore=GL08
        if isinstance(camera, dict):
            self._camera = _CameraConfig.from_dict(camera)
        elif isinstance(camera, _CameraConfig):
            self._camera = camera
        else:
            raise TypeError(
                f"camera value must either be a `dict` or a `_CameraConfig`, got {type(camera)}"
            )

    @property
    def notebook(self) -> Union[bool, None]:  # numpydoc ignore=RT01
        """Return or set the state of notebook plotting.

        Setting this to ``True`` always enables notebook plotting,
        while setting it to ``False`` disables plotting even when
        plotting within a jupyter notebook and plots externally.

        Examples
        --------
        Disable all jupyter notebook plotting.

        >>> import pyvista as pv
        >>> pv.global_theme.notebook = False

        """
        return self._notebook

    @notebook.setter
    def notebook(self, value: Union[bool, None]):  # numpydoc ignore=GL08
        self._notebook = value

    @property
    def window_size(self) -> List[int]:  # numpydoc ignore=RT01
        """Return or set the default render window size.

        Examples
        --------
        Set window size to ``[400, 400]``.

        >>> import pyvista as pv
        >>> pv.global_theme.window_size = [400, 400]

        """
        return self._window_size

    @window_size.setter
    def window_size(self, window_size: List[int]):  # numpydoc ignore=GL08
        if len(window_size) != 2:
            raise ValueError('Expected a length 2 iterable for ``window_size``.')

        # ensure positive size
        if window_size[0] < 0 or window_size[1] < 0:
            raise ValueError('Window size must be a positive value.')

        self._window_size = window_size

    @property
    def image_scale(self) -> int:  # numpydoc ignore=RT01
        """Return or set the default image scale factor."""
        return self._image_scale

    @image_scale.setter
    def image_scale(self, value: int):  # numpydoc ignore=GL08
        value = int(value)
        if value < 1:
            raise ValueError('Scale factor must be a positive integer.')
        self._image_scale = int(value)

    @property
    def font(self) -> _Font:  # numpydoc ignore=RT01
        """Return or set the default font size, family, and/or color.

        Examples
        --------
        Set the default font family to 'arial'.  Must be either
        'arial', 'courier', or 'times'.

        >>> import pyvista as pv
        >>> pv.global_theme.font.family = 'arial'

        Set the default font size to 20.

        >>> pv.global_theme.font.size = 20

        Set the default title size to 40.

        >>> pv.global_theme.font.title_size = 40

        Set the default label size to 10.

        >>> pv.global_theme.font.label_size = 10

        Set the default text color to 'grey'.

        >>> pv.global_theme.font.color = 'grey'

        String formatter used to format numerical data to '%.6e'.

        >>> pv.global_theme.font.fmt = '%.6e'

        """
        return self._font

    @font.setter
    def font(self, config: _Font):  # numpydoc ignore=GL08
        if not isinstance(config, _Font):
            raise TypeError('Configuration type must be `_Font`.')
        self._font = config

    @property
    def cmap(self):  # numpydoc ignore=RT01
        """Return or set the default colormap of pyvista.

        See available Matplotlib colormaps.  Only applicable for when
        displaying ``scalars``.  If ``colorcet`` or ``cmocean`` are
        installed, their colormaps can be specified by name.

        You can also specify a list of colors to override an existing
        colormap with a custom one.  For example, to create a three
        color colormap you might specify ``['green', 'red', 'blue']``

        Examples
        --------
        Set the default global colormap to 'jet'.

        >>> import pyvista as pv
        >>> pv.global_theme.cmap = 'jet'

        """
        return self._cmap

    @cmap.setter
    def cmap(self, cmap):  # numpydoc ignore=GL08
        out = get_cmap_safe(cmap)  # for validation
        if out is None:
            raise ValueError(f'Invalid color map {cmap}')
        self._cmap = cmap

    @property
    def color(self) -> Color:  # numpydoc ignore=RT01
        """Return or set the default color of meshes in pyvista.

        Used for meshes without ``scalars``.

        When setting, the value must be either a string, rgb list,
        or hex color string.  For example:

        * ``color='white'``
        * ``color='w'``
        * ``color=[1.0, 1.0, 1.0]``
        * ``color='#FFFFFF'``

        Examples
        --------
        Set the default mesh color to 'red'.

        >>> import pyvista as pv
        >>> pv.global_theme.color = 'red'

        """
        return self._color

    @color.setter
    def color(self, color: ColorLike):  # numpydoc ignore=GL08
        self._color = Color(color)

    @property
    def color_cycler(self):  # numpydoc ignore=RT01
        """Return or set the default color cycler used to color meshes.

        This color cycler is iterated over by each renderer to sequentially
        color datasets when displaying them through ``add_mesh``.

        When setting, the value must be either a list of color-like objects,
        or a cycler of color-like objects. If the value passed is a single
        string, it must be one of:

            * ``'default'`` - Use the default color cycler (matches matplotlib's default)
            * ``'matplotlib`` - Dynamically get matplotlib's current theme's color cycler.
            * ``'all'`` - Cycle through all of the available colors in ``pyvista.plotting.colors.hexcolors``

        Setting to ``None`` will disable the use of the color cycler.

        Examples
        --------
        Set the default color cycler to iterate through red, green, and blue.

        >>> import pyvista as pv
        >>> pv.global_theme.color_cycler = ['red', 'green', 'blue']

        >>> pl = pv.Plotter()
        >>> _ = pl.add_mesh(pv.Cone(center=(0, 0, 0)))  # red
        >>> _ = pl.add_mesh(pv.Cube(center=(1, 0, 0)))  # green
        >>> _ = pl.add_mesh(pv.Sphere(center=(1, 1, 0)))  # blue
        >>> _ = pl.add_mesh(pv.Cylinder(center=(0, 1, 0)))  # red again
        >>> pl.show()  # doctest: +SKIP

        """
        return self._color_cycler

    @color_cycler.setter
    def color_cycler(self, color_cycler):  # numpydoc ignore=GL08
        self._color_cycler = get_cycler(color_cycler)

    @property
    def nan_color(self) -> Color:  # numpydoc ignore=RT01
        """Return or set the default NaN color.

        This color is used to plot all NaN values.

        Examples
        --------
        >>> import pyvista as pv
        >>> pv.global_theme.nan_color = 'darkgray'

        """
        return self._nan_color

    @nan_color.setter
    def nan_color(self, nan_color: ColorLike):  # numpydoc ignore=GL08
        self._nan_color = Color(nan_color)

    @property
    def edge_color(self) -> Color:  # numpydoc ignore=RT01
        """Return or set the default edge color.

        Examples
        --------
        Set the global edge color to 'blue'.

        >>> import pyvista as pv
        >>> pv.global_theme.edge_color = 'blue'

        """
        return self._edge_color

    @edge_color.setter
    def edge_color(self, edge_color: ColorLike):  # numpydoc ignore=GL08
        self._edge_color = Color(edge_color)

    @property
    def line_width(self) -> float:  # numpydoc ignore=RT01
        """Return or set the default line width.

        Examples
        --------
        >>> import pyvista as pv
        >>> pv.global_theme.line_width = 2.0

        """
        return self._line_width

    @line_width.setter
    def line_width(self, line_width: float):  # numpydoc ignore=GL08
        self._line_width = float(line_width)

    @property
    def point_size(self) -> float:  # numpydoc ignore=RT01
        """Return or set the default point size.

        Examples
        --------
        >>> import pyvista as pv
        >>> pv.global_theme.line_width = 10.0

        """
        return self._point_size

    @point_size.setter
    def point_size(self, point_size: float):  # numpydoc ignore=GL08
        self._point_size = float(point_size)

    @property
    def outline_color(self) -> Color:  # numpydoc ignore=RT01
        """Return or set the default outline color.

        Examples
        --------
        >>> import pyvista as pv
        >>> pv.global_theme.outline_color = 'white'

        """
        return self._outline_color

    @outline_color.setter
    def outline_color(self, outline_color: ColorLike):  # numpydoc ignore=GL08
        self._outline_color = Color(outline_color)

    @property
    def floor_color(self) -> Color:  # numpydoc ignore=RT01
        """Return or set the default floor color.

        Examples
        --------
        >>> import pyvista as pv
        >>> pv.global_theme.floor_color = 'black'

        """
        return self._floor_color

    @floor_color.setter
    def floor_color(self, floor_color: ColorLike):  # numpydoc ignore=GL08
        self._floor_color = Color(floor_color)

    @property
    def colorbar_orientation(self) -> str:  # numpydoc ignore=RT01
        """Return or set the default colorbar orientation.

        Must be either ``'vertical'`` or ``'horizontal'``.

        Examples
        --------
        >>> import pyvista as pv
        >>> pv.global_theme.colorbar_orientation = 'horizontal'

        """
        return self._colorbar_orientation

    @colorbar_orientation.setter
    def colorbar_orientation(self, colorbar_orientation: str):  # numpydoc ignore=GL08
        if colorbar_orientation not in ['vertical', 'horizontal']:
            raise ValueError('Colorbar orientation must be either "vertical" or "horizontal"')
        self._colorbar_orientation = colorbar_orientation

    @property
    def colorbar_horizontal(self) -> _ColorbarConfig:  # numpydoc ignore=RT01
        """Return or set the default parameters of a horizontal colorbar.

        Examples
        --------
        Set the default horizontal colorbar width to 0.6.

        >>> import pyvista as pv
        >>> pv.global_theme.colorbar_horizontal.width = 0.6

        Set the default horizontal colorbar height to 0.2.

        >>> pv.global_theme.colorbar_horizontal.height = 0.2

        """
        return self._colorbar_horizontal

    @colorbar_horizontal.setter
    def colorbar_horizontal(self, config: _ColorbarConfig):  # numpydoc ignore=GL08
        if not isinstance(config, _ColorbarConfig):
            raise TypeError('Configuration type must be `_ColorbarConfig`.')
        self._colorbar_horizontal = config

    @property
    def colorbar_vertical(self) -> _ColorbarConfig:  # numpydoc ignore=RT01
        """Return or set the default parameters of a vertical colorbar.

        Examples
        --------
        Set the default colorbar width to 0.45.

        >>> import pyvista as pv
        >>> pv.global_theme.colorbar_vertical.width = 0.45

        Set the default colorbar height to 0.8.

        >>> import pyvista as pv
        >>> pv.global_theme.colorbar_vertical.height = 0.8

        """
        return self._colorbar_vertical

    @colorbar_vertical.setter
    def colorbar_vertical(self, config: _ColorbarConfig):  # numpydoc ignore=GL08
        if not isinstance(config, _ColorbarConfig):
            raise TypeError('Configuration type must be `_ColorbarConfig`.')
        self._colorbar_vertical = config

    @property
    def show_scalar_bar(self) -> bool:  # numpydoc ignore=RT01
        """Return or set the default color bar visibility.

        Examples
        --------
        Show the scalar bar by default when scalars are available.

        >>> import pyvista as pv
        >>> pv.global_theme.show_scalar_bar = True

        """
        return self._show_scalar_bar

    @show_scalar_bar.setter
    def show_scalar_bar(self, show_scalar_bar: bool):  # numpydoc ignore=GL08
        self._show_scalar_bar = bool(show_scalar_bar)

    @property
    def show_edges(self) -> bool:  # numpydoc ignore=RT01
        """Return or set the default edge visibility.

        Examples
        --------
        Show edges globally by default.

        >>> import pyvista as pv
        >>> pv.global_theme.show_edges = True

        """
        return self._show_edges

    @show_edges.setter
    def show_edges(self, show_edges: bool):  # numpydoc ignore=GL08
        self._show_edges = bool(show_edges)

    @property
    def show_vertices(self) -> bool:  # numpydoc ignore=RT01
        """Return or set the default vertex visibility.

        Examples
        --------
        Show vertices globally by default.

        >>> import pyvista as pv
        >>> pv.global_theme.show_vertices = True

        """
        return self._show_vertices

    @show_vertices.setter
    def show_vertices(self, show_vertices: bool):  # numpydoc ignore=GL08
        self._show_vertices = bool(show_vertices)

    @property
    def lighting(self) -> bool:  # numpydoc ignore=RT01
        """Return or set the default ``lighting``.

        Examples
        --------
        Disable lighting globally.

        >>> import pyvista as pv
        >>> pv.global_theme.lighting = False
        """
        return self._lighting

    @lighting.setter
    def lighting(self, lighting: bool):  # numpydoc ignore=GL08
        self._lighting = lighting

    @property
    def interactive(self) -> bool:  # numpydoc ignore=RT01
        """Return or set the default ``interactive`` parameter.

        Examples
        --------
        Make all plots non-interactive globally.

        >>> import pyvista as pv
        >>> pv.global_theme.interactive = False
        """
        return self._interactive

    @interactive.setter
    def interactive(self, interactive: bool):  # numpydoc ignore=GL08
        self._interactive = bool(interactive)

    @property
    def render_points_as_spheres(self) -> bool:  # numpydoc ignore=RT01
        """Return or set the default ``render_points_as_spheres`` parameter.

        Examples
        --------
        Render points as spheres by default globally.

        >>> import pyvista as pv
        >>> pv.global_theme.render_points_as_spheres = True
        """
        return self._render_points_as_spheres

    @render_points_as_spheres.setter
    def render_points_as_spheres(self, render_points_as_spheres: bool):  # numpydoc ignore=GL08
        self._render_points_as_spheres = bool(render_points_as_spheres)

    @property
    def render_lines_as_tubes(self) -> bool:  # numpydoc ignore=RT01
        """Return or set the default ``render_lines_as_tubes`` parameter.

        Examples
        --------
        Render points as spheres by default globally.

        >>> import pyvista as pv
        >>> pv.global_theme.render_lines_as_tubes = True
        """
        return self._render_lines_as_tubes

    @render_lines_as_tubes.setter
    def render_lines_as_tubes(self, render_lines_as_tubes: bool):  # numpydoc ignore=GL08
        self._render_lines_as_tubes = bool(render_lines_as_tubes)

    @property
    def transparent_background(self) -> bool:  # numpydoc ignore=RT01
        """Return or set the default ``transparent_background`` parameter.

        Examples
        --------
        Set transparent_background globally to ``True``.

        >>> import pyvista as pv
        >>> pv.global_theme.transparent_background = True

        """
        return self._transparent_background

    @transparent_background.setter
    def transparent_background(self, transparent_background: bool):  # numpydoc ignore=GL08
        self._transparent_background = transparent_background

    @property
    def title(self) -> str:  # numpydoc ignore=RT01
        """Return or set the default ``title`` parameter.

        This is the VTK render window title.

        Examples
        --------
        Set title globally to 'plot'.

        >>> import pyvista as pv
        >>> pv.global_theme.title = 'plot'

        """
        return self._title

    @title.setter
    def title(self, title: str):  # numpydoc ignore=GL08
        self._title = title

    @property
    def anti_aliasing(self) -> Optional[str]:  # numpydoc ignore=RT01
        """Enable or disable anti-aliasing.

        Should be either ``"ssaa"``, ``"msaa"``, ``"fxaa"``, or ``None``.

        Examples
        --------
        Use super-sampling anti-aliasing in the global theme.

        >>> import pyvista as pv
        >>> pv.global_theme.anti_aliasing = 'ssaa'
        >>> pv.global_theme.anti_aliasing
        'ssaa'

        Disable anti-aliasing in the global theme.

        >>> import pyvista as pv
        >>> pv.global_theme.anti_aliasing = None

        See :ref:`anti_aliasing_example` for more information regarding
        anti-aliasing.

        """
        return self._anti_aliasing

    @anti_aliasing.setter
    def anti_aliasing(self, anti_aliasing: Union[str, None]):  # numpydoc ignore=GL08
        if isinstance(anti_aliasing, str):
            if anti_aliasing not in ['ssaa', 'msaa', 'fxaa']:
                raise ValueError('anti_aliasing must be either "ssaa", "msaa", or "fxaa"')
        elif anti_aliasing is not None:
            raise TypeError('anti_aliasing must be either "ssaa", "msaa", "fxaa", or None')

        self._anti_aliasing = anti_aliasing

    @property
    def multi_samples(self) -> int:  # numpydoc ignore=RT01
        """Return or set the default ``multi_samples`` parameter.

        Set the number of multisamples to used with hardware anti_aliasing. This
        is only used when :attr:`anti_aliasing <Theme.anti_aliasing>` is
        set to ``"msaa"``.

        Examples
        --------
        Set the default number of multisamples to 2 and enable ``"msaa"``

        >>> import pyvista as pv
        >>> pv.global_theme.anti_aliasing = 'msaa'
        >>> pv.global_theme.multi_samples = 2

        """
        return self._multi_samples

    @multi_samples.setter
    def multi_samples(self, multi_samples: int):  # numpydoc ignore=GL08
        self._multi_samples = int(multi_samples)

    @property
    def multi_rendering_splitting_position(self) -> float:  # numpydoc ignore=RT01
        """Return or set the default ``multi_rendering_splitting_position`` parameter.

        Examples
        --------
        Set multi_rendering_splitting_position globally to 0.5 (the
        middle of the window).

        >>> import pyvista as pv
        >>> pv.global_theme.multi_rendering_splitting_position = 0.5

        """
        return self._multi_rendering_splitting_position

    @multi_rendering_splitting_position.setter
    def multi_rendering_splitting_position(
        self, multi_rendering_splitting_position: float
    ):  # numpydoc ignore=GL08
        self._multi_rendering_splitting_position = multi_rendering_splitting_position

    @property
    def volume_mapper(self) -> str:  # numpydoc ignore=RT01
        """Return or set the default ``volume_mapper`` parameter.

        Must be one of the following strings, which are mapped to the
        following VTK volume mappers.

        * ``'fixed_point'`` : ``vtk.vtkFixedPointVolumeRayCastMapper``
        * ``'gpu'`` : ``vtk.vtkGPUVolumeRayCastMapper``
        * ``'open_gl'`` : ``vtk.vtkOpenGLGPUVolumeRayCastMapper``
        * ``'smart'`` : ``vtk.vtkSmartVolumeMapper``

        Examples
        --------
        Set default volume mapper globally to 'gpu'.

        >>> import pyvista as pv
        >>> pv.global_theme.volume_mapper = 'gpu'

        """
        return self._volume_mapper

    @volume_mapper.setter
    def volume_mapper(self, mapper: str):  # numpydoc ignore=GL08
        mappers = ['fixed_point', 'gpu', 'open_gl', 'smart']
        if mapper not in mappers:
            raise ValueError(
                f"Mapper ({mapper}) unknown. Available volume mappers "
                f"include:\n {', '.join(mappers)}"
            )

        self._volume_mapper = mapper

    @property
    def smooth_shading(self) -> bool:  # numpydoc ignore=RT01
        """Return or set the default ``smooth_shading`` parameter.

        Examples
        --------
        Set the global smooth_shading parameter default to ``True``.

        >>> import pyvista as pv
        >>> pv.global_theme.smooth_shading = True

        """
        return self._smooth_shading

    @smooth_shading.setter
    def smooth_shading(self, smooth_shading: bool):  # numpydoc ignore=GL08
        self._smooth_shading = bool(smooth_shading)

    @property
    def depth_peeling(self) -> _DepthPeelingConfig:  # numpydoc ignore=RT01
        """Return or set the default depth peeling parameters.

        Examples
        --------
        Set the global depth_peeling parameter default to be enabled
        with 8 peels.

        >>> import pyvista as pv
        >>> pv.global_theme.depth_peeling.number_of_peels = 8
        >>> pv.global_theme.depth_peeling.occlusion_ratio = 0.0
        >>> pv.global_theme.depth_peeling.enabled = True

        """
        return self._depth_peeling

    @depth_peeling.setter
    def depth_peeling(self, config: _DepthPeelingConfig):  # numpydoc ignore=GL08
        if not isinstance(config, _DepthPeelingConfig):
            raise TypeError('Configuration type must be `_DepthPeelingConfig`.')
        self._depth_peeling = config

    @property
    def silhouette(self) -> _SilhouetteConfig:  # numpydoc ignore=RT01
        """Return or set the default ``silhouette`` configuration.

        Examples
        --------
        Set parameters of the silhouette.

        >>> import pyvista as pv
        >>> pv.global_theme.silhouette.color = 'grey'
        >>> pv.global_theme.silhouette.line_width = 2.0
        >>> pv.global_theme.silhouette.feature_angle = 20

        """
        return self._silhouette

    @silhouette.setter
    def silhouette(self, config: _SilhouetteConfig):  # numpydoc ignore=GL08
        if not isinstance(config, _SilhouetteConfig):
            raise TypeError('Configuration type must be `_SilhouetteConfig`')
        self._silhouette = config

    @property
    def slider_style(self) -> _SliderStyleConfig:  # numpydoc ignore=RT01
        """Return the default slider style configurations."""
        return self._slider_style

    @slider_style.setter
    def slider_style(self, config: _SliderStyleConfig):  # numpydoc ignore=GL08
        if not isinstance(config, _SliderStyleConfig):
            raise TypeError('Configuration type must be `_SliderStyleConfig`.')
        self._slider_style = config

    @property
    def axes(self) -> _AxesConfig:  # numpydoc ignore=RT01
        """Return or set the default ``axes`` configuration.

        Examples
        --------
        Set the x axis color to black.

        >>> import pyvista as pv
        >>> pv.global_theme.axes.x_color = 'black'

        Show axes by default.

        >>> pv.global_theme.axes.show = True

        Use the ``vtk.vtkCubeAxesActor``.

        >>> pv.global_theme.axes.box = True

        """
        return self._axes

    @axes.setter
    def axes(self, config: _AxesConfig):  # numpydoc ignore=GL08
        if not isinstance(config, _AxesConfig):
            raise TypeError('Configuration type must be `_AxesConfig`.')
        self._axes = config

    @property
    def before_close_callback(self) -> Callable[['pyvista.Plotter'], None]:  # numpydoc ignore=RT01
        """Return the default before_close_callback function for Plotter."""
        return self._before_close_callback

    @before_close_callback.setter
    def before_close_callback(
        self, value: Callable[['pyvista.Plotter'], None]
    ):  # numpydoc ignore=GL08
        self._before_close_callback = value

    @property
    def allow_empty_mesh(self) -> bool:  # numpydoc ignore=RT01
        """Return or set whether to allow plotting empty meshes.

        Examples
        --------
        Enable plotting of empty meshes.

        >>> import pyvista as pv
        >>> pv.global_theme.allow_empty_mesh = True

        Now add an empty mesh to a plotter

        >>> pl = pv.Plotter()
        >>> _ = pl.add_mesh(pv.PolyData())
        >>> pl.show()  # doctest: +SKIP

        """
        return self._allow_empty_mesh

    @allow_empty_mesh.setter
    def allow_empty_mesh(self, allow_empty_mesh: bool):  # numpydoc ignore=GL08
        self._allow_empty_mesh = bool(allow_empty_mesh)

    def restore_defaults(self):  # numpydoc ignore=GL08
        """Restore the theme to PyVista default theme.

        Examples
        --------
        >>> import pyvista as pv
        >>> pv.global_theme.restore_defaults()

        """
        self.load_theme(self.from_default("default"))

    def __repr__(self):
        """User friendly representation of the current theme."""
        txt = [f'{self.name.capitalize()} Theme']
        txt.append('-' * len(txt[0]))
        parm = {
            'Background': 'background',
            'Jupyter backend': 'jupyter_backend',
            'Full screen': 'full_screen',
            'Window size': 'window_size',
            'Camera': 'camera',
            'Notebook': 'notebook',
            'Font': 'font',
            'Auto close': 'auto_close',
            'Colormap': 'cmap',
            'Color': 'color',
            'Color Cycler': 'color_cycler',
            'NaN color': 'nan_color',
            'Edge color': 'edge_color',
            'Outline color': 'outline_color',
            'Floor color': 'floor_color',
            'Colorbar orientation': 'colorbar_orientation',
            'Colorbar - horizontal': 'colorbar_horizontal',
            'Colorbar - vertical': 'colorbar_vertical',
            'Show scalar bar': 'show_scalar_bar',
            'Show edges': 'show_edges',
            'Lighting': 'lighting',
            'Interactive': 'interactive',
            'Render points as spheres': 'render_points_as_spheres',
            'Transparent Background': 'transparent_background',
            'Title': 'title',
            'Axes': 'axes',
            'Multi-samples': 'multi_samples',
            'Multi-renderer Split Pos': 'multi_rendering_splitting_position',
            'Volume mapper': 'volume_mapper',
            'Smooth shading': 'smooth_shading',
            'Depth peeling': 'depth_peeling',
            'Silhouette': 'silhouette',
            'Slider Style': 'slider_style',
            'Return Camera Position': 'return_cpos',
            'Hidden Line Removal': 'hidden_line_removal',
            'Anti-Aliasing': '_anti_aliasing',
            'Split sharp edges': '_split_sharp_edges',
            'Sharp edges feat. angle': '_sharp_edges_feature_angle',
            'Before close callback': '_before_close_callback',
        }
        for name, attr in parm.items():
            setting = getattr(self, attr)
            txt.append(f'{name:<25}: {setting}')

        return '\n'.join(txt)

    @property
    def name(self) -> str:  # numpydoc ignore=RT01
        """Return or set the name of the theme."""
        return self._name

    @name.setter
    def name(self, name: str):  # numpydoc ignore=GL08
        self._name = name

    def load_theme(self, theme: Union[str, 'Theme']) -> None:
        """Overwrite the current theme with a theme.

        Parameters
        ----------
        theme : pyvista.plotting.themes.Theme
            Theme to use to overwrite this theme.

        Examples
        --------
        Create a custom theme from the default theme and load it into
        the global theme of pyvista.

        >>> import pyvista as pv
        >>> from pyvista.plotting.themes import Theme
        >>> my_theme = Theme.document_theme()
        >>> my_theme.font.size = 20
        >>> my_theme.font.title_size = 40
        >>> my_theme.cmap = 'jet'
        >>> pv.global_theme.load_theme(my_theme)
        >>> pv.global_theme.font.size
        20

        Create a custom theme from the dark theme and load it into
        pyvista.

        >>> my_theme = Theme.dark_theme()
        >>> my_theme.show_edges = True
        >>> pv.global_theme.load_theme(my_theme)
        >>> pv.global_theme.show_edges
        True

        """
        if isinstance(theme, str):
            theme = load_theme(theme)

        if not isinstance(theme, Theme):
            raise TypeError(
                '``theme`` must be a pyvista theme like ``pyvista.plotting.themes.Theme``.'
            )

        for attr_name in Theme.__slots__:
            setattr(self, attr_name, getattr(theme, attr_name))
        return None

    def save(self, filename: str) -> None:
        """Serialize this theme to a json file.

        ``before_close_callback`` is non-serializable and is omitted.

        Parameters
        ----------
        filename : str
            Path to save the theme to.  Should end in ``'.json'``.

        Examples
        --------
        Export and then load back in a theme.

        >>> import pyvista as pv
        >>> theme = pv.themes.Theme.document_theme()
        >>> theme.background = 'white'
        >>> theme.save('my_theme.json')  # doctest:+SKIP
        >>> loaded_theme = pv.load_theme('my_theme.json')  # doctest:+SKIP

        """
        data = self.to_dict()
        # functions are not serializable
        del data["before_close_callback"]
        with open(filename, 'w') as f:
            json.dump(data, f)

        return None

    @property
    def split_sharp_edges(self) -> bool:  # numpydoc ignore=RT01
        """Set or return splitting sharp edges.

        See :ref:`shading_example` for an example showing split sharp edges.

        Examples
        --------
        Enable the splitting of sharp edges globally.

        >>> import pyvista as pv
        >>> pv.global_theme.split_sharp_edges = True
        >>> pv.global_theme.split_sharp_edges
        True

        Disable the splitting of sharp edges globally.

        >>> import pyvista as pv
        >>> pv.global_theme.split_sharp_edges = False
        >>> pv.global_theme.split_sharp_edges
        False

        """
        return self._split_sharp_edges

    @split_sharp_edges.setter
    def split_sharp_edges(self, value: bool):  # numpydoc ignore=GL08
        self._split_sharp_edges = value

    @property
    def sharp_edges_feature_angle(self) -> float:  # numpydoc ignore=RT01
        """Set or return the angle of the sharp edges feature angle.

        See :ref:`shading_example` for an example showing split sharp edges.

        Examples
        --------
        Change the sharp edges feature angle to 45 degrees.

        >>> import pyvista as pv
        >>> pv.global_theme.sharp_edges_feature_angle = 45.0
        >>> pv.global_theme.sharp_edges_feature_angle
        45.0

        """
        return self._sharp_edges_feature_angle

    @sharp_edges_feature_angle.setter
    def sharp_edges_feature_angle(self, value: float):  # numpydoc ignore=GL08
        self._sharp_edges_feature_angle = float(value)

    @property
    def lighting_params(self) -> _LightingConfig:  # numpydoc ignore=RT01
        """Return or set the default lighting configuration."""
        return self._lighting_params

    @lighting_params.setter
    def lighting_params(self, config: _LightingConfig):  # numpydoc ignore=GL08
        if not isinstance(config, _LightingConfig):
            raise TypeError('Configuration type must be `_LightingConfig`.')
        self._lighting_params = config

    @property
    def logo_file(self) -> Optional[str]:  # numpydoc ignore=RT01
        """Return or set the logo file.

        .. note::

            :func:`pyvista.Plotter.add_logo_widget` will default to
            PyVista's logo if this is unset.

        Examples
        --------
        Set the logo file to a custom logo.

        >>> import pyvista as pv
        >>> from pyvista import examples
        >>> logo_file = examples.download_file('vtk.png')
        >>> pv.global_theme.logo_file = logo_file

        Now the logo will be used by default for :func:`pyvista.Plotter.add_logo_widget`.

        >>> pl = pv.Plotter()
        >>> _ = pl.add_logo_widget()
        >>> _ = pl.add_mesh(pv.Sphere(), show_edges=True)
        >>> pl.show()

        """
        return self._logo_file

    @logo_file.setter
    def logo_file(self, logo_file: Optional[Union[str, pathlib.Path]]):  # numpydoc ignore=GL08
        if logo_file is None:
            path = None
        else:
            if not pathlib.Path(logo_file).exists():
                raise FileNotFoundError(f'Logo file ({logo_file}) not found.')
            path = str(logo_file)
        self._logo_file = path


def _deprecated_subtheme_msg(class_name, obj_name):
    return f"""{class_name} is deprecated.
    Use Theme.{obj_name} instead of {class_name}()
    """


class DarkTheme(Theme):
    """Dark mode theme.

    Black background, "viridis" colormap, tan meshes, white (hidden) edges.

    Examples
    --------
    Make the dark theme the global default.

    >>> import pyvista as pv
    >>> from pyvista import themes
    >>> pv.set_plot_theme(themes.DarkTheme())  # doctest:+SKIP

    Alternatively, set via a string.

    >>> pv.set_plot_theme('dark')

    """

    def __init__(self):
        """Initialize the theme."""
        super().__init__()
        warnings.warn(
            _deprecated_subtheme_msg("DarkTheme", "dark_theme"), PyVistaDeprecationWarning
        )
        self.name = 'dark'
        self.background = 'black'
        self.cmap = 'viridis'
        self.font.color = 'white'
        self.show_edges = False
        self.color = 'lightblue'
        self.outline_color = 'white'
        self.edge_color = 'white'
        self.axes.x_color = 'tomato'
        self.axes.y_color = 'seagreen'
        self.axes.z_color = 'blue'


class ParaViewTheme(Theme):
    """A paraview-like theme.

    Examples
    --------
    Make the paraview-like theme the global default.

    >>> import pyvista as pv
    >>> from pyvista import themes
    >>> pv.set_plot_theme(themes.ParaViewTheme())  # doctest:+SKIP

    Alternatively, set via a string.

    >>> pv.set_plot_theme('paraview')

    """

    def __init__(self):
        """Initialize theme."""
        super().__init__()
        warnings.warn(
            _deprecated_subtheme_msg("ParaViewTheme", "paraview_theme"), PyVistaDeprecationWarning
        )
        self.name = 'paraview'
        self.background = 'paraview'
        self.cmap = 'coolwarm'
        self.font.family = 'arial'
        self.font.label_size = 16
        self.font.color = 'white'
        self.show_edges = False
        self.color = 'white'
        self.outline_color = 'white'
        self.edge_color = 'black'
        self.axes.x_color = 'tomato'
        self.axes.y_color = 'gold'
        self.axes.z_color = 'green'


class DocumentTheme(Theme):
    """A document theme well suited for papers and presentations.

    This theme uses:

    * A white background
    * Black fonts
    * The "viridis" colormap
    * disables edges for surface plots
    * Hidden edge removal

    Best used for presentations, papers, etc.

    Examples
    --------
    Make the document theme the global default.

    >>> import pyvista as pv
    >>> from pyvista import themes
    >>> pv.set_plot_theme(themes.DocumentTheme())  # doctest:+SKIP

    Alternatively, set via a string.

    >>> pv.set_plot_theme('document')

    """

    def __init__(self):
        """Initialize the theme."""
        super().__init__()
        warnings.warn(
            _deprecated_subtheme_msg("DocumentTheme", "document_theme"), PyVistaDeprecationWarning
        )
        self.name = 'document'
        self.background = 'white'
        self.cmap = 'viridis'
        self.font.size = 18
        self.font.title_size = 18
        self.font.label_size = 18
        self.font.color = 'black'
        self.show_edges = False
        self.color = 'lightblue'
        self.outline_color = 'black'
        self.edge_color = 'black'
        self.axes.x_color = 'tomato'
        self.axes.y_color = 'seagreen'
        self.axes.z_color = 'blue'


class DocumentProTheme(DocumentTheme):
    """A more professional document theme.

    This theme extends the base document theme with:

    * Default color cycling
    * Rendering points as spheres
    * MSAA anti aliassing
    * Depth peeling

    """

    def __init__(self):
        """Initialize the theme."""
        super().__init__()
        warnings.warn(
            _deprecated_subtheme_msg("DocumentProTheme", "document_pro_theme"),
            PyVistaDeprecationWarning,
        )
        self.anti_aliasing = 'ssaa'
        self.color_cycler = get_cycler('default')
        self.render_points_as_spheres = True
        self.multi_samples = 8
        self.depth_peeling.number_of_peels = 4
        self.depth_peeling.occlusion_ratio = 0.0
        self.depth_peeling.enabled = True


class _TestingTheme(Theme):
    """Low resolution testing theme for ``pytest``.

    Necessary for image regression.  Xvfb doesn't support
    multi-sampling, it's disabled for consistency between desktops and
    remote testing.

    Also disables ``return_cpos`` to make it easier for us to write
    examples without returning camera positions.

    """

    def __init__(self):
        super().__init__()
        warnings.warn(
            _deprecated_subtheme_msg("_TestingTheme", "testing_theme"), PyVistaDeprecationWarning
        )
        self.name = 'testing'
        self.multi_samples = 1
        self.window_size = [400, 400]
        self.axes.show = False
<<<<<<< HEAD
        self.return_cpos = False
=======
        self.return_cpos = False


class _NATIVE_THEMES(Enum):
    """Global built-in themes available to PyVista."""

    paraview = ParaViewTheme
    document = DocumentTheme
    document_pro = DocumentProTheme
    dark = DarkTheme
    default = document
    testing = _TestingTheme
    vtk = Theme
>>>>>>> 3323e338
<|MERGE_RESOLUTION|>--- conflicted
+++ resolved
@@ -34,20 +34,12 @@
 import json
 import os
 import pathlib
-<<<<<<< HEAD
-from typing import Callable, Dict, List, Optional, Union
-import warnings
-
-import pyvista
-from pyvista.core._typing_core import Number
-from pyvista.core.errors import PyVistaDeprecationWarning
-=======
 from typing import Any, Callable, Dict, List, Optional, Union
 import warnings
 
 import pyvista
 from pyvista.core._typing_core import Number, Vector
->>>>>>> 3323e338
+from pyvista.core.errors import PyVistaDeprecationWarning
 from pyvista.core.utilities.misc import _check_range
 
 from ._typing import ColorLike
@@ -3628,20 +3620,4 @@
         self.multi_samples = 1
         self.window_size = [400, 400]
         self.axes.show = False
-<<<<<<< HEAD
-        self.return_cpos = False
-=======
-        self.return_cpos = False
-
-
-class _NATIVE_THEMES(Enum):
-    """Global built-in themes available to PyVista."""
-
-    paraview = ParaViewTheme
-    document = DocumentTheme
-    document_pro = DocumentProTheme
-    dark = DarkTheme
-    default = document
-    testing = _TestingTheme
-    vtk = Theme
->>>>>>> 3323e338
+        self.return_cpos = False