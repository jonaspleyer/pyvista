--- conflicted
+++ resolved
@@ -1605,11 +1605,7 @@
         '_opacity',
         '_before_close_callback',
         '_logo_file',
-<<<<<<< HEAD
-        '_before_close_callback',
-=======
         '_edge_opacity',
->>>>>>> 0b89a69b
     ]
 
     def __init__(self):
