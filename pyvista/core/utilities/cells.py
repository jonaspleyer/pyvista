"""PyVista wrapping of vtkCellArray."""

from __future__ import annotations

from collections import deque
from itertools import count
from itertools import islice
from typing import TYPE_CHECKING
from typing import Literal
from typing import overload

import numpy as np

import pyvista
from pyvista.core import _vtk_core as _vtk

if TYPE_CHECKING:  # pragma: no cover
    from pyvista.core._typing_core import ArrayLike
    from pyvista.core._typing_core import NumpyArray


def ncells_from_cells(cells: NumpyArray[int]) -> int:
    """Get the number of cells from a VTK cell connectivity array.

    Parameters
    ----------
    cells : numpy.ndarray
        A VTK cell connectivity array.

    Returns
    -------
    int
        The number of cells extracted from the given cell connectivity array.

    """
    consumer: deque[NumpyArray[int]] = deque(maxlen=0)
    it = cells.flat
    for n_cells in count():  # noqa: B007
        skip = next(it, None)
        if skip is None:
            break
        consumer.extend(islice(it, skip))  # type: ignore[arg-type]
    return n_cells


@overload
def numpy_to_idarr(
    ind: int | ArrayLike[int],
<<<<<<< HEAD
=======
    deep: bool = ...,
    return_ind: Literal[True] = True,
) -> _vtk.vtkIdTypeArray: ...
@overload
def numpy_to_idarr(
    ind: int | ArrayLike[int], deep: bool = ..., return_ind: Literal[False] = False
) -> tuple[_vtk.vtkIdTypeArray, NumpyArray[int]]: ...
def numpy_to_idarr(
    ind: int | ArrayLike[int],
>>>>>>> 4e106007
    deep: bool = False,
    return_ind: bool = False,
) -> tuple[_vtk.vtkIdTypeArray, NumpyArray[int]] | _vtk.vtkIdTypeArray:
    """Safely convert a numpy array to a vtkIdTypeArray.

    Parameters
    ----------
    ind : sequence[int]
        Input sequence to be converted to a vtkIdTypeArray. Can be either a mask
        or an integer array-like.
    deep : bool, default: False
        If ``True``, deep copy the input data. If ``False``, do not deep copy
        the input data.
    return_ind : bool, default: False
        If ``True``, also return the input array after it has been cast to the
        proper dtype.

    Returns
    -------
    vtkIdTypeArray
        Converted array as a vtkIdTypeArray.
    numpy.ndarray
        The input array after it has been cast to the proper dtype. Only
        returned if `return_ind` is set to ``True``.

    Raises
    ------
    TypeError
        If the input array is not a mask or an integer array-like.

    """
    ind = np.asarray(ind)

    # np.asarray will eat anything, so we have to weed out bogus inputs
    if not issubclass(ind.dtype.type, (np.bool_, np.integer)):
        raise TypeError('Indices must be either a mask or an integer array-like')

    if ind.dtype == np.bool_:
        ind = ind.nonzero()[0].astype(pyvista.ID_TYPE)
    elif ind.dtype != pyvista.ID_TYPE:
        ind = ind.astype(pyvista.ID_TYPE)
    elif not ind.flags['C_CONTIGUOUS']:
        ind = np.ascontiguousarray(ind, dtype=pyvista.ID_TYPE)

    # must ravel or segfault when saving MultiBlock
    vtk_idarr = _vtk.numpy_to_vtkIdTypeArray(ind.ravel(), deep=deep)
    if return_ind:
        return vtk_idarr, ind
    return vtk_idarr


def create_mixed_cells(mixed_cell_dict, nr_points=None):
    """Generate the required cell arrays for the creation of a pyvista.UnstructuredGrid from a cell dictionary.

    This function generates all required cell arrays according to a given cell
    dictionary. The given cell-dictionary should contain a proper
    mapping of vtk_type -> np.ndarray (int), where the given ndarray
    for each cell-type has to be an array of dimensions [N, D] or
    [N*D], where N is the number of cells and D is the size of the
    cells for the given type (e.g. 3 for triangles).  Multiple
    vtk_type keys with associated arrays can be present in one
    dictionary.  This function only accepts cell types of fixed size
    and not dynamic sized cells like ``vtk.VTK_POLYGON``

    Parameters
    ----------
    mixed_cell_dict : dict
        A dictionary that maps VTK-Enum-types (e.g. VTK_TRIANGLE) to
        np.ndarrays of type int.  The ``np.ndarrays`` describe the cell
        connectivity.
    nr_points : int, optional
        Number of points of the grid. Used only to allow additional runtime
        checks for invalid indices.

    Returns
    -------
    cell_types : numpy.ndarray (uint8)
        Types of each cell.

    cell_arr : numpy.ndarray (int)
        VTK-cell array.

    Raises
    ------
    ValueError
        If any of the cell types are not supported, have dynamic sized
        cells, map to values with wrong size, or cell indices point
        outside the given number of points.

    Examples
    --------
    Create the cell arrays containing two triangles.

    This will generate cell arrays to generate a mesh with two
    disconnected triangles from 6 points.

    >>> import numpy as np
    >>> import vtk
    >>> from pyvista.core.utilities.cells import create_mixed_cells
    >>> cell_types, cell_arr = create_mixed_cells(
    ...     {vtk.VTK_TRIANGLE: np.array([[0, 1, 2], [3, 4, 5]])}
    ... )

    """
    from .cell_type_helper import enum_cell_type_nr_points_map

    if not np.all([k in enum_cell_type_nr_points_map for k in mixed_cell_dict.keys()]):
        raise ValueError('Found unknown or unsupported VTK cell type in your requested cells')

    if not np.all([enum_cell_type_nr_points_map[k] > 0 for k in mixed_cell_dict.keys()]):
        raise ValueError(
            "You requested a cell type with variable length, which can't be used in this method",
        )

    final_cell_types = []
    final_cell_arr = []
    for elem_t, cells_arr in mixed_cell_dict.items():
        nr_points_per_elem = enum_cell_type_nr_points_map[elem_t]
        if (
            not isinstance(cells_arr, np.ndarray)
            or not np.issubdtype(cells_arr.dtype, np.integer)
            or cells_arr.ndim not in [1, 2]
            or (cells_arr.ndim == 1 and cells_arr.size % nr_points_per_elem != 0)
            or (cells_arr.ndim == 2 and cells_arr.shape[-1] != nr_points_per_elem)
        ):
            raise ValueError(
                f'Expected an np.ndarray of size [N, {nr_points_per_elem}] or [N*{nr_points_per_elem}] with an integral type',
            )

        if np.any(cells_arr < 0):
            raise ValueError(f'Non-valid index (<0) given for cells of type {elem_t}')

        if nr_points is not None and np.any(cells_arr >= nr_points):
            raise ValueError(f'Non-valid index (>={nr_points}) given for cells of type {elem_t}')

        if cells_arr.ndim == 1:  # Flattened array present
            cells_arr = cells_arr.reshape([-1, nr_points_per_elem])

        nr_elems = cells_arr.shape[0]
        final_cell_types.append(np.array([elem_t] * nr_elems, dtype=np.uint8))
        final_cell_arr.append(
            np.concatenate(
                [np.ones_like(cells_arr[..., :1]) * nr_points_per_elem, cells_arr],
                axis=-1,
            ).reshape([-1]),
        )

    final_cell_types = np.concatenate(final_cell_types)  # type: ignore[assignment]
    final_cell_arr = np.concatenate(final_cell_arr)

    return final_cell_types, final_cell_arr


def get_mixed_cells(vtkobj):
    """Create the cells dictionary from the given pyvista.UnstructuredGrid.

    This functions creates a cells dictionary (see
    create_mixed_cells), with a mapping vtk_type -> np.ndarray (int)
    for fixed size cell types. The returned dictionary will have
    arrays of size [N, D], where N is the number of cells and D is the
    size of the cells for the given type (e.g. 3 for triangles).

    Parameters
    ----------
    vtkobj : pyvista.UnstructuredGrid
        The unstructured grid for which the cells dictionary should be computed.

    Returns
    -------
    dict
        Dictionary of cells.

    Raises
    ------
    ValueError
        If vtkobj is not a pyvista.UnstructuredGrid, any of the
        present cells are unsupported, or have dynamic cell sizes,
        like VTK_POLYGON.

    """
    from .cell_type_helper import enum_cell_type_nr_points_map

    return_dict = {}

    if not isinstance(vtkobj, pyvista.UnstructuredGrid):
        raise ValueError('Expected a pyvista object')

    nr_cells = vtkobj.n_cells
    if nr_cells == 0:
        return None

    cell_types = vtkobj.celltypes
    cells = vtkobj.cells

    unique_cell_types = np.unique(cell_types)

    if not np.all([k in enum_cell_type_nr_points_map for k in unique_cell_types]):
        raise ValueError('Found unknown or unsupported VTK cell type in the present cells')

    if not np.all([enum_cell_type_nr_points_map[k] > 0 for k in unique_cell_types]):
        raise ValueError(
            'You requested a cell-dictionary with a variable length cell, which is not supported '
            'currently',
        )

    cell_sizes = np.zeros_like(cell_types)
    for cell_type in unique_cell_types:
        mask = cell_types == cell_type
        cell_sizes[mask] = enum_cell_type_nr_points_map[cell_type]

    cell_ends = np.cumsum(cell_sizes + 1)
    cell_starts = np.concatenate([np.array([0], dtype=cell_ends.dtype), cell_ends[:-1]]) + 1

    for cell_type in unique_cell_types:
        cell_size = enum_cell_type_nr_points_map[cell_type]
        mask = cell_types == cell_type
        current_cell_starts = cell_starts[mask]

        cells_inds = current_cell_starts[..., np.newaxis] + np.arange(cell_size)[np.newaxis].astype(
            cell_starts.dtype,
        )

        return_dict[cell_type] = cells[cells_inds]

    return return_dict<|MERGE_RESOLUTION|>--- conflicted
+++ resolved
@@ -45,19 +45,18 @@
 
 @overload
 def numpy_to_idarr(
-    ind: int | ArrayLike[int],
-<<<<<<< HEAD
-=======
-    deep: bool = ...,
-    return_ind: Literal[True] = True,
+    ind: int | ArrayLike[int], deep: bool = ..., return_ind: Literal[True] = True
 ) -> _vtk.vtkIdTypeArray: ...
 @overload
 def numpy_to_idarr(
     ind: int | ArrayLike[int], deep: bool = ..., return_ind: Literal[False] = False
 ) -> tuple[_vtk.vtkIdTypeArray, NumpyArray[int]]: ...
+@overload
+def numpy_to_idarr(
+    ind: int | ArrayLike[int], deep: bool = ..., return_ind: bool = ...
+) -> tuple[_vtk.vtkIdTypeArray, NumpyArray[int]] | _vtk.vtkIdTypeArray: ...
 def numpy_to_idarr(
     ind: int | ArrayLike[int],
->>>>>>> 4e106007
     deep: bool = False,
     return_ind: bool = False,
 ) -> tuple[_vtk.vtkIdTypeArray, NumpyArray[int]] | _vtk.vtkIdTypeArray:
