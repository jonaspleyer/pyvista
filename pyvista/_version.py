"""Version info for pyvista.

On the ``main`` branch, use 'dev0' to denote a development version.
For example:

version_info = 0, 27, 'dev0'

---

When generating pre-release wheels, use '0rcN', for example:

version_info = 0, 28, '0rc1'

Denotes the first release candidate.

"""
# major, minor, patch
<<<<<<< HEAD
version_info = 0, 33, 1
=======
version_info = 0, 34, 'dev0'
>>>>>>> 49d16f18

# Nice string for the version
__version__ = '.'.join(map(str, version_info))<|MERGE_RESOLUTION|>--- conflicted
+++ resolved
@@ -15,11 +15,7 @@
 
 """
 # major, minor, patch
-<<<<<<< HEAD
-version_info = 0, 33, 1
-=======
-version_info = 0, 34, 'dev0'
->>>>>>> 49d16f18
+version_info = 0, 33, 2
 
 # Nice string for the version
 __version__ = '.'.join(map(str, version_info))