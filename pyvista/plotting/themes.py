--- conflicted
+++ resolved
@@ -188,13 +188,7 @@
         if not isinstance(other, _ThemeConfig):
             return False
 
-<<<<<<< HEAD
-        if not set(self._all__slots__()) == set(other._all__slots__()):
-            return False
-
-=======
->>>>>>> 0637ba00
-        for attr_name in other._all__slots__():
+        for attr_name in other.__slots__:
             attr = getattr(self, attr_name)
             other_attr = getattr(other, attr_name)
             if isinstance(attr, (tuple, list)):
