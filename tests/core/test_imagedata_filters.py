--- conflicted
+++ resolved
@@ -99,19 +99,11 @@
     # Determine expected output
     if output_mesh_type == 'triangles' or output_mesh_type is None and smoothing:
         expected_celltype = pv.CellType.TRIANGLE
-<<<<<<< HEAD
-        multiplier = 2  # quads are subdivided into 2 triangles
-    else:
-        assert output_mesh_type == 'quads' or not smoothing
-        expected_celltype = pv.CellType.QUAD
-        multiplier = 1
-=======
         cell_multiplier = 2  # quads are subdivided into 2 triangles
     else:
         assert output_mesh_type == 'quads' or not smoothing
         expected_celltype = pv.CellType.QUAD
         cell_multiplier = 1
->>>>>>> d6f37780
 
     # Do test
     mesh = labeled_image.contour_labels(
@@ -124,14 +116,10 @@
     assert mesh.active_scalars_name == BOUNDARY_LABELS
     assert all(cell.type == expected_celltype for cell in mesh.cell)
 
-<<<<<<< HEAD
-    assert mesh.area < 0.01 if smoothing else mesh.n_cells / multiplier
-=======
     if smoothing:
         assert mesh.area < 0.01
     else:
         assert mesh.area == (mesh.n_cells / cell_multiplier)
->>>>>>> d6f37780
 
 
 def _remove_duplicate_points(polydata):
