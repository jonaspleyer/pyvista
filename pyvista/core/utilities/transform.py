--- conflicted
+++ resolved
@@ -31,11 +31,7 @@
     from pyvista.core._typing_core import VectorLike
 
 
-<<<<<<< HEAD
-class Transform(_vtk.DisableSnakeCaseAPI, _vtk.vtkTransform):
-=======
-class Transform(_vtk.vtkPyVistaOverride, _vtk.vtkTransform):
->>>>>>> 887bdcc8
+class Transform(_vtk.DisableSnakeCaseAPI, _vtk.vtkPyVistaOverride, _vtk.vtkTransform):
     """Describes linear transformations via a 4x4 matrix.
 
     A :class:`Transform` can be used to describe the full range of linear (also known
