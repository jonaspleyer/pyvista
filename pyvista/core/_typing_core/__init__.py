"""Type aliases for type hints."""

from __future__ import annotations

from typing import TYPE_CHECKING

from ._aliases import ArrayLike
from ._aliases import BoundsTuple
from ._aliases import CellArrayLike
from ._aliases import CellsLike
from ._aliases import MatrixLike
from ._aliases import Number
from ._aliases import RotationLike
from ._aliases import TransformLike
from ._aliases import VectorLike
from ._array_like import NumberType
from ._array_like import NumpyArray

if TYPE_CHECKING:  # pragma: no cover
    # Avoid circular imports
<<<<<<< HEAD
    from ._dataset_types import ConcreteDataObjectType  # noqa: F401
    from ._dataset_types import ConcreteGridType  # noqa: F401
    from ._dataset_types import ConcretePointGridType  # noqa: F401
    from ._dataset_types import ConcretePointSetType  # noqa: F401
    from ._dataset_types import DataSetType
=======
    from ._dataset_types import ConcreteDataObjectType
    from ._dataset_types import ConcreteDataSetType
    from ._dataset_types import ConcreteGridType
    from ._dataset_types import ConcretePointGridType
    from ._dataset_types import ConcretePointSetType
>>>>>>> 695edc4f
<|MERGE_RESOLUTION|>--- conflicted
+++ resolved
@@ -18,16 +18,8 @@
 
 if TYPE_CHECKING:  # pragma: no cover
     # Avoid circular imports
-<<<<<<< HEAD
-    from ._dataset_types import ConcreteDataObjectType  # noqa: F401
-    from ._dataset_types import ConcreteGridType  # noqa: F401
-    from ._dataset_types import ConcretePointGridType  # noqa: F401
-    from ._dataset_types import ConcretePointSetType  # noqa: F401
-    from ._dataset_types import DataSetType
-=======
     from ._dataset_types import ConcreteDataObjectType
-    from ._dataset_types import ConcreteDataSetType
     from ._dataset_types import ConcreteGridType
     from ._dataset_types import ConcretePointGridType
     from ._dataset_types import ConcretePointSetType
->>>>>>> 695edc4f
+    from ._dataset_types import DataSetType