"""Filters with a class to manage filters/algorithms for uniform grid datasets."""

from __future__ import annotations

from collections.abc import Iterable
import operator
from typing import TYPE_CHECKING
from typing import Callable
from typing import Literal
from typing import cast
import warnings

import numpy as np

import pyvista
from pyvista.core import _validation
from pyvista.core import _vtk_core as _vtk
from pyvista.core.errors import AmbiguousDataError
from pyvista.core.errors import MissingDataError
from pyvista.core.errors import PyVistaDeprecationWarning
from pyvista.core.filters import _get_output
from pyvista.core.filters import _update_alg
from pyvista.core.filters.data_set import DataSetFilters
from pyvista.core.utilities.arrays import FieldAssociation
from pyvista.core.utilities.arrays import set_default_active_scalars
from pyvista.core.utilities.helpers import wrap
from pyvista.core.utilities.misc import abstract_class

if TYPE_CHECKING:  # pragma: no cover
    from numpy.typing import NDArray

    from pyvista import ImageData
    from pyvista import PolyData
    from pyvista import pyvista_ndarray
    from pyvista.core._typing_core import MatrixLike
    from pyvista.core._typing_core import NumpyArray
    from pyvista.core._typing_core import VectorLike


@abstract_class
class ImageDataFilters(DataSetFilters):
    """An internal class to manage filters/algorithms for uniform grid datasets."""

    def gaussian_smooth(
        self, radius_factor=1.5, std_dev=2.0, scalars=None, progress_bar: bool = False
    ):
        """Smooth the data with a Gaussian kernel.

        Parameters
        ----------
        radius_factor : float | sequence[float], default: 1.5
            Unitless factor to limit the extent of the kernel.

        std_dev : float | sequence[float], default: 2.0
            Standard deviation of the kernel in pixel units.

        scalars : str, optional
            Name of scalars to process. Defaults to currently active scalars.

        progress_bar : bool, default: False
            Display a progress bar to indicate progress.

        Returns
        -------
        pyvista.ImageData
            Uniform grid with smoothed scalars.

        Notes
        -----
        This filter only supports point data. For inputs with cell data, consider
        re-meshing the cell data as point data with :meth:`~pyvista.ImageDataFilters.cells_to_points`
        or resampling the cell data to point data with :func:`~pyvista.DataSetFilters.cell_data_to_point_data`.

        Examples
        --------
        First, create sample data to smooth. Here, we use
        :func:`pyvista.perlin_noise() <pyvista.core.utilities.features.perlin_noise>`
        to create meaningful data.

        >>> import numpy as np
        >>> import pyvista as pv
        >>> noise = pv.perlin_noise(0.1, (2, 5, 8), (0, 0, 0))
        >>> grid = pv.sample_function(noise, [0, 1, 0, 1, 0, 1], dim=(20, 20, 20))
        >>> grid.plot(show_scalar_bar=False)

        Next, smooth the sample data.

        >>> smoothed = grid.gaussian_smooth()
        >>> smoothed.plot(show_scalar_bar=False)

        See :ref:`gaussian_smoothing_example` for a full example using this filter.

        """
        alg = _vtk.vtkImageGaussianSmooth()
        alg.SetInputDataObject(self)
        if scalars is None:
            set_default_active_scalars(self)  # type: ignore[arg-type]
            field, scalars = self.active_scalars_info  # type: ignore[attr-defined]
            if field.value == 1:
                raise ValueError('If `scalars` not given, active scalars must be point array.')
        else:
            field = self.get_array_association(scalars, preference='point')  # type: ignore[attr-defined]
            if field.value == 1:
                raise ValueError('Can only process point data, given `scalars` are cell data.')
        alg.SetInputArrayToProcess(
            0,
            0,
            0,
            field.value,
            scalars,
        )  # args: (idx, port, connection, field, name)
        if isinstance(radius_factor, Iterable):
            alg.SetRadiusFactors(radius_factor)  # type: ignore[call-overload]
        else:
            alg.SetRadiusFactors(radius_factor, radius_factor, radius_factor)
        if isinstance(std_dev, Iterable):
            alg.SetStandardDeviations(std_dev)  # type: ignore[call-overload]
        else:
            alg.SetStandardDeviations(std_dev, std_dev, std_dev)
        _update_alg(alg, progress_bar, 'Performing Gaussian Smoothing')
        return _get_output(alg)

    def median_smooth(
        self,
        kernel_size=(3, 3, 3),
        scalars=None,
        preference='point',
        progress_bar: bool = False,
    ):
        """Smooth data using a median filter.

        The Median filter that replaces each pixel with the median value from a
        rectangular neighborhood around that pixel. Neighborhoods can be no
        more than 3 dimensional. Setting one axis of the neighborhood
        kernelSize to 1 changes the filter into a 2D median.

        See `vtkImageMedian3D
        <https://vtk.org/doc/nightly/html/classvtkImageMedian3D.html#details>`_
        for more details.

        Parameters
        ----------
        kernel_size : sequence[int], default: (3, 3, 3)
            Size of the kernel in each dimension (units of voxels), for example
            ``(x_size, y_size, z_size)``. Default is a 3D median filter. If you
            want to do a 2D median filter, set the size to 1 in the dimension
            you don't want to filter over.

        scalars : str, optional
            Name of scalars to process. Defaults to currently active scalars.

        preference : str, default: "point"
            When scalars is specified, this is the preferred array
            type to search for in the dataset.  Must be either
            ``'point'`` or ``'cell'``.

        progress_bar : bool, default: False
            Display a progress bar to indicate progress.

        Returns
        -------
        pyvista.ImageData
            Uniform grid with smoothed scalars.

        Warnings
        --------
        Applying this filter to cell data will send the output to a new point
        array with the same name, overwriting any existing point data array
        with the same name.

        Examples
        --------
        First, create sample data to smooth. Here, we use
        :func:`pyvista.perlin_noise() <pyvista.core.utilities.features.perlin_noise>`
        to create meaningful data.

        >>> import numpy as np
        >>> import pyvista as pv
        >>> noise = pv.perlin_noise(0.1, (2, 5, 8), (0, 0, 0))
        >>> grid = pv.sample_function(noise, [0, 1, 0, 1, 0, 1], dim=(20, 20, 20))
        >>> grid.plot(show_scalar_bar=False)

        Next, smooth the sample data.

        >>> smoothed = grid.median_smooth(kernel_size=(10, 10, 10))
        >>> smoothed.plot(show_scalar_bar=False)

        """
        alg = _vtk.vtkImageMedian3D()
        alg.SetInputDataObject(self)
        if scalars is None:
            set_default_active_scalars(self)  # type: ignore[arg-type]
            field, scalars = self.active_scalars_info  # type: ignore[attr-defined]
        else:
            field = self.get_array_association(scalars, preference=preference)  # type: ignore[attr-defined]
        alg.SetInputArrayToProcess(
            0,
            0,
            0,
            field.value,
            scalars,
        )  # args: (idx, port, connection, field, name)
        alg.SetKernelSize(kernel_size[0], kernel_size[1], kernel_size[2])
        _update_alg(alg, progress_bar, 'Performing Median Smoothing')
        return _get_output(alg)

    def extract_subset(
        self, voi, rate=(1, 1, 1), boundary: bool = False, progress_bar: bool = False
    ):
        """Select piece (e.g., volume of interest).

        To use this filter set the VOI ivar which are i-j-k min/max indices
        that specify a rectangular region in the data. (Note that these are
        0-offset.) You can also specify a sampling rate to subsample the
        data.

        Typical applications of this filter are to extract a slice from a
        volume for image processing, subsampling large volumes to reduce data
        size, or extracting regions of a volume with interesting data.

        Parameters
        ----------
        voi : sequence[int]
            Length 6 iterable of ints: ``(x_min, x_max, y_min, y_max, z_min, z_max)``.
            These bounds specify the volume of interest in i-j-k min/max
            indices.

        rate : sequence[int], default: (1, 1, 1)
            Length 3 iterable of ints: ``(xrate, yrate, zrate)``.

        boundary : bool, default: False
            Control whether to enforce that the "boundary" of the grid
            is output in the subsampling process. This only has effect
            when the rate in any direction is not equal to 1. When
            this is enabled, the subsampling will always include the
            boundary of the grid even though the sample rate is not an
            even multiple of the grid dimensions. By default this is
            disabled.

        progress_bar : bool, default: False
            Display a progress bar to indicate progress.

        Returns
        -------
        pyvista.ImageData
            ImageData subset.

        """
        alg = _vtk.vtkExtractVOI()
        alg.SetVOI(voi)
        alg.SetInputDataObject(self)
        alg.SetSampleRate(rate)
        alg.SetIncludeBoundary(boundary)
        _update_alg(alg, progress_bar, 'Extracting Subset')
        result = _get_output(alg)
        # Adjust for the confusing issue with the extents
        #   see https://gitlab.kitware.com/vtk/vtk/-/issues/17938
        fixed = pyvista.ImageData()
        fixed.origin = result.bounds[::2]
        fixed.spacing = result.spacing
        fixed.dimensions = result.dimensions
        fixed.point_data.update(result.point_data)
        fixed.cell_data.update(result.cell_data)
        fixed.field_data.update(result.field_data)
        fixed.copy_meta_from(result, deep=True)
        return fixed

    def image_dilate_erode(
        self,
        dilate_value=1.0,
        erode_value=0.0,
        kernel_size=(3, 3, 3),
        scalars=None,
        progress_bar: bool = False,
    ):
        """Dilates one value and erodes another.

        ``image_dilate_erode`` will dilate one value and erode another. It uses
        an elliptical footprint, and only erodes/dilates on the boundary of the
        two values. The filter is restricted to the X, Y, and Z axes for now.
        It can degenerate to a 2 or 1-dimensional filter by setting the kernel
        size to 1 for a specific axis.

        Parameters
        ----------
        dilate_value : float, default: 1.0
            Dilate value in the dataset.

        erode_value : float, default: 0.0
            Erode value in the dataset.

        kernel_size : sequence[int], default: (3, 3, 3)
            Determines the size of the kernel along the three axes.

        scalars : str, optional
            Name of scalars to process. Defaults to currently active scalars.

        progress_bar : bool, default: False
            Display a progress bar to indicate progress.

        Returns
        -------
        pyvista.ImageData
            Dataset that has been dilated/eroded on the boundary of the specified scalars.

        Notes
        -----
        This filter only supports point data. For inputs with cell data, consider
        re-meshing the cell data as point data with :meth:`~pyvista.ImageDataFilters.cells_to_points`
        or resampling the cell data to point data with :func:`~pyvista.DataSetFilters.cell_data_to_point_data`.

        Examples
        --------
        Demonstrate image dilate/erode on an example dataset. First, plot
        the example dataset with the active scalars.

        >>> from pyvista import examples
        >>> uni = examples.load_uniform()
        >>> uni.plot()

        Now, plot the image threshold with ``threshold=[400, 600]``. Note how
        values within the threshold are 1 and outside are 0.

        >>> ithresh = uni.image_threshold([400, 600])
        >>> ithresh.plot()

        Note how there is a hole in the thresholded image. Apply a dilation/
        erosion filter with a large kernel to fill that hole in.

        >>> idilate = ithresh.image_dilate_erode(kernel_size=[5, 5, 5])
        >>> idilate.plot()

        """
        alg = _vtk.vtkImageDilateErode3D()
        alg.SetInputDataObject(self)
        if scalars is None:
            set_default_active_scalars(self)  # type: ignore[arg-type]
            field, scalars = self.active_scalars_info  # type: ignore[attr-defined]
            if field.value == 1:
                raise ValueError('If `scalars` not given, active scalars must be point array.')
        else:
            field = self.get_array_association(scalars, preference='point')  # type: ignore[attr-defined]
            if field.value == 1:
                raise ValueError('Can only process point data, given `scalars` are cell data.')
        alg.SetInputArrayToProcess(
            0,
            0,
            0,
            field.value,
            scalars,
        )  # args: (idx, port, connection, field, name)
        alg.SetKernelSize(*kernel_size)
        alg.SetDilateValue(dilate_value)
        alg.SetErodeValue(erode_value)
        _update_alg(alg, progress_bar, 'Performing Dilation and Erosion')
        return _get_output(alg)

    def image_threshold(
        self,
        threshold,
        in_value=1.0,
        out_value=0.0,
        scalars=None,
        preference='point',
        progress_bar: bool = False,
    ):
        """Apply a threshold to scalar values in a uniform grid.

        If a single value is given for threshold, scalar values above or equal
        to the threshold are ``'in'`` and scalar values below the threshold are ``'out'``.
        If two values are given for threshold (sequence) then values equal to
        or between the two values are ``'in'`` and values outside the range are ``'out'``.

        If ``None`` is given for ``in_value``, scalars that are ``'in'`` will not be replaced.
        If ``None`` is given for ``out_value``, scalars that are ``'out'`` will not be replaced.

        Warning: applying this filter to cell data will send the output to a
        new point array with the same name, overwriting any existing point data
        array with the same name.

        Parameters
        ----------
        threshold : float or sequence[float]
            Single value or (min, max) to be used for the data threshold.  If
            a sequence, then length must be 2. Threshold(s) for deciding which
            cells/points are ``'in'`` or ``'out'`` based on scalar data.

        in_value : float, default: 1.0
            Scalars that match the threshold criteria for ``'in'`` will be replaced with this.

        out_value : float, default: 0.0
            Scalars that match the threshold criteria for ``'out'`` will be replaced with this.

        scalars : str, optional
            Name of scalars to process. Defaults to currently active scalars.

        preference : str, default: "point"
            When scalars is specified, this is the preferred array
            type to search for in the dataset.  Must be either
            ``'point'`` or ``'cell'``.

        progress_bar : bool, default: False
            Display a progress bar to indicate progress.

        Returns
        -------
        pyvista.ImageData
            Dataset with the specified scalars thresholded.

        See Also
        --------
        :meth:`~pyvista.DataSetFilters.threshold`

        Examples
        --------
        Demonstrate image threshold on an example dataset. First, plot
        the example dataset with the active scalars.

        >>> from pyvista import examples
        >>> uni = examples.load_uniform()
        >>> uni.plot()

        Now, plot the image threshold with ``threshold=100``. Note how
        values above the threshold are 1 and below are 0.

        >>> ithresh = uni.image_threshold(100)
        >>> ithresh.plot()

        See :ref:`image_representations_example` for more examples using this filter.

        """
        if scalars is None:
            set_default_active_scalars(self)  # type: ignore[arg-type]
            field, scalars = self.active_scalars_info  # type: ignore[attr-defined]
        else:
            field = self.get_array_association(scalars, preference=preference)  # type: ignore[attr-defined]

        # For some systems integer scalars won't threshold
        # correctly. Cast to float to be robust.
        cast_dtype = np.issubdtype(
            array_dtype := self.active_scalars.dtype,  # type: ignore[attr-defined]
            int,
        ) and array_dtype != np.dtype(np.uint8)
        if cast_dtype:
            self[scalars] = self[scalars].astype(float, casting='safe')  # type: ignore[index]

        alg = _vtk.vtkImageThreshold()
        alg.SetInputDataObject(self)
        alg.SetInputArrayToProcess(
            0,
            0,
            0,
            field.value,
            scalars,
        )  # args: (idx, port, connection, field, name)
        # set the threshold(s) and mode
        threshold_val = np.atleast_1d(threshold)
        if (size := threshold_val.size) not in (1, 2):
            raise ValueError(
                f'Threshold must have one or two values, got {size}.',
            )
        if size == 2:
            alg.ThresholdBetween(threshold_val[0], threshold_val[1])
        else:
            alg.ThresholdByUpper(threshold_val[0])
        # set the replacement values / modes
        if in_value is not None:
            alg.SetReplaceIn(True)
            alg.SetInValue(np.array(in_value).astype(array_dtype))  # type: ignore[arg-type]
        else:
            alg.SetReplaceIn(False)
        if out_value is not None:
            alg.SetReplaceOut(True)
            alg.SetOutValue(np.array(out_value).astype(array_dtype))  # type: ignore[arg-type]
        else:
            alg.SetReplaceOut(False)
        # run the algorithm
        _update_alg(alg, progress_bar, 'Performing Image Thresholding')
        output = _get_output(alg)
        if cast_dtype:
            self[scalars] = self[scalars].astype(array_dtype)  # type: ignore[index]
            output[scalars] = output[scalars].astype(array_dtype)
        return output

    def fft(self, output_scalars_name=None, progress_bar: bool = False):
        """Apply a fast Fourier transform (FFT) to the active scalars.

        The input can be real or complex data, but the output is always
        :attr:`numpy.complex128`. The filter is fastest for images that have
        power of two sizes.

        The filter uses a butterfly diagram for each prime factor of the
        dimension. This makes images with prime number dimensions (i.e. 17x17)
        much slower to compute. FFTs of multidimensional meshes (i.e volumes)
        are decomposed so that each axis executes serially.

        The frequencies of the output assume standard order: along each axis
        first positive frequencies are assumed from 0 to the maximum, then
        negative frequencies are listed from the largest absolute value to
        smallest. This implies that the corners of the grid correspond to low
        frequencies, while the center of the grid corresponds to high
        frequencies.

        Parameters
        ----------
        output_scalars_name : str, optional
            The name of the output scalars. By default, this is the same as the
            active scalars of the dataset.

        progress_bar : bool, default: False
            Display a progress bar to indicate progress.

        Returns
        -------
        pyvista.ImageData
            :class:`pyvista.ImageData` with applied FFT.

        See Also
        --------
        rfft : The reverse transform.
        low_pass : Low-pass filtering of FFT output.
        high_pass : High-pass filtering of FFT output.

        Examples
        --------
        Apply FFT to an example image.

        >>> from pyvista import examples
        >>> image = examples.download_moonlanding_image()
        >>> fft_image = image.fft()
        >>> fft_image.point_data  # doctest:+SKIP
        pyvista DataSetAttributes
        Association     : POINT
        Active Scalars  : PNGImage
        Active Vectors  : None
        Active Texture  : None
        Active Normals  : None
        Contains arrays :
        PNGImage                complex128 (298620,)          SCALARS

        See :ref:`image_fft_example` for a full example using this filter.

        """
        # check for active scalars, otherwise risk of segfault
        if self.point_data.active_scalars_name is None:  # type: ignore[attr-defined]
            try:
                set_default_active_scalars(self)  # type: ignore[arg-type]
            except MissingDataError:
                raise MissingDataError('FFT filter requires point scalars.') from None

            # possible only cell scalars were made active
            if self.point_data.active_scalars_name is None:  # type: ignore[attr-defined]
                raise MissingDataError('FFT filter requires point scalars.')

        alg = _vtk.vtkImageFFT()
        alg.SetInputDataObject(self)
        _update_alg(alg, progress_bar, 'Performing Fast Fourier Transform')
        output = _get_output(alg)
        self._change_fft_output_scalars(
            output,
            self.point_data.active_scalars_name,  # type: ignore[attr-defined]
            output_scalars_name,
        )
        return output

    def rfft(self, output_scalars_name=None, progress_bar: bool = False):
        """Apply a reverse fast Fourier transform (RFFT) to the active scalars.

        The input can be real or complex data, but the output is always
        :attr:`numpy.complex128`. The filter is fastest for images that have power
        of two sizes.

        The filter uses a butterfly diagram for each prime factor of the
        dimension. This makes images with prime number dimensions (i.e. 17x17)
        much slower to compute. FFTs of multidimensional meshes (i.e volumes)
        are decomposed so that each axis executes serially.

        The frequencies of the input assume standard order: along each axis
        first positive frequencies are assumed from 0 to the maximum, then
        negative frequencies are listed from the largest absolute value to
        smallest. This implies that the corners of the grid correspond to low
        frequencies, while the center of the grid corresponds to high
        frequencies.

        Parameters
        ----------
        output_scalars_name : str, optional
            The name of the output scalars. By default, this is the same as the
            active scalars of the dataset.

        progress_bar : bool, default: False
            Display a progress bar to indicate progress.

        Returns
        -------
        pyvista.ImageData
            :class:`pyvista.ImageData` with the applied reverse FFT.

        See Also
        --------
        fft : The direct transform.
        low_pass : Low-pass filtering of FFT output.
        high_pass : High-pass filtering of FFT output.

        Examples
        --------
        Apply reverse FFT to an example image.

        >>> from pyvista import examples
        >>> image = examples.download_moonlanding_image()
        >>> fft_image = image.fft()
        >>> image_again = fft_image.rfft()
        >>> image_again.point_data  # doctest:+SKIP
        pyvista DataSetAttributes
        Association     : POINT
        Active Scalars  : PNGImage
        Active Vectors  : None
        Active Texture  : None
        Active Normals  : None
        Contains arrays :
            PNGImage                complex128 (298620,)            SCALARS

        See :ref:`image_fft_example` for a full example using this filter.

        """
        self._check_fft_scalars()
        alg = _vtk.vtkImageRFFT()
        alg.SetInputDataObject(self)
        _update_alg(alg, progress_bar, 'Performing Reverse Fast Fourier Transform.')
        output = _get_output(alg)
        self._change_fft_output_scalars(
            output,
            self.point_data.active_scalars_name,  # type: ignore[attr-defined]
            output_scalars_name,
        )
        return output

    def low_pass(
        self,
        x_cutoff,
        y_cutoff,
        z_cutoff,
        order=1,
        output_scalars_name=None,
        progress_bar: bool = False,
    ):
        """Perform a Butterworth low pass filter in the frequency domain.

        This filter requires that the :class:`ImageData` have a complex point
        scalars, usually generated after the :class:`ImageData` has been
        converted to the frequency domain by a :func:`ImageDataFilters.fft`
        filter.

        A :func:`ImageDataFilters.rfft` filter can be used to convert the
        output back into the spatial domain. This filter attenuates high
        frequency components.  Input and output are complex arrays with
        datatype :attr:`numpy.complex128`.

        The frequencies of the input assume standard order: along each axis
        first positive frequencies are assumed from 0 to the maximum, then
        negative frequencies are listed from the largest absolute value to
        smallest. This implies that the corners of the grid correspond to low
        frequencies, while the center of the grid corresponds to high
        frequencies.

        Parameters
        ----------
        x_cutoff : float
            The cutoff frequency for the x-axis.

        y_cutoff : float
            The cutoff frequency for the y-axis.

        z_cutoff : float
            The cutoff frequency for the z-axis.

        order : int, default: 1
            The order of the cutoff curve. Given from the equation
            ``1 + (cutoff/freq(i, j))**(2*order)``.

        output_scalars_name : str, optional
            The name of the output scalars. By default, this is the same as the
            active scalars of the dataset.

        progress_bar : bool, default: False
            Display a progress bar to indicate progress.

        Returns
        -------
        pyvista.ImageData
            :class:`pyvista.ImageData` with the applied low pass filter.

        See Also
        --------
        fft : Direct fast Fourier transform.
        rfft : Reverse fast Fourier transform.
        high_pass : High-pass filtering of FFT output.

        Examples
        --------
        See :ref:`image_fft_perlin_example` for a full example using this filter.

        """
        self._check_fft_scalars()
        alg = _vtk.vtkImageButterworthLowPass()
        alg.SetInputDataObject(self)
        alg.SetCutOff(x_cutoff, y_cutoff, z_cutoff)
        alg.SetOrder(order)
        _update_alg(alg, progress_bar, 'Performing Low Pass Filter')
        output = _get_output(alg)
        self._change_fft_output_scalars(
            output,
            self.point_data.active_scalars_name,  # type: ignore[attr-defined]
            output_scalars_name,
        )
        return output

    def high_pass(
        self,
        x_cutoff,
        y_cutoff,
        z_cutoff,
        order=1,
        output_scalars_name=None,
        progress_bar: bool = False,
    ):
        """Perform a Butterworth high pass filter in the frequency domain.

        This filter requires that the :class:`ImageData` have a complex point
        scalars, usually generated after the :class:`ImageData` has been
        converted to the frequency domain by a :func:`ImageDataFilters.fft`
        filter.

        A :func:`ImageDataFilters.rfft` filter can be used to convert the
        output back into the spatial domain. This filter attenuates low
        frequency components.  Input and output are complex arrays with
        datatype :attr:`numpy.complex128`.

        The frequencies of the input assume standard order: along each axis
        first positive frequencies are assumed from 0 to the maximum, then
        negative frequencies are listed from the largest absolute value to
        smallest. This implies that the corners of the grid correspond to low
        frequencies, while the center of the grid corresponds to high
        frequencies.

        Parameters
        ----------
        x_cutoff : float
            The cutoff frequency for the x-axis.

        y_cutoff : float
            The cutoff frequency for the y-axis.

        z_cutoff : float
            The cutoff frequency for the z-axis.

        order : int, default: 1
            The order of the cutoff curve. Given from the equation
            ``1/(1 + (cutoff/freq(i, j))**(2*order))``.

        output_scalars_name : str, optional
            The name of the output scalars. By default, this is the same as the
            active scalars of the dataset.

        progress_bar : bool, default: False
            Display a progress bar to indicate progress.

        Returns
        -------
        pyvista.ImageData
            :class:`pyvista.ImageData` with the applied high pass filter.

        See Also
        --------
        fft : Direct fast Fourier transform.
        rfft : Reverse fast Fourier transform.
        low_pass : Low-pass filtering of FFT output.

        Examples
        --------
        See :ref:`image_fft_perlin_example` for a full example using this filter.

        """
        self._check_fft_scalars()
        alg = _vtk.vtkImageButterworthHighPass()
        alg.SetInputDataObject(self)
        alg.SetCutOff(x_cutoff, y_cutoff, z_cutoff)
        alg.SetOrder(order)
        _update_alg(alg, progress_bar, 'Performing High Pass Filter')
        output = _get_output(alg)
        self._change_fft_output_scalars(
            output,
            self.point_data.active_scalars_name,  # type: ignore[attr-defined]
            output_scalars_name,
        )
        return output

    def _change_fft_output_scalars(self, dataset, orig_name, out_name) -> None:
        """Modify the name and dtype of the output scalars for an FFT filter."""
        name = orig_name if out_name is None else out_name
        pdata = dataset.point_data
        if pdata.active_scalars_name != name:
            pdata[name] = pdata.pop(pdata.active_scalars_name)

        # always view the datatype of the point_data as complex128
        dataset._association_complex_names['POINT'].add(name)

    def _check_fft_scalars(self):
        """Check for complex active scalars.

        This is necessary for rfft, low_pass, and high_pass filters.

        """
        # check for complex active point scalars, otherwise the risk of segfault
        if self.point_data.active_scalars_name is None:  # type: ignore[attr-defined]
            possible_scalars = self.point_data.keys()  # type: ignore[attr-defined]
            if len(possible_scalars) == 1:
                self.set_active_scalars(possible_scalars[0], preference='point')  # type: ignore[attr-defined]
            elif len(possible_scalars) > 1:
                raise AmbiguousDataError(
                    'There are multiple point scalars available. Set one to be '
                    'active with `point_data.active_scalars_name = `',
                )
            else:
                raise MissingDataError('FFT filters require point scalars.')

        if not np.issubdtype(self.point_data.active_scalars.dtype, np.complexfloating):  # type: ignore[attr-defined]
            raise ValueError(
                'Active scalars must be complex data for this filter, represented '
                'as an array with a datatype of `numpy.complex64` or '
                '`numpy.complex128`.',
            )

    def _flip_uniform(self, axis) -> pyvista.ImageData:
        """Flip the uniform grid along a specified axis and return a uniform grid.

        This varies from :func:`DataSet.flip_x` because it returns a ImageData.

        """
        alg = _vtk.vtkImageFlip()
        alg.SetInputData(self)
        alg.SetFilteredAxes(axis)
        alg.Update()
        return cast(pyvista.ImageData, wrap(alg.GetOutput()))

    def contour_labeled(
        self,
        n_labels: int | None = None,
        smoothing: bool = False,
        smoothing_num_iterations: int = 50,
        smoothing_relaxation_factor: float = 0.5,
        smoothing_constraint_distance: float = 1,
        output_mesh_type: Literal['quads', 'triangles'] = 'quads',
        output_style: Literal['default', 'boundary'] = 'default',
        scalars: str | None = None,
        progress_bar: bool = False,
    ) -> pyvista.PolyData:
        """Generate labeled contours from 3D label maps.

        SurfaceNets algorithm is used to extract contours preserving sharp
        boundaries for the selected labels from the label maps.
        Optionally, the boundaries can be smoothened to reduce the staircase
        appearance in case of low resolution input label maps.

        This filter requires that the :class:`ImageData` has integer point
        scalars, such as multi-label maps generated from image segmentation.

        .. note::
           Requires ``vtk>=9.3.0``.

        Parameters
        ----------
        n_labels : int, optional
            Number of labels to be extracted (all are extracted if None is given).

        smoothing : bool, default: False
            Apply smoothing to the meshes.

        smoothing_num_iterations : int, default: 50
            Number of smoothing iterations.

        smoothing_relaxation_factor : float, default: 0.5
            Relaxation factor of the smoothing.

        smoothing_constraint_distance : float, default: 1
            Constraint distance of the smoothing.

        output_mesh_type : str, default: 'quads'
            Type of the output mesh. Must be either ``'quads'``, or ``'triangles'``.

        output_style : str, default: 'default'
            Style of the output mesh. Must be either ``'default'`` or ``'boundary'``.
            When ``'default'`` is specified, the filter produces a mesh with both
            interior and exterior polygons. When ``'boundary'`` is selected, only
            polygons on the border with the background are produced (without interior
            polygons). Note that style ``'selected'`` is currently not implemented.

        scalars : str, optional
            Name of scalars to process. Defaults to currently active scalars.

        progress_bar : bool, default: False
            Display a progress bar to indicate progress.

        Returns
        -------
        pyvista.PolyData
            :class:`pyvista.PolyData` Labeled mesh with the segments labeled.

        References
        ----------
        Sarah F. Frisken, SurfaceNets for Multi-Label Segmentations with Preservation
        of Sharp Boundaries, Journal of Computer Graphics Techniques (JCGT), vol. 11,
        no. 1, 34-54, 2022. Available online http://jcgt.org/published/0011/01/03/

        https://www.kitware.com/really-fast-isocontouring/

        Examples
        --------
        See :ref:`contouring_example` for a full example using this filter.

        See Also
        --------
        pyvista.DataSetFilters.contour
            Generalized contouring method which uses MarchingCubes or FlyingEdges.

        pyvista.DataSetFilters.pack_labels
            Function used internally by SurfaceNets to generate contiguous label data.

        """
        if not hasattr(_vtk, 'vtkSurfaceNets3D'):  # pragma: no cover
            from pyvista.core.errors import VTKVersionError

            raise VTKVersionError('Surface nets 3D require VTK 9.3.0 or newer.')

        alg = _vtk.vtkSurfaceNets3D()
        if scalars is None:
            set_default_active_scalars(self)  # type: ignore[arg-type]
            field, scalars = self.active_scalars_info  # type: ignore[attr-defined]
            if field != FieldAssociation.POINT:
                raise ValueError('If `scalars` not given, active scalars must be point array.')
        else:
            field = self.get_array_association(scalars, preference='point')  # type: ignore[attr-defined]
            if field != FieldAssociation.POINT:
                raise ValueError(
                    f'Can only process point data, given `scalars` are {field.name.lower()} data.',
                )
        alg.SetInputArrayToProcess(
            0,
            0,
            0,
            field.value,
            scalars,
        )  # args: (idx, port, connection, field, name)
        alg.SetInputData(self)
        if n_labels is not None:
            alg.GenerateLabels(n_labels, 1, n_labels)
        if output_mesh_type == 'quads':
            alg.SetOutputMeshTypeToQuads()
        elif output_mesh_type == 'triangles':
            alg.SetOutputMeshTypeToTriangles()
        else:
            raise ValueError(
                f'Invalid output mesh type "{output_mesh_type}", use "quads" or "triangles"',
            )
        if output_style == 'default':
            alg.SetOutputStyleToDefault()
        elif output_style == 'boundary':
            alg.SetOutputStyleToBoundary()
        elif output_style == 'selected':  # type: ignore[unreachable]
            raise NotImplementedError(f'Output style "{output_style}" is not implemented')
        else:
            raise ValueError(f'Invalid output style "{output_style}", use "default" or "boundary"')
        if smoothing:
            alg.SmoothingOn()
            alg.GetSmoother().SetNumberOfIterations(smoothing_num_iterations)
            alg.GetSmoother().SetRelaxationFactor(smoothing_relaxation_factor)
            alg.GetSmoother().SetConstraintDistance(smoothing_constraint_distance)
        else:
            alg.SmoothingOff()
        # Suppress improperly used INFO for debugging messages in vtkSurfaceNets3D
        verbosity = _vtk.vtkLogger.GetCurrentVerbosityCutoff()
        _vtk.vtkLogger.SetStderrVerbosity(_vtk.vtkLogger.VERBOSITY_OFF)
        _update_alg(alg, progress_bar, 'Performing Labeled Surface Extraction')
        # Restore the original vtkLogger verbosity level
        _vtk.vtkLogger.SetStderrVerbosity(verbosity)
        return wrap(alg.GetOutput())

    def contour_labels(  # type: ignore[misc]
        self: ImageData,
        boundary_style: Literal['external', 'internal', 'all'] = 'external',
        *,
        background_value: int = 0,
        select_inputs: int | VectorLike[int] | None = None,
        select_outputs: int | VectorLike[int] | None = None,
        pad_background: bool = True,
        output_mesh_type: Literal['quads', 'triangles'] | None = None,
        scalars: str | None = None,
        smoothing: bool = True,
        smoothing_iterations: int = 16,
        smoothing_relaxation: float = 0.5,
        smoothing_distance: float | None = None,
        smoothing_scale: float = 1.0,
        progress_bar: bool = False,
    ) -> PolyData:
        """Generate surface contours from 3D image label maps.

        This filter uses `vtkSurfaceNets <https://vtk.org/doc/nightly/html/classvtkSurfaceNets3D.html#details>`__
        to extract polygonal surface contours from non-continuous label maps, which
        corresponds to discrete regions in an input 3D image (i.e., volume).
        The generated surface is smoothed using a constrained smoothing filter.

        The output surface includes a two-component cell data array ``'boundary_labels'``.
        The array indicates the labels/regions on either side of the polygons composing
        the output. The array's values are structured as follows:

        External boundary values

            Polygons between a foreground region and the background have the
            form ``[foreground, background]``.

            E.g. ``[1, 0]`` for the boundary between region ``1`` and background ``0``.

        Internal boundary values

            Polygons between two connected foreground regions are sorted in ascending order.

            E.g. ``[1, 2]`` for the boundary between regions ``1`` and ``2``.


        By default, this filter returns ``'external'`` contours only. Optionally,
        only the ``'internal`'' contours or ``'all'`` contours (i.e. internal and
        external) may be returned.

        .. note::

            This filter requires VTK version ``9.3.0`` or greater.

        .. versionadded:: 0.45

        Parameters
        ----------
        boundary_style : 'external' | 'internal' | 'all', default: 'external'
            Style of boundary polygons to generate. ``'internal'`` polygons are generated
            between two connected foreground regions. ``'external'`` polygons are
            generated between foreground background. ``'all'``  includes both internal
            and external boundary polygons.

        background_value : int, default: 0
            Background value of the input image. All other values are considered
            as foreground.

        select_inputs : int | VectorLike[int], default: None
            Specify label ids to include as inputs to the filter. Labels that are not
            selected are removed from the input *before* generating the surface. By
            default, all label ids are used.

            Since the smoothing operation occurs across selected input regions, using
            this option to filter the input can result in smoother and more visually
            pleasing surfaces since non-selected inputs are not considered during
            smoothing. However, this also means that the generated surface will change
            shape depending on which inputs are selected.

            .. note::

                Selecting inputs can affect whether a boundary polygon is considered to
                be ``internal`` or ``external``. That is, an internal boundary becomes an
                external boundary when only one of the two foreground regions on the
                boundary is selected.

        select_outputs : int | VectorLike[int], default: None
            Specify label ids to include in the output of the filter. Labels that are
            not selected are removed from the output *after* generating the surface. By
            default, all label ids are used.

            Since the smoothing operation occurs across all input regions, using this
            option to filter the output means that the selected output regions will have
            the same shape (i.e. smoothed in the same manner), regardless of the outputs
            that are selected. This is useful for generating a surface for specific
            labels while also preserving sharp boundaries with non-selected outputs.

            .. note::

                Selecting outputs does not affect whether a boundary polygon is
                considered to be ``internal`` or ``external``. That is, an internal
                boundary remains internal even if only one of the two foreground regions
                on the boundary is selected.

        pad_background : bool, default: True
            :meth:`Pad <pyvista.ImageDataFilters.pad_image>` the image
            with ``background_value`` prior to contouring. This will
            generate polygons to "close" the surface at the boundaries of the image.
            This option is only relevant when there are foreground regions on the border
            of the image. Setting this value to ``False`` is useful if processing multiple
            volumes separately so that the generated surfaces fit together without
            creating surface overlap.

        output_mesh_type : str, default: None
            Type of the output mesh. Can be either ``'quads'``, or ``'triangles'``. By
            default, the output mesh has :attr:`~pyvista.CellType.TRIANGLE` cells when
            ``smoothing`` is enabled and :attr:`~pyvista.CellType.QUAD` cells (quads)
            otherwise. The mesh type can be forced to be triangles or quads; however,
            if smoothing is enabled and the type is ``'quads'``, the generated quads
            may not be planar.

        scalars : str, optional
            Name of scalars to process. Defaults to currently active scalars. If cell
            scalars are specified, the input image is first re-meshed with
            :meth:`~pyvista.ImageDataFilters.cells_to_points` to transform the cell
            data into point data.

        smoothing : bool, default: True
            Smooth the generated surface using a constrained smoothing filter. Each
            point in the surface is smoothed as follows:

                For a point ``pi`` connected to a list of points ``pj`` via an edge, ``pi``
                is moved towards the average position of ``pj`` multiplied by the
                ``smoothing_relaxation`` factor, and limited by the ``smoothing_distance``
                constraint. This process is repeated either until convergence occurs, or
                the maximum number of ``smoothing_iterations`` is reached.

        smoothing_iterations : int, default: 16
            Maximum number of smoothing iterations to use.

        smoothing_relaxation : float, default: 0.5
            Relaxation factor used at each smoothing iteration.

        smoothing_distance : float, default: None
            Maximum distance each point is allowed to move (in any direction) during
            smoothing. This distance may be scaled with ``smoothing_scale``. By default,
            the distance is computed dynamically from the image spacing as:

                ``distance = norm(image_spacing) * smoothing_scale``.

        smoothing_scale : float, default: 1.0
            Relative scaling factor applied to ``smoothing_distance``. See that
            parameter for details.

        progress_bar : bool, default: False
            Display a progress bar to indicate progress.

        Returns
        -------
        pyvista.PolyData
            Surface mesh of labeled regions.

        See Also
        --------
        :meth:`~pyvista.PolyDataFilters.voxelize_binary_mask`
            Filter that generates binary labeled :class:`~pyvista.ImageData` from
            :class:`~pyvista.PolyData` surface contours. Can beloosely considered as
            an inverse of this filter.

        :meth:`~pyvista.ImageDataFilters.cells_to_points`
            Re-mesh :class:`~pyvista.ImageData` to a points-based representation.

        :meth:`~pyvista.DataSetFilters.extract_values`
            Threshold-like filter which can used to process the multi-component
            scalars generated by this filter.

        :meth:`~pyvista.DataSetFilters.contour`
            Generalized contouring method which uses MarchingCubes or FlyingEdges.

        :meth:`~pyvista.DataSetFilters.pack_labels`
            Function used internally by SurfaceNets to generate contiguous label data.

        :ref:`contouring_example`
            Additional contouring examples.

        References
        ----------
        S. Frisken, “SurfaceNets for Multi-Label Segmentations with Preservation of
        Sharp Boundaries”, J. Computer Graphics Techniques, 2022. Available online:
        http://jcgt.org/published/0011/01/03/

        W. Schroeder, S. Tsalikis, M. Halle, S. Frisken. A High-Performance SurfaceNets
        Discrete Isocontouring Algorithm. arXiv:2401.14906. 2024. Available online:
        `http://arxiv.org/abs/2401.14906 <http://arxiv.org/abs/2401.14906>`__

        Examples
        --------
        Load labeled image data with a background region ``0`` and four foreground
        regions.

        >>> import pyvista as pv
        >>> import numpy as np
        >>> from pyvista import examples
        >>> image = examples.load_channels()
        >>> label_ids = np.unique(image.active_scalars)
        >>> label_ids
        pyvista_ndarray([0, 1, 2, 3, 4])
        >>> image.dimensions
        (251, 251, 101)

        Crop the image to simplify the data.

        >>> image = image.extract_subset(voi=(75, 109, 75, 109, 85, 100))
        >>> image.dimensions
        (35, 35, 16)

        Plot the cropped image for context. Configure the color map to generate
        consistent coloring of the regions for all plots.

        >>> plot_kwargs = dict(
        ...     cmap='glasbey',
        ...     clim=[0, 77],
        ...     show_edges=True,
        ...     show_scalar_bar=False,
        ... )
        >>> image.plot(**plot_kwargs)

        Generate surface contours of the foreground regions and plot it. Note that
        the ``background_value`` is ``0`` by default.

        >>> contours = image.contour_labels()
        >>> contours.plot(zoom=1.5, **plot_kwargs)

        By default, only external boundary polygons are generated and the returned
        ``'boundary_labels'`` array is a two-component array.

        >>> contours['boundary_labels'].ndim
        2

        Show the unique values. Since only ``'external'`` boundaries are generated
        by default, the second component is always ``0`` (i.e. the ``background_value``).
        Note that all four foreground regions share a boundary with the background.

        >>> np.unique(contours['boundary_labels'], axis=0)
        array([[1, 0],
               [2, 0],
               [3, 0],
               [4, 0]])

        Repeat the example but this time generate internal contours only. Note that
        when plotting multi-component scalars, each component is normalized (vector norm)
        for visualization.

        >>> contours = image.contour_labels('internal')
        >>> contours['boundary_labels'].ndim
        2
        >>> contours.plot(zoom=1.5, **plot_kwargs)

        Show the unique two-component boundary labels again. From these values we can
        determine that all foreground regions share an internal boundary with each
        other `except`  for regions ``1`` and ``3`` since the boundary value ``[1, 3]``
        is missing.

        >>> np.unique(contours['boundary_labels'], axis=0)
        array([[1, 2],
               [1, 4],
               [2, 3],
               [2, 4],
               [3, 4]])

        Generate contours for all boundaries, and use ``select_outputs`` to filter
        the output to only include polygons which share a boundary with region ``3``.

        >>> region_3 = image.contour_labels('all', select_outputs=3)
        >>> region_3.plot(zoom=3, **plot_kwargs)

        Note how using ``select_outputs`` preserves the sharp features and boundary
        labels for non-selected regions. If desired, use ``select_inputs`` instead to
        completely "ignore" non-selected regions.

        >>> region_3 = image.contour_labels(select_inputs=3)
        >>> region_3.plot(zoom=3, **plot_kwargs)

        The sharp features are now smoothed and the internal boundaries are now labeled
        as external boundaries. Note that using ``'all'`` here is optional since
        using ``select_inputs`` converts previously-internal boundaries into external
        ones.

<<<<<<< HEAD
        Disable smoothing to generate staircase-like surface. Without smoothing, the
        surface has quadrilateral cells by default.

        >>> surf = image.contour_labels(smoothing=False)
        >>> surf.plot(zoom=1.5, **plot_kwargs)

        Keep smoothing enabled but reduce the smoothing scale. A smoothing scale
        less than one may help preserve sharp features (e.g. corners).

        >>> surf = image.contour_labels(smoothing_scale=0.5)
=======
        Do not pad the image with background values before contouring. Since the input image
        has foreground regions visible at the edges of the image (e.g. the ``+Z`` bound),
        setting ``pad_background=False`` in this example causes the top and sides of
        the mesh to be "open".

        >>> surf = image.contour_labels(pad_background=False)
>>>>>>> b52eae11
        >>> surf.plot(zoom=1.5, **plot_kwargs)

        """
        temp_scalars_name = '_PYVISTA_TEMP'

        def _get_unique_labels_no_background(
            array: NumpyArray[int], background: int
        ) -> NumpyArray[int]:
            unique = np.unique(array)
            return unique[unique != background]

        def _get_alg_input(image: ImageData, scalars_: str | None) -> ImageData:
            if scalars_ is None:
                set_default_active_scalars(image)
                field, scalars_ = image.active_scalars_info
            else:
                field = image.get_array_association(scalars_, preference='point')

            return (
                image
                if field == FieldAssociation.POINT
                else image.cells_to_points(scalars=scalars_, copy=False)
            )

        def _process_select_inputs(
            image: ImageData,
            select_inputs_: int | VectorLike[int],
            scalars_: pyvista_ndarray,
        ) -> NumpyArray[int]:
            select_inputs = np.atleast_1d(select_inputs_)
            # Remove non-selected label ids from the input. We do this by setting
            # non-selected ids to the background value to remove them from the input
            temp_scalars = scalars_.copy()
            input_ids = _get_unique_labels_no_background(temp_scalars, background_value)
            keep_labels = [*select_inputs, background_value]
            for label in input_ids:
                if label not in keep_labels:
                    temp_scalars[temp_scalars == label] = background_value

            image.point_data[temp_scalars_name] = temp_scalars
            image.set_active_scalars(temp_scalars_name, preference='point')

            return input_ids

        def _set_output_mesh_type(alg_: _vtk.vtkSurfaceNets3D):
            if output_mesh_type is None:
                alg_.SetOutputMeshTypeToDefault()
            elif output_mesh_type == 'quads':
                alg_.SetOutputMeshTypeToQuads()
            else:  # output_mesh_type == 'triangles':
                alg_.SetOutputMeshTypeToTriangles()

        def _configure_boundaries(
            alg_: _vtk.vtkSurfaceNets3D,
            array_: pyvista_ndarray,
            select_inputs_: int | VectorLike[int] | None,
            select_outputs_: int | VectorLike[int] | None,
        ):
            # WARNING: Setting the output style to default or boundary does not really work
            # as expected. Specifically, `SetOutputStyleToDefault` by itself will not actually
            # produce meshes with interior faces at the boundaries between foreground regions
            # (even though this is what is suggested by the docs). Instead, simply calling
            # `SetLabels` below will enable internal boundaries, regardless of the value of
            # `OutputStyle`. Also, using `SetOutputStyleToBoundary` generates jagged/rough
            # 'lines' between two exterior regions; enabling internal boundaries fixes this.
            input_ids = (
                _process_select_inputs(alg_input, select_inputs_, array_)
                if select_inputs_ is not None
                else None
            )
            alg_.SetOutputStyleToSelected()
            if select_outputs_ is not None:
                # Use selected outputs
                output_ids = _get_unique_labels_no_background(
                    np.atleast_1d(select_outputs_),
                    background_value,
                )
            elif input_ids is not None:
                # Set outputs to be same as inputs
                output_ids = input_ids
            else:
                # Output all labels
                output_ids = _get_unique_labels_no_background(
                    array_,
                    background_value,
                )
            output_ids = output_ids.astype(float)

            # Add selected outputs
            [alg.AddSelectedLabel(label_id) for label_id in output_ids]  # type: ignore[func-returns-value]

            # The following logic enables the generation of internal boundaries
            if input_ids is not None:
                # Generate internal boundaries for selected inputs only
                internal_ids: NumpyArray[int] = input_ids
            elif select_outputs is None:
                # No inputs or outputs selected, so generate internal
                # boundaries for all labels in input array
                internal_ids = output_ids
            else:
                internal_ids = _get_unique_labels_no_background(
                    array_,
                    background_value,
                )

            [alg.SetLabel(int(val), val) for val in internal_ids]  # type: ignore[func-returns-value]

        def _configure_smoothing(
            alg_: _vtk.vtkSurfaceNets3D,
            spacing_: tuple[float, float, float],
            iterations_: int,
            relaxation_: float,
            scale_: float,
            distance_: float | None,
        ):
            def _is_small_number(num) -> bool | np.bool_:
                return isinstance(num, (float, int, np.floating, np.integer)) and num < 1e-8

            if smoothing and not _is_small_number(scale_) and not _is_small_number(distance_):
                # Only enable smoothing if distance is not very small, since a small
                # distance will actually result in large smoothing (suspected division
                # by zero error in vtk code)
                alg_.SmoothingOn()
                alg_.GetSmoother().SetNumberOfIterations(iterations_)
                alg_.GetSmoother().SetRelaxationFactor(relaxation_)

                # Auto-constraints are On by default which only allows you to scale
                # relative distance (with SetConstraintScale) but not set its value
                # directly. Here, we turn this off so that we can both set its value
                # and/or scale it independently
                alg_.AutomaticSmoothingConstraintsOff()

                # Dynamically calculate distance if not specified.
                # This emulates the auto-constraint calc from vtkSurfaceNets3D
                distance_ = distance_ if distance_ else np.linalg.norm(spacing_)
                alg_.GetSmoother().SetConstraintDistance(distance_ * scale_)
            else:
                alg_.SmoothingOff()

        if not hasattr(_vtk, 'vtkSurfaceNets3D'):  # pragma: no cover
            from pyvista.core.errors import VTKVersionError

            raise VTKVersionError('Surface nets 3D require VTK 9.3.0 or newer.')

        _validation.check_contains(
            ['all', 'internal', 'external'], must_contain=boundary_style, name='boundary_style'
        )
        _validation.check_contains(
            [None, 'quads', 'triangles'], must_contain=output_mesh_type, name='output_mesh_type'
        )

        alg_input = _get_alg_input(self, scalars)

        # Pad with background values to close surfaces at image boundaries
        alg_input = alg_input.pad_image(background_value) if pad_background else alg_input

        alg = _vtk.vtkSurfaceNets3D()
        alg.SetBackgroundLabel(background_value)
        alg.SetInputData(alg_input)

        _set_output_mesh_type(alg)
        _configure_boundaries(
            alg,
            cast(pyvista.pyvista_ndarray, alg_input.active_scalars),
            select_inputs,
            select_outputs,
        )
        _configure_smoothing(
            alg,
            alg_input.spacing,
            smoothing_iterations,
            smoothing_relaxation,
            smoothing_scale,
            smoothing_distance,
        )

        # Get output
        # Suppress improperly used INFO for debugging messages in vtkSurfaceNets3D
        verbosity = _vtk.vtkLogger.GetCurrentVerbosityCutoff()
        _vtk.vtkLogger.SetStderrVerbosity(_vtk.vtkLogger.VERBOSITY_OFF)
        _update_alg(alg, progress_bar, 'Generating label contours')
        # Restore the original vtkLogger verbosity level
        _vtk.vtkLogger.SetStderrVerbosity(verbosity)
        output: pyvista.PolyData = _get_output(alg)

        (  # Clear temp scalars from input
            alg_input.point_data.remove(temp_scalars_name)
            if temp_scalars_name in alg_input.point_data
            else None
        )

        VTK_NAME = 'BoundaryLabels'
        PV_NAME = 'boundary_labels'
        if VTK_NAME in output.cell_data.keys():
            output.rename_array(VTK_NAME, PV_NAME)
            if boundary_style in ['external', 'internal']:
                # Output contains all boundary cells, need to remove cells we don't want
                labels_array = output.cell_data[PV_NAME]
                is_external = np.any(labels_array == background_value, axis=1)
                remove = is_external if boundary_style == 'internal' else ~is_external
                output.remove_cells(remove, inplace=True)

        if select_outputs is not None:
            # This option generates unused points
            # Use clean to remove these points (without merging points)
            output.clean(
                point_merging=False,
                lines_to_points=False,
                polys_to_lines=False,
                strips_to_polys=False,
                inplace=True,
            )

        return output

    def points_to_cells(  # type: ignore[misc]
        self: ImageData,
        scalars: str | None = None,
        *,
        dimensionality: VectorLike[bool]
        | Literal[0, 1, 2, 3, '0D', '1D', '2D', '3D', 'preserve'] = 'preserve',
        copy: bool = True,
    ):
        """Re-mesh image data from a point-based to a cell-based representation.

        This filter changes how image data is represented. Data represented as points
        at the input is re-meshed into an alternative representation as cells at the
        output. Only the :class:`~pyvista.ImageData` container is modified so that
        the number of input points equals the number of output cells. The re-meshing is
        otherwise lossless in the sense that point data at the input is passed through
        unmodified and stored as cell data at the output. Any cell data at the input is
        ignored and is not used by this filter.

        To change the image data's representation, the input points are used to
        represent the centers of the output cells. This has the effect of "growing" the
        input image dimensions by one along each axis (i.e. half the cell width on each
        side). For example, an image with 100 points and 99 cells along an axis at the
        input will have 101 points and 100 cells at the output. If the input has 1mm
        spacing, the axis size will also increase from 99mm to 100mm. By default,
        only non-singleton dimensions are increased such that 1D or 2D inputs remain
        1D or 2D at the output.

        Since filters may be inherently cell-based (e.g. some :class:`~pyvista.DataSetFilters`)
        or may operate on point data exclusively (e.g. most :class:`~pyvista.ImageDataFilters`),
        re-meshing enables the same data to be used with either kind of filter while
        ensuring the input data to those filters has the appropriate representation.
        This filter is also useful when plotting image data to achieve a desired visual
        effect, such as plotting images as voxel cells instead of as points.

        .. note::
            Only the input's :attr:`~pyvista.ImageData.dimensions`, and
            :attr:`~pyvista.ImageData.origin` are modified by this filter. Other spatial
            properties such as :attr:`~pyvista.ImageData.spacing` and
            :attr:`~pyvista.ImageData.direction_matrix` are not affected.

        .. versionadded:: 0.44.0

        See Also
        --------
        cells_to_points
            Inverse of this filter to represent cells as points.
        :meth:`~pyvista.DataSetFilters.point_data_to_cell_data`
            Resample point data as cell data without modifying the container.
        :meth:`~pyvista.DataSetFilters.cell_data_to_point_data`
            Resample cell data as point data without modifying the container.

        Parameters
        ----------
        scalars : str, optional
            Name of point data scalars to pass through to the output as cell data. Use
            this parameter to restrict the output to only include the specified array.
            By default, all point data arrays at the input are passed through as cell
            data at the output.

        dimensionality : VectorLike[bool], Literal[0, 1, 2, 3, "0D", "1D", "2D", "3D", "preserve"], default: 'preserve'
            Control which dimensions will be modified by the filter.

            - Can be specified as a sequence of 3 boolean to allow modification on a per
                dimension basis.
            - ``0`` or ``'0D'``: convenience alias to output a 0D ImageData with
              dimensions ``(1, 1, 1)``. Only valid for 0D inputs.
            - ``1`` or ``'1D'``: convenience alias to output a 1D ImageData where
              exactly one dimension is greater than one, e.g. ``(>1, 1, 1)``. Only valid
              for 0D or 1D inputs.
            - ``2`` or ``'2D'``: convenience alias to output a 2D ImageData where
              exactly two dimensions are greater than one, e.g. ``(>1, >1, 1)``. Only
              valid for 0D, 1D, or 2D inputs.
            - ``3`` or ``'3D'``: convenience alias to output a 3D ImageData, where all
              three dimensions are greater than one, e.g. ``(>1, >1, >1)``. Valid for
              any 0D, 1D, 2D, or 3D inputs.
            - ``'preserve'`` (default): convenience alias to not modify singleton
              dimensions.

        copy : bool, default: True
            Copy the input point data before associating it with the output cell data.
            If ``False``, the input and output will both refer to the same data array(s).

        Returns
        -------
        pyvista.ImageData
            Image with a cell-based representation.

        Examples
        --------
        Load an image with point data.

        >>> from pyvista import examples
        >>> image = examples.load_uniform()

        Show the current properties and point arrays of the image.

        >>> image
        ImageData (...)
          N Cells:      729
          N Points:     1000
          X Bounds:     0.000e+00, 9.000e+00
          Y Bounds:     0.000e+00, 9.000e+00
          Z Bounds:     0.000e+00, 9.000e+00
          Dimensions:   10, 10, 10
          Spacing:      1.000e+00, 1.000e+00, 1.000e+00
          N Arrays:     2

        >>> image.point_data.keys()
        ['Spatial Point Data']

        Re-mesh the points and point data as cells and cell data.

        >>> cells_image = image.points_to_cells()

        Show the properties and cell arrays of the re-meshed image.

        >>> cells_image
        ImageData (...)
          N Cells:      1000
          N Points:     1331
          X Bounds:     -5.000e-01, 9.500e+00
          Y Bounds:     -5.000e-01, 9.500e+00
          Z Bounds:     -5.000e-01, 9.500e+00
          Dimensions:   11, 11, 11
          Spacing:      1.000e+00, 1.000e+00, 1.000e+00
          N Arrays:     1

        >>> cells_image.cell_data.keys()
        ['Spatial Point Data']

        Observe that:

        - The input point array is now a cell array
        - The output has one less array (the input cell data is ignored)
        - The dimensions have increased by one
        - The bounds have increased by half the spacing
        - The output ``N Cells`` equals the input ``N Points``

        Since the input points are 3D (i.e. there are no singleton dimensions), the
        output cells are 3D :attr:`~pyvista.CellType.VOXEL` cells.

        >>> cells_image.get_cell(0).type
        <CellType.VOXEL: 11>

        If the input points are 2D (i.e. one dimension is singleton), the
        output cells are 2D :attr:`~pyvista.CellType.PIXEL` cells when ``dimensions`` is
        set to ``'preserve'``.

        >>> image2D = examples.load_logo()
        >>> image2D.dimensions
        (1920, 718, 1)

        >>> pixel_cells_image = image2D.points_to_cells(dimensionality='preserve')
        >>> pixel_cells_image.dimensions
        (1921, 719, 1)
        >>> pixel_cells_image.get_cell(0).type
        <CellType.PIXEL: 8>

        This is equivalent as requesting a 2D output.

        >>> pixel_cells_image = image2D.points_to_cells(dimensionality='2D')
        >>> pixel_cells_image.dimensions
        (1921, 719, 1)
        >>> pixel_cells_image.get_cell(0).type
        <CellType.PIXEL: 8>

        Use ``(True, True, True)`` to re-mesh 2D points as 3D cells.

        >>> voxel_cells_image = image2D.points_to_cells(
        ...     dimensionality=(True, True, True)
        ... )
        >>> voxel_cells_image.dimensions
        (1921, 719, 2)
        >>> voxel_cells_image.get_cell(0).type
        <CellType.VOXEL: 11>

        Or request a 3D output.

        >>> voxel_cells_image = image2D.points_to_cells(dimensionality='3D')
        >>> voxel_cells_image.dimensions
        (1921, 719, 2)
        >>> voxel_cells_image.get_cell(0).type
        <CellType.VOXEL: 11>

        See :ref:`image_representations_example` for more examples using this filter.

        """
        if scalars is not None:
            field = self.get_array_association(scalars, preference='point')
            if field != FieldAssociation.POINT:
                raise ValueError(
                    f"Scalars '{scalars}' must be associated with point data. Got {field.name.lower()} data instead.",
                )
        return self._remesh_points_cells(
            points_to_cells=True,
            scalars=scalars,
            dimensionality=dimensionality,
            copy=copy,
        )

    def cells_to_points(  # type: ignore[misc]
        self: ImageData,
        scalars: str | None = None,
        *,
        dimensionality: VectorLike[bool]
        | Literal[0, 1, 2, 3, '0D', '1D', '2D', '3D', 'preserve'] = 'preserve',
        copy: bool = True,
    ):
        """Re-mesh image data from a cell-based to a point-based representation.

        This filter changes how image data is represented. Data represented as cells
        at the input is re-meshed into an alternative representation as points at the
        output. Only the :class:`~pyvista.ImageData` container is modified so that
        the number of input cells equals the number of output points. The re-meshing is
        otherwise lossless in the sense that cell data at the input is passed through
        unmodified and stored as point data at the output. Any point data at the input is
        ignored and is not used by this filter.

        To change the image data's representation, the input cell centers are used to
        represent the output points. This has the effect of "shrinking" the
        input image dimensions by one along each axis (i.e. half the cell width on each
        side). For example, an image with 101 points and 100 cells along an axis at the
        input will have 100 points and 99 cells at the output. If the input has 1mm
        spacing, the axis size will also decrease from 100mm to 99mm.

        Since filters may be inherently cell-based (e.g. some :class:`~pyvista.DataSetFilters`)
        or may operate on point data exclusively (e.g. most :class:`~pyvista.ImageDataFilters`),
        re-meshing enables the same data to be used with either kind of filter while
        ensuring the input data to those filters has the appropriate representation.
        This filter is also useful when plotting image data to achieve a desired visual
        effect, such as plotting images as points instead of as voxel cells.

        .. note::
            Only the input's :attr:`~pyvista.ImageData.dimensions`, and
            :attr:`~pyvista.ImageData.origin` are modified by this filter. Other spatial
            properties such as :attr:`~pyvista.ImageData.spacing` and
            :attr:`~pyvista.ImageData.direction_matrix` are not affected.

        .. versionadded:: 0.44.0

        See Also
        --------
        points_to_cells
            Inverse of this filter to represent points as cells.
        :meth:`~pyvista.DataSetFilters.cell_data_to_point_data`
            Resample cell data as point data without modifying the container.
        :meth:`~pyvista.DataSetFilters.point_data_to_cell_data`
            Resample point data as cell data without modifying the container.

        Parameters
        ----------
        scalars : str, optional
            Name of cell data scalars to pass through to the output as point data. Use
            this parameter to restrict the output to only include the specified array.
            By default, all cell data arrays at the input are passed through as point
            data at the output.

        dimensionality : VectorLike[bool], Literal[0, 1, 2, 3, "0D", "1D", "2D", "3D", "preserve"], default: 'preserve'
            Control which dimensions will be modified by the filter.

            - Can be specified as a sequence of 3 boolean to allow modification on a per
                dimension basis.
            - ``0`` or ``'0D'``: convenience alias to output a 0D ImageData with
              dimensions ``(1, 1, 1)``. Only valid for 0D inputs.
            - ``1`` or ``'1D'``: convenience alias to output a 1D ImageData where
              exactly one dimension is greater than one, e.g. ``(>1, 1, 1)``. Only valid
              for 0D or 1D inputs.
            - ``2`` or ``'2D'``: convenience alias to output a 2D ImageData where
              exactly two dimensions are greater than one, e.g. ``(>1, >1, 1)``. Only
              valid for 0D, 1D, or 2D inputs.
            - ``3`` or ``'3D'``: convenience alias to output a 3D ImageData, where all
              three dimensions are greater than one, e.g. ``(>1, >1, >1)``. Valid for
              any 0D, 1D, 2D, or 3D inputs.
            - ``'preserve'`` (default): convenience alias to not modify singleton
              dimensions.

            .. note::
                This filter does not modify singleton dimensions with ``dimensionality``
                set as ``'preserve'`` by default.

        copy : bool, default: True
            Copy the input cell data before associating it with the output point data.
            If ``False``, the input and output will both refer to the same data array(s).

        Returns
        -------
        pyvista.ImageData
            Image with a point-based representation.

        Examples
        --------
        Load an image with cell data.

        >>> from pyvista import examples
        >>> image = examples.load_uniform()

        Show the current properties and cell arrays of the image.

        >>> image
        ImageData (...)
          N Cells:      729
          N Points:     1000
          X Bounds:     0.000e+00, 9.000e+00
          Y Bounds:     0.000e+00, 9.000e+00
          Z Bounds:     0.000e+00, 9.000e+00
          Dimensions:   10, 10, 10
          Spacing:      1.000e+00, 1.000e+00, 1.000e+00
          N Arrays:     2

        >>> image.cell_data.keys()
        ['Spatial Cell Data']

        Re-mesh the cells and cell data as points and point data.

        >>> points_image = image.cells_to_points()

        Show the properties and point arrays of the re-meshed image.

        >>> points_image
        ImageData (...)
          N Cells:      512
          N Points:     729
          X Bounds:     5.000e-01, 8.500e+00
          Y Bounds:     5.000e-01, 8.500e+00
          Z Bounds:     5.000e-01, 8.500e+00
          Dimensions:   9, 9, 9
          Spacing:      1.000e+00, 1.000e+00, 1.000e+00
          N Arrays:     1

        >>> points_image.point_data.keys()
        ['Spatial Cell Data']

        Observe that:

        - The input cell array is now a point array
        - The output has one less array (the input point data is ignored)
        - The dimensions have decreased by one
        - The bounds have decreased by half the spacing
        - The output ``N Points`` equals the input ``N Cells``

        See :ref:`image_representations_example` for more examples using this filter.

        """
        if scalars is not None:
            field = self.get_array_association(scalars, preference='cell')
            if field != FieldAssociation.CELL:
                raise ValueError(
                    f"Scalars '{scalars}' must be associated with cell data. Got {field.name.lower()} data instead.",
                )
        return self._remesh_points_cells(
            points_to_cells=False,
            scalars=scalars,
            dimensionality=dimensionality,
            copy=copy,
        )

    def _remesh_points_cells(  # type: ignore[misc]
        self: ImageData,
        points_to_cells: bool,
        scalars: str | None,
        dimensionality: VectorLike[bool] | Literal[0, 1, 2, 3, '0D', '1D', '2D', '3D', 'preserve'],
        copy: bool,
    ):
        """Re-mesh points to cells or vice-versa.

        The active cell or point scalars at the input will be set as active point or
        cell scalars at the output, respectively.

        Parameters
        ----------
        points_to_cells : bool
            Set to ``True`` to re-mesh points to cells.
            Set to ``False`` to re-mesh cells to points.

        scalars : str
            If set, only these scalars are passed through.

        dimensionality : VectorLike[bool], Literal[0, 1, 2, 3, '0D', '1D', '2D', '3D', 'preserve']
            Control which dimensions will be modified by the filter.

            - Can be specified as a sequence of 3 boolean to allow modification on a per
                dimension basis.
            - ``0`` or ``'0D'``: convenience alias to output a 0D ImageData with
              dimensions ``(1, 1, 1)``. Only valid for 0D inputs.
            - ``1`` or ``'1D'``: convenience alias to output a 1D ImageData where
              exactly one dimension is greater than one, e.g. ``(>1, 1, 1)``. Only valid
              for 0D or 1D inputs.
            - ``2`` or ``'2D'``: convenience alias to output a 2D ImageData where
              exactly two dimensions are greater than one, e.g. ``(>1, >1, 1)``. Only
              valid for 0D, 1D, or 2D inputs.
            - ``3`` or ``'3D'``: convenience alias to output a 3D ImageData, where all
              three dimensions are greater than one, e.g. ``(>1, >1, >1)``. Valid for
              any 0D, 1D, 2D, or 3D inputs.
            - ``'preserve'``: convenience alias to not modify singleton
              dimensions.

        copy : bool
            Copy the input data before associating it with the output data.

        Returns
        -------
        pyvista.ImageData
            Re-meshed image.

        """

        def _get_output_scalars(preference):
            active_scalars = self.active_scalars_name
            if active_scalars:
                field = self.get_array_association(
                    active_scalars,
                    preference=preference,
                )
                active_scalars = active_scalars if field.name.lower() == preference else None
            return active_scalars

        point_data = self.point_data
        cell_data = self.cell_data

        # Get data to use and operations to perform for the conversion
        new_image = pyvista.ImageData()

        if points_to_cells:
            output_scalars = scalars if scalars else _get_output_scalars('point')
            # Enlarge image so points become cell centers
            origin_operator = operator.sub
            dims_operator = operator.add  # Increase dimensions
            old_data = point_data
            new_data = new_image.cell_data
        else:  # cells_to_points
            output_scalars = scalars if scalars else _get_output_scalars('cell')
            # Shrink image so cell centers become points
            origin_operator = operator.add
            dims_operator = operator.sub  # Decrease dimensions
            old_data = cell_data
            new_data = new_image.point_data

        dims_mask, dims_result = self._validate_dimensional_operation(
            operation_mask=dimensionality, operator=dims_operator, operation_size=1
        )

        # Prepare the new image
        new_image.origin = origin_operator(
            self.origin,
            (np.array(self.spacing) / 2) * dims_mask,
        )
        new_image.dimensions = dims_result  # type: ignore[assignment]
        new_image.spacing = self.spacing
        new_image.direction_matrix = self.direction_matrix

        # Check the validity of the operation
        if points_to_cells:
            if new_image.n_cells != self.n_points:
                raise ValueError(
                    'Cannot re-mesh points to cells. The dimensions of the input'
                    f' {self.dimensions} is not compatible with the dimensions of the'
                    f' output {new_image.dimensions} and would require to map'
                    f' {self.n_points} points on {new_image.n_cells} cells.'
                )
        else:  # cells_to_points
            if new_image.n_points != self.n_cells:
                raise ValueError(
                    'Cannot re-mesh cells to points. The dimensions of the input'
                    f' {self.dimensions} is not compatible with the dimensions of the'
                    f' output {new_image.dimensions} and would require to map'
                    f' {self.n_cells} cells on {new_image.n_points} points.'
                )

        # Copy field data
        new_image.field_data.update(self.field_data)

        # Copy old data (point or cell) to new data (cell or point)
        array_names = [scalars] if scalars else old_data.keys()
        for array_name in array_names:
            new_data[array_name] = old_data[array_name].copy() if copy else old_data[array_name]

        new_image.set_active_scalars(output_scalars)
        return new_image

    def pad_image(
        self,
        pad_value: float | VectorLike[float] | Literal['wrap', 'mirror'] = 0.0,
        *,
        pad_size: int | VectorLike[int] = 1,
        dimensionality: VectorLike[bool]
        | Literal[0, 1, 2, 3, '0D', '1D', '2D', '3D', 'preserve'] = 'preserve',
        scalars: str | None = None,
        pad_all_scalars: bool = False,
        progress_bar: bool = False,
        pad_singleton_dims: bool | None = None,
    ) -> pyvista.ImageData:
        """Enlarge an image by padding its boundaries with new points.

        .. versionadded:: 0.44.0

        Padded points may be mirrored, wrapped, or filled with a constant value. By
        default, all boundaries of the image are padded with a single constant value.

        This filter is designed to work with 1D, 2D, or 3D image data and will only pad
        non-singleton dimensions unless otherwise specified.

        Parameters
        ----------
        pad_value : float | sequence[float] | 'mirror' | 'wrap', default: 0.0
            Padding value(s) given to new points outside the original image extent.
            Specify:

            - a number: New points are filled with the specified constant value.
            - a vector: New points are filled with the specified multi-component vector.
            - ``'wrap'``: New points are filled by wrapping around the padding axis.
            - ``'mirror'``: New points are filled by mirroring the padding axis.

        pad_size : int | sequence[int], default: 1
            Number of points to add to the image boundaries. Specify:

            - A single value to pad all boundaries equally.
            - Two values, one for each ``(X, Y)`` axis, to apply symmetric padding to
              each axis independently.
            - Three values, one for each ``(X, Y, Z)`` axis, to apply symmetric padding
              to each axis independently.
            - Four values, one for each ``(-X, +X, -Y, +Y)`` boundary, to apply
              padding to each boundary independently.
            - Six values, one for each ``(-X, +X, -Y, +Y, -Z, +Z)`` boundary, to apply
              padding to each boundary independently.

        dimensionality : VectorLike[bool], Literal[1, 2, 3, "1D", "2D", "3D", "preserve"], default: 'preserve'
            Control which dimensions will be padded by the filter.

            - Can be specified as a sequence of 3 boolean to apply padding on a per
                dimension basis.
            - ``1`` or ``'1D'``: apply padding such that the output is a 1D ImageData
              where exactly one dimension is greater than one, e.g. ``(>1, 1, 1)``.
              Only valid for 0D or 1D inputs.
            - ``2`` or ``'2D'``: apply padding such that the output is a 2D ImageData
              where exactly two dimensions are greater than one, e.g. ``(>1, >1, 1)``.
              Only valid for 0D, 1D, or 2D inputs.
            - ``3`` or ``'3D'``: apply padding such that the output is a 3D ImageData,
              where all three dimensions are greater than one, e.g. ``(>1, >1, >1)``.
              Valid for any 0D, 1D, 2D, or 3D inputs.

            .. note::
                The ``pad_size`` for singleton dimensions is set to ``0`` by default, even
                if non-zero pad sizes are specified for these axes with this parameter.
                Set ``dimensionality`` to a value different than ``'preserve'`` to
                override this behavior and enable padding any or all dimensions.

            .. versionadded:: 0.45.0

        scalars : str, optional
            Name of scalars to pad. Defaults to currently active scalars. Unless
            ``pad_all_scalars`` is ``True``, only the specified ``scalars`` are included
            in the output.

        pad_all_scalars : bool, default: False
            Pad all point data scalars and include them in the output. This is useful
            for padding images with multiple scalars. If ``False``, only the specified
            ``scalars`` are padded.

        progress_bar : bool, default: False
            Display a progress bar to indicate progress.

        pad_singleton_dims : bool, optional
            Control whether to pad singleton dimensions.

            .. deprecated:: 0.45.0
                Deprecated, use ``dimensionality='preserve'`` instead of
                ``pad_singleton_dims=True`` and ``dimensionality='3D'`` instead of
                ``pad_singleton_dims=False``.

                Estimated removal on v0.48.0.

        Returns
        -------
        pyvista.ImageData
            Padded image.

        Examples
        --------
        Pad a grayscale image with a 100-pixel wide border. The padding is black
        (i.e. has a value of ``0``) by default.

        >>> import pyvista as pv
        >>> from pyvista import examples
        >>>
        >>> gray_image = examples.download_moonlanding_image()
        >>> gray_image.dimensions
        (630, 474, 1)
        >>> padded = gray_image.pad_image(pad_size=100)
        >>> padded.dimensions
        (830, 674, 1)

        Plot the image. To show grayscale images correctly, we define a custom plotting
        method.

        >>> def grayscale_image_plotter(image):
        ...     import vtk
        ...
        ...     actor = vtk.vtkImageActor()
        ...     actor.GetMapper().SetInputData(image)
        ...     actor.GetProperty().SetInterpolationTypeToNearest()
        ...     plot = pv.Plotter()
        ...     plot.add_actor(actor)
        ...     plot.view_xy()
        ...     plot.camera.tight()
        ...     return plot
        >>>
        >>> plot = grayscale_image_plotter(padded)
        >>> plot.show()

        Pad only the x-axis with a white border.

        >>> padded = gray_image.pad_image(pad_value=255, pad_size=(200, 0))
        >>> plot = grayscale_image_plotter(padded)
        >>> plot.show()

        Pad with wrapping.

        >>> padded = gray_image.pad_image('wrap', pad_size=100)
        >>> plot = grayscale_image_plotter(padded)
        >>> plot.show()

        Pad with mirroring.

        >>> padded = gray_image.pad_image('mirror', pad_size=100)
        >>> plot = grayscale_image_plotter(padded)
        >>> plot.show()

        Pad a color image using multi-component color vectors. Here, RGBA values are
        used.

        >>> color_image = examples.load_logo()
        >>> red = (255, 0, 0, 255)  # RGBA
        >>> padded = color_image.pad_image(pad_value=red, pad_size=200)
        >>>
        >>> plot_kwargs = dict(cpos='xy', zoom='tight', rgb=True, show_axes=False)
        >>> padded.plot(**plot_kwargs)

        Pad each edge of the image separately with a different color.

        >>> orange = pv.Color('orange').int_rgba
        >>> purple = pv.Color('purple').int_rgba
        >>> blue = pv.Color('blue').int_rgba
        >>> green = pv.Color('green').int_rgba
        >>>
        >>> padded = color_image.pad_image(orange, pad_size=(100, 0, 0, 0))
        >>> padded = padded.pad_image(purple, pad_size=(0, 100, 0, 0))
        >>> padded = padded.pad_image(blue, pad_size=(0, 0, 100, 0))
        >>> padded = padded.pad_image(green, pad_size=(0, 0, 0, 100))
        >>>
        >>> padded.plot(**plot_kwargs)

        """
        # Deprecated on v0.45.0, estimated removal on v0.48.0
        if pad_singleton_dims is not None:
            if pad_singleton_dims:
                warnings.warn(
                    'Use of `pad_singleton_dims=True` is deprecated. Use `dimensionality="3D"` instead',
                    PyVistaDeprecationWarning,
                )
                dimensionality = '3D'
            else:
                warnings.warn(
                    'Use of `pad_singleton_dims=False` is deprecated. Use `dimensionality="preserve"` instead',
                    PyVistaDeprecationWarning,
                )
                dimensionality = 'preserve'

        def _get_num_components(array_):
            return 1 if array_.ndim == 1 else array_.shape[1]

        # Validate scalars
        if scalars is None:
            set_default_active_scalars(self)  # type: ignore[arg-type]
            field, scalars = self.active_scalars_info  # type: ignore[attr-defined]
        else:
            field = self.get_array_association(scalars, preference='point')  # type: ignore[attr-defined]
        if field != FieldAssociation.POINT:
            raise ValueError(
                f"Scalars '{scalars}' must be associated with point data. Got {field.name.lower()} data instead.",
            )

        # Process pad size to create a length-6 tuple (-X,+X,-Y,+Y,-Z,+Z)
        pad_sz = np.atleast_1d(pad_size)
        if not pad_sz.ndim == 1:
            raise ValueError(f'Pad size must be one dimensional. Got {pad_sz.ndim} dimensions.')
        if not np.issubdtype(pad_sz.dtype, np.integer):
            raise TypeError(f'Pad size must be integers. Got dtype {pad_sz.dtype.name}.')
        if np.any(pad_sz < 0):
            raise ValueError(f'Pad size cannot be negative. Got {pad_size}.')

        length = len(pad_sz)
        if length == 1:
            all_pad_sizes = np.broadcast_to(pad_sz, (6,)).copy()
        elif length == 2:
            all_pad_sizes = np.array(
                (pad_sz[0], pad_sz[0], pad_sz[1], pad_sz[1], 0, 0),
            )
        elif length == 3:
            all_pad_sizes = np.array(
                (pad_sz[0], pad_sz[0], pad_sz[1], pad_sz[1], pad_sz[2], pad_sz[2]),
            )
        elif length == 4:
            all_pad_sizes = np.array(
                (pad_sz[0], pad_sz[1], pad_sz[2], pad_sz[3], 0, 0),
            )
        elif length == 6:
            all_pad_sizes = pad_sz
        else:
            raise ValueError(f'Pad size must have 1, 2, 3, 4, or 6 values, got {length} instead.')

        # Combine size 2 by 2 to get a (3, ) shaped array
        dims_mask, _ = self._validate_dimensional_operation(
            operation_mask=dimensionality,
            operator=operator.add,
            operation_size=all_pad_sizes[::2] + all_pad_sizes[1::2],
        )
        all_pad_sizes = all_pad_sizes * np.repeat(dims_mask, 2)

        # Define new extents after padding
        pad_xn, pad_xp, pad_yn, pad_yp, pad_zn, pad_zp = all_pad_sizes
        ext_xn, ext_xp, ext_yn, ext_yp, ext_zn, ext_zp = self.GetExtent()  # type: ignore[attr-defined]

        padded_extents = (
            ext_xn - pad_xn,  # minX
            ext_xp + pad_xp,  # maxX
            ext_yn - pad_yn,  # minY
            ext_yp + pad_yp,  # maxY
            ext_zn - pad_zn,  # minZ
            ext_zp + pad_zp,  # maxZ
        )

        # Validate pad value
        pad_multi_component = None  # Flag for multi-component constants
        error_msg = (
            f"Invalid pad value {pad_value}. Must be 'mirror' or 'wrap', or a "
            f'number/component vector for constant padding.'
        )
        if isinstance(pad_value, str):
            if pad_value == 'mirror':
                alg = _vtk.vtkImageMirrorPad()
            elif pad_value == 'wrap':
                alg = _vtk.vtkImageWrapPad()  # type: ignore[assignment]
            else:
                raise ValueError(error_msg)
        else:
            val = np.atleast_1d(pad_value)
            num_input_components = _get_num_components(self.active_scalars)  # type: ignore[attr-defined]
            if not (
                val.ndim == 1
                and (np.issubdtype(val.dtype, np.floating) or np.issubdtype(val.dtype, np.integer))
            ):
                raise ValueError(error_msg)
            if (num_value_components := len(val)) not in [1, num_input_components]:
                raise ValueError(
                    f'Number of components ({num_value_components}) in pad value {pad_value} must '
                    f"match the number components ({num_input_components}) in array '{scalars}'.",
                )
            if num_input_components > 1:
                pad_multi_component = True
                data = self.point_data  # type: ignore[attr-defined]
                array_names = data.keys() if pad_all_scalars else [scalars]
                for array_name in array_names:
                    array = data[array_name]
                    if not np.array_equal(val, val.astype(array.dtype)):
                        raise TypeError(
                            f"Pad value {pad_value} with dtype '{val.dtype.name}' is not compatible with dtype '{array.dtype}' of array {array_name}.",
                        )
                    if (
                        not (n_comp := _get_num_components(data[array_name]))
                        == num_input_components
                    ):
                        raise ValueError(
                            f"Cannot pad array '{array_name}' with value {pad_value}. "
                            f"Number of components ({n_comp}) in '{array_name}' must match "
                            f'the number of components ({num_value_components}) in value.'
                            f'\nTry setting `pad_all_scalars=False` or update the array.',
                        )
            else:
                pad_multi_component = False
            alg = _vtk.vtkImageConstantPad()  # type: ignore[assignment]

        alg.SetInputDataObject(self)
        alg.SetOutputWholeExtent(*padded_extents)

        def _get_padded_output(scalars_):
            """Update the active scalars and get the output.

            Includes special handling for padding with multi-component values.
            """

            def _update_and_get_output():
                _update_alg(alg, progress_bar, 'Padding image')
                return _get_output(alg)

            # Set scalars since the filter only operates on the active scalars
            self.set_active_scalars(scalars_, preference='point')  # type: ignore[attr-defined]
            if pad_multi_component is None:
                return _update_and_get_output()
            else:
                # Constant padding
                alg.SetConstant(val[0])  # type: ignore[attr-defined]
                output = _update_and_get_output()
                if pad_multi_component is False:
                    # Single component padding
                    return output
                else:  # Mulit-component padding
                    # The constant pad filter only pads with a single value.
                    # We need to apply the filter multiple times for each component.
                    output_scalars = output.active_scalars
                    num_output_components = _get_num_components(output_scalars)
                    for component in range(1, num_output_components):
                        alg.SetConstant(val[component])  # type: ignore[attr-defined]
                        output_scalars[:, component] = _update_and_get_output()[scalars_][
                            :,
                            component,
                        ]
                    output.point_data[scalars_] = output_scalars
                    return output

        output = _get_padded_output(scalars)

        # This filter pads only the active scalars, other arrays are returned empty.
        # We need to pad those other arrays or remove them from the output.
        for point_array in self.point_data:  # type: ignore[attr-defined]
            if point_array != scalars:
                if pad_all_scalars:
                    output[point_array] = _get_padded_output(point_array)[point_array]
                else:
                    output.point_data.remove(point_array)
        for cell_array in (data := output.cell_data):
            data.remove(cell_array)

        # Restore active scalars
        self.set_active_scalars(scalars, preference='point')  # type: ignore[attr-defined]
        return output

    def label_connectivity(
        self,
        *,
        scalars: str | None = None,
        scalar_range: (Literal['auto', 'foreground', 'vtk_default'] | VectorLike[float]) = 'auto',
        extraction_mode: Literal['all', 'largest', 'seeded'] = 'all',
        point_seeds: (MatrixLike[float] | VectorLike[float] | _vtk.vtkDataSet | None) = None,
        label_mode: Literal['size', 'constant', 'seeds'] = 'size',
        constant_value: int | None = None,
        inplace: bool = False,
        progress_bar: bool = False,
    ) -> tuple[pyvista.ImageData, NDArray[int], NDArray[int]]:
        """Find and label connected regions in a :class:`~pyvista.ImageData`.

        Only points whose `scalar` value is within the `scalar_range` are considered for
        connectivity. A 4-connectivity is used for 2D images or a 6-connectivity for 3D
        images. This filter operates on point-based data. If cell-based data are provided,
        they are re-meshed to a point-based representation using
        :func:`~pyvista.ImageDataFilters.cells_to_points` and the output is meshed back
        to a cell-based representation with :func:`~pyvista.ImageDataFilters.points_to_cells`,
        effectively filtering based on face connectivity. The connected regions are
        extracted and labelled according to the strategy defined by ``extraction_mode``
        and ``label_mode``, respectively. Unconnected regions are labelled with ``0`` value.

        .. versionadded:: 0.45.0

        Notes
        -----
        This filter implements `vtkImageConnectivityFilter
        <https://vtk.org/doc/nightly/html/classvtkImageConnectivityFilter.html>`_.

        Parameters
        ----------
        scalars : str, optional
            Scalars to use to filter points. If ``None`` is provided, the scalars is
            automatically set, if possible.

        scalar_range : str, Literal['auto', 'foreground', 'vtk_default'], VectorLike[float], default: 'auto'
            Points whose scalars value is within ``'scalar_range'`` are considered for
            connectivity. The bounds are inclusive.

            - ``'auto'``: includes the full data range, similarly to :meth:`~pyvista.DataSetFilters.connectivity`.
            - ``'foreground'``: includes the full data range except the smallest value.
            - ``'vtk_default'``: default to [``0.5``, :const:`~vtk.VTK_DOUBLE_MAX`].
            - ``VectorLike[float]``: explicitly set the range.

            The bounds are always cast to floats since vtk expects doubles. The scalars
            data are also cast to floats to avoid unexpected behavior arising from implicit
            type conversion. The only exceptions is if both bounds are whole numbers, in
            which case the implicit conversion is safe. It will optimize resources consumption
            if the data are integers.

        extraction_mode : Literal['all', 'largest', 'seeded'], default: 'all'
            Determine how the connected regions are extracted. If ``'all'``, all connected
            regions are extracted. If ``'largest'``, only the largest region is extracted.
            If ``'seeded'``, only the regions that include the points defined with
            ``point_seeds`` are extracted.

        point_seeds : MatrixLike[float], VectorLike[float], _vtk.vtkDataSet, optional
            The point coordinates to use as seeds, specified as a (N, 3) array like or
            as a :class:`~vtk.vtkDataSet`. Has no effect if ``extraction_mode`` is not
            ``'seeded'``.

        label_mode : Literal['size', 'constant', 'seeds'], default: 'size'
            Determine how the extracted regions are labelled. If ``'size'``, label regions
            by decreasing size (i.e., count of cells), starting at ``1``. If ``'constant'``,
            label with the provided ``constant_value``. If ``'seeds'``, label according to
            the seed order, starting at ``1``.

        constant_value : int, optional
            The constant label value to use. Has no effect if ``label_mode`` is not ``'seeds'``.

        inplace : bool, default: False
            If ``True``, perform an inplace labelling of the ImageData. Else, returns a
            new ImageData.

        progress_bar : bool, default: False
            Display a progress bar to indicate progress.

        Returns
        -------
        pyvista.ImageData
            Either the input ImageData or a generated one where connected regions are
            labelled with a ``'RegionId'`` point-based or cell-based data.

        NDArray[int]
            The labels of each extracted regions.

        NDArray[int]
            The size (i.e., number of cells) of each extracted regions.

        See Also
        --------
        pyvista.DataSetFilters.connectivity
            Similar general-purpose filter that performs 1-connectivity.

        Examples
        --------
        Prepare a segmented grid.

        >>> import pyvista as pv
        >>> segmented_grid = pv.ImageData(dimensions=(4, 3, 3))
        >>> segmented_grid.cell_data['Data'] = [
        ...     0,
        ...     0,
        ...     0,
        ...     1,
        ...     0,
        ...     1,
        ...     1,
        ...     2,
        ...     0,
        ...     0,
        ...     0,
        ...     0,
        ... ]
        >>> segmented_grid.plot(show_edges=True)

        Label the connected regions. The cells with a ``0`` value are excluded from the
        connected regions and labelled with ``0``. The remaining cells define 3 different
        regions that are labelled by decreasing size.

        >>> connected, labels, sizes = segmented_grid.label_connectivity(
        ...     scalar_range='foreground'
        ... )
        >>> pl = pv.Plotter()
        >>> _ = pl.add_mesh(connected.threshold(0.5), show_edges=True)
        >>> _ = pl.add_mesh(
        ...     connected.threshold(0.5, invert=True),
        ...     show_edges=True,
        ...     opacity=0.5,
        ... )
        >>> pl.show()

        Exclude the cell with a ``2`` value.

        >>> connected, labels, sizes = segmented_grid.label_connectivity(
        ...     scalar_range=[1, 1]
        ... )
        >>> pl = pv.Plotter()
        >>> _ = pl.add_mesh(connected.threshold(0.5), show_edges=True)
        >>> _ = pl.add_mesh(
        ...     connected.threshold(0.5, invert=True),
        ...     show_edges=True,
        ...     opacity=0.5,
        ... )
        >>> pl.show()

        Label all connected regions with a constant value.

        >>> connected, labels, sizes = segmented_grid.label_connectivity(
        ...     scalar_range='foreground',
        ...     label_mode='constant',
        ...     constant_value=10,
        ... )
        >>> pl = pv.Plotter()
        >>> _ = pl.add_mesh(connected.threshold(0.5), show_edges=True)
        >>> _ = pl.add_mesh(
        ...     connected.threshold(0.5, invert=True),
        ...     show_edges=True,
        ...     opacity=0.5,
        ... )
        >>> pl.show()

        Label only the regions that include seed points, by seed order.

        >>> points = [(2, 1, 0), (0, 0, 1)]
        >>> connected, labels, sizes = segmented_grid.label_connectivity(
        ...     scalar_range='foreground',
        ...     extraction_mode='seeded',
        ...     point_seeds=points,
        ... )
        >>> pl = pv.Plotter()
        >>> _ = pl.add_mesh(connected.threshold(0.5), show_edges=True)
        >>> _ = pl.add_mesh(
        ...     connected.threshold(0.5, invert=True),
        ...     show_edges=True,
        ...     opacity=0.5,
        ... )
        >>> pl.show()

        """
        # Get a copy of input to not overwrite data
        input_mesh = self.copy()  # type: ignore[attr-defined]

        if scalars is None:
            set_default_active_scalars(input_mesh)
        else:
            input_mesh.set_active_scalars(scalars)

        # Make sure we have point data (required by the filter)
        field, scalars = input_mesh.active_scalars_info
        if field == FieldAssociation.CELL:
            # Convert to point data
            input_mesh = input_mesh.cells_to_points(
                scalars=scalars, dimensionality=(True, True, True), copy=False
            )

        # Set vtk algorithm
        alg = _vtk.vtkImageConnectivityFilter()
        alg.SetInputDataObject(input_mesh)

        # Set the scalar range considered for connectivity
        # vtk default is 0.5 to VTK_DOUBLE_MAX
        # See https://vtk.org/doc/nightly/html/classvtkImageConnectivityFilter.html
        if scalar_range != 'vtk_default':
            if scalar_range == 'auto':
                scalar_range = input_mesh.get_data_range(scalars, preference='point')
            elif scalar_range == 'foreground':
                unique_scalars = np.unique(input_mesh.point_data[scalars])
                scalar_range = (unique_scalars[1], unique_scalars[-1])
            else:
                scalar_range = _validation.validate_data_range(scalar_range)  # type: ignore[arg-type]
            alg.SetScalarRange(*scalar_range)

        scalars_casted_to_float = False
        if (
            scalar_range == 'vtk_default'
            or not float(scalar_range[0]).is_integer()
            or not float(scalar_range[1]).is_integer()
        ) and np.issubdtype(input_mesh.point_data[scalars].dtype, np.integer):
            input_mesh.point_data[scalars] = input_mesh.point_data[scalars].astype(float)
            # Keep track of the operation to cast back to int when the operation is inplace
            scalars_casted_to_float = True

        alg.SetInputArrayToProcess(
            0,
            0,
            0,
            field.value,
            scalars,  # type: ignore[arg-type]
        )  # args: (idx, port, connection, field, name)

        if extraction_mode == 'all':
            alg.SetExtractionModeToAllRegions()
        elif extraction_mode == 'largest':
            alg.SetExtractionModeToLargestRegion()
        elif extraction_mode == 'seeded':
            if point_seeds is None:
                raise ValueError(
                    '`point_seeds` must be specified when `extraction_mode="seeded"`.',
                )

            # PointSet requires vtk >= 9.1.0
            # See https://docs.pyvista.org/api/core/_autosummary/pyvista.pointset#pyvista.PointSet
            elif not isinstance(point_seeds, _vtk.vtkDataSet):
                if pyvista.vtk_version_info >= (9, 1, 0):
                    point_seeds = pyvista.PointSet(point_seeds)
                else:
                    # Assign points outside the constructor to not create useless cells
                    tmp = point_seeds
                    point_seeds = pyvista.PolyData()
                    point_seeds.SetPoints(pyvista.vtk_points(tmp, force_float=True))

            alg.SetExtractionModeToSeededRegions()
            alg.SetSeedData(point_seeds)
        else:
            raise ValueError(
                f'Invalid `extraction_mode` "{extraction_mode}",'
                ' use "all", "largest", or "seeded".'
            )

        if label_mode == 'size':
            alg.SetLabelModeToSizeRank()
        elif label_mode == 'constant':
            alg.SetLabelModeToConstantValue()
            if constant_value is None:
                raise ValueError(
                    f'`constant_value` must be provided when `extraction_mode`is "{label_mode}".'
                )
            alg.SetLabelConstantValue(int(constant_value))
        elif label_mode == 'seeds':
            if point_seeds is None:
                raise ValueError(
                    '`point_seeds` must be specified when `label_mode="seeds"`.',
                )
            alg.SetLabelModeToSeedScalar()
        else:
            raise ValueError(
                f'Invalid `label_mode` "{label_mode}", use "size", "constant", or "seeds".'
            )

        _update_alg(alg, progress_bar, 'Identifying and Labelling Connected Regions')

        output = _get_output(alg)

        labels: NDArray[int] = _vtk.vtk_to_numpy(alg.GetExtractedRegionLabels())

        sizes: NDArray[int] = _vtk.vtk_to_numpy(alg.GetExtractedRegionSizes())

        if field == FieldAssociation.CELL:
            # Convert back to cell data
            output = output.points_to_cells(dimensionality=(True, True, True), copy=False)
            # Add label `RegionId` to original dataset as cell data if required
            if inplace:
                self.cell_data['RegionId'] = output.cell_data['RegionId']  # type: ignore[attr-defined]
                self.set_active_scalars(name='RegionId', preference='cell')  # type: ignore[attr-defined]

        elif inplace:
            # Add label `RegionId` to original dataset as point data if required
            self.point_data['RegionId'] = output.point_data['RegionId']  # type: ignore[attr-defined]
            self.set_active_scalars(name='RegionId', preference='point')  # type: ignore[attr-defined]
            if scalars_casted_to_float:
                input_mesh.point_data[scalars] = input_mesh.point_data[scalars].astype(int)

        if inplace:
            return self, labels, sizes  # type: ignore[return-value]
        return output, labels, sizes

    def _validate_dimensional_operation(
        self,
        operation_mask: VectorLike[bool] | Literal[0, 1, 2, 3, '0D', '1D', '2D', '3D', 'preserve'],
        operator: Callable,  # type: ignore[type-arg]
        operation_size: int | VectorLike[int],
    ) -> tuple[NDArray[np.bool_], NDArray[np.bool_]]:
        """Validate dimensional operations (internal helper).

        Return a dimensional mask to apply the operation on the source ImageData as well
        as the resulting dimensions.

        Provide convenience aliases ``0``, ``1``, ``2``, ``3`` ``'0D'``, ``'1D'``,
        ``'2D'``, ``'3D'``, and ``'preserve'`` to automatically provide a result with
        the proper dimensions. Raise errors if the desired output cannot be obtained.

        .. versionadded:: 0.45.0

        Parameters
        ----------
        operation_mask : VectorLike[bool], Literal['0D', '1D', '2D', '3D', 'preserve']
            The desired mask to control whether to resize dimensions.

            - Can be specified as a sequence of 3 boolean to allow modification on a per
                dimension basis.
            - ``0`` or ``'0D'``: convenience alias to output a 0D ImageData with
              dimensions ``(1, 1, 1)``. Only valid for 0D inputs.
            - ``1`` or ``'1D'``: convenience alias to output a 1D ImageData where
              exactly one dimension is greater than one, e.g. ``(>1, 1, 1)``. Only valid
              for 0D or 1D inputs.
            - ``2`` or ``'2D'``: convenience alias to output a 2D ImageData where
              exactly two dimensions are greater than one, e.g. ``(>1, >1, 1)``. Only
              valid for 0D, 1D, or 2D inputs.
            - ``3`` or ``'3D'``: convenience alias to output a 3D ImageData, where all
              three dimensions are greater than one, e.g. ``(>1, >1, >1)``. Valid for
              any 0D, 1D, 2D, or 3D inputs.
            - ``'preserve'``: convenience alias to not modify singleton
              dimensions.

        operator: Callable
            The operation that will be perform on the dimensions. Must be a :module:`~operator`.

        operation_size : int, VectorLike[int]
            The size of the operation, applied to all dimensions if specified as a ``int``
            or applied on a per dimension basis.

        Returns
        -------
        NDArray[bool]
            A (3, ) shaped mask array that indicates which dimensions will be modified.

        NDArray[int]
            A (3, ) shaped array that with the new ImageData dimensions after applying
            the operation.

        Examples
        --------
        Get the dimensions on which to operate to obtain a 2D output while adding ``2``.

        >>> import pyvista as pv
        >>> import operator
        >>> image = pv.ImageData(dimensions=(4, 1, 4))
        >>> image._validate_dimensional_operation(
        ...     operation_mask='2D',
        ...     operator=operator.add,
        ...     operation_size=2,
        ... )
        (array([ True, False,  True]), array([6, 1, 6]))

        """
        dimensions = np.asarray(self.dimensions)  # type: ignore[attr-defined]
        # Build an array of the operation size
        operation_size = _validation.validate_array3(operation_size, reshape=True, broadcast=True)

        if not isinstance(operation_mask, str):
            # Build a bool array of the mask
            dimensions_mask = _validation.validate_array3(
                operation_mask,
                reshape=True,
                broadcast=False,
                must_have_dtype=bool,
                must_be_real=False,
            )

        elif operation_mask == 'preserve':
            # Ensure that singleton dims remain unmodified
            dimensions_mask = dimensions > 1

        else:
            # Validate that the target dimensionality is valid
            try:
                target_dimensionality = _validation.validate_dimensionality(operation_mask)
            except ValueError:
                raise ValueError(
                    f'`{operation_mask}` is not a valid `operation_mask`.'
                    ' Use one of [0, 1, 2, 3, "0D", "1D", "2D", "3D", "preserve"].'
                )

            # Brute force all possible combinations: only 8 combinations to test
            # dimensions_masks is ordered such as the behavior is predictable
            dimensions_masks = np.array(
                [
                    [True, True, True],
                    [True, True, False],
                    [True, False, True],
                    [False, True, True],
                    [True, False, False],
                    [False, True, False],
                    [False, False, True],
                    [False, False, False],
                ]
            )

            # Predict the resulting dimensions for all possible masks
            result_dims = operator(dimensions, operation_size * dimensions_masks)

            # Required number of singleton dimensions to satisfy the desired dimensionality
            nof_non_singleton = target_dimensionality
            nof_singleton = 3 - nof_non_singleton

            # Select the first admissible mask that produces the desired dimensionality
            try:
                dimensions_mask = dimensions_masks[
                    ((result_dims == 1).sum(axis=1) == nof_singleton)
                    & ((result_dims > 1).sum(axis=1) == nof_non_singleton)
                ][0]

            except IndexError:
                desired_dimensions = {
                    0: '(1, 1, 1)',
                    1: '(>1, 1, 1)',
                    2: '(>1, >1, 1)',
                    3: '(>1, >1, >1)',
                }[target_dimensionality]
                raise ValueError(
                    f'The operation requires to {operator.__name__} at least {operation_size} dimension(s) to {self.dimensions}.'  # type: ignore[attr-defined]
                    f' A {operation_mask} ImageData with dims {desired_dimensions} cannot be obtained.'
                )

        # Check that the resulting dimensions are admissible
        dimensions_result = operator(dimensions, operation_size * dimensions_mask)

        if not (dimensions_result >= 1).all():
            raise ValueError(
                f'The mask {operation_mask}, size {operation_size}, and operation {operator.__name__}'
                f' would result in {dimensions_result} which contains <= 0 dimensions.'
            )

        return dimensions_mask, dimensions_result<|MERGE_RESOLUTION|>--- conflicted
+++ resolved
@@ -1269,7 +1269,6 @@
         using ``select_inputs`` converts previously-internal boundaries into external
         ones.
 
-<<<<<<< HEAD
         Disable smoothing to generate staircase-like surface. Without smoothing, the
         surface has quadrilateral cells by default.
 
@@ -1280,14 +1279,14 @@
         less than one may help preserve sharp features (e.g. corners).
 
         >>> surf = image.contour_labels(smoothing_scale=0.5)
-=======
+        >>> surf.plot(zoom=1.5, **plot_kwargs)
+
         Do not pad the image with background values before contouring. Since the input image
         has foreground regions visible at the edges of the image (e.g. the ``+Z`` bound),
         setting ``pad_background=False`` in this example causes the top and sides of
         the mesh to be "open".
 
         >>> surf = image.contour_labels(pad_background=False)
->>>>>>> b52eae11
         >>> surf.plot(zoom=1.5, **plot_kwargs)
 
         """
