--- conflicted
+++ resolved
@@ -1568,11 +1568,8 @@
         '_lighting_params',
         '_interpolate_before_map',
         '_opacity',
-<<<<<<< HEAD
+        '_logo_file',
         '_before_close_callback',
-=======
-        '_logo_file',
->>>>>>> 35e0063c
     ]
 
     def __init__(self):
@@ -1657,7 +1654,8 @@
         self._interpolate_before_map = True
         self._opacity = 1.0
 
-<<<<<<< HEAD
+        self._logo_file = None
+
     @classmethod
     def dark_theme(cls):
         """Dark mode theme.
@@ -1872,9 +1870,6 @@
 
         """
         return cls()
-=======
-        self._logo_file = None
->>>>>>> 35e0063c
 
     @property
     def hidden_line_removal(self) -> bool:  # numpydoc ignore=RT01
