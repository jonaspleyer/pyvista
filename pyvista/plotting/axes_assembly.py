"""Axes assembly module."""

from __future__ import annotations

from abc import ABC
from abc import abstractmethod
import itertools
from typing import TYPE_CHECKING
from typing import Any
from typing import Literal
from typing import NamedTuple
from typing import Sequence
from typing import TypedDict

import numpy as np

import pyvista as pv
from pyvista import BoundsLike
from pyvista.core import _validation
from pyvista.core.utilities.geometric_sources import AxesGeometrySource
from pyvista.core.utilities.geometric_sources import OrthogonalPlanesSource
from pyvista.core.utilities.geometric_sources import _AxisEnum
from pyvista.core.utilities.geometric_sources import _PartEnum
from pyvista.plotting import _vtk
from pyvista.plotting.actor import Actor
from pyvista.plotting.colors import Color
from pyvista.plotting.prop3d import Prop3D
from pyvista.plotting.prop3d import _Prop3DMixin
from pyvista.plotting.text import Label
from pyvista.plotting.text import TextProperty

if TYPE_CHECKING:  # pragma: no cover
    import sys
    from typing import Iterator

    from pyvista.core._typing_core import MatrixLike
    from pyvista.core._typing_core import VectorLike
    from pyvista.core.dataset import DataSet
    from pyvista.plotting._typing import ColorLike

    if sys.version_info >= (3, 11):
        from typing import Unpack
    else:
        from typing_extensions import Unpack


class _AxesPropTuple(NamedTuple):
    x_shaft: float | str | ColorLike
    y_shaft: float | str | ColorLike
    z_shaft: float | str | ColorLike
    x_tip: float | str | ColorLike
    y_tip: float | str | ColorLike
    z_tip: float | str | ColorLike


class _AxesGeometryKwargs(TypedDict):
    shaft_type: AxesGeometrySource.GeometryTypes | DataSet
    shaft_radius: float
    shaft_length: float | VectorLike[float]
    tip_type: AxesGeometrySource.GeometryTypes | DataSet
    tip_radius: float
    tip_length: float | VectorLike[float]
    symmetric_bounds: bool


<<<<<<< HEAD
class _CubeFacesSource(TypedDict):
    center: VectorLike[float]
    x_length: float
    y_length: float
    z_length: float
    bounds: VectorLike[float] | None
    shrink: float | None
    explode: float | None
    names: Sequence[str]
    point_dtype: str
=======
class _OrthogonalPlanesKwargs(TypedDict):
    bounds: VectorLike[float]
    resolution: int | VectorLike[int]
    normal_sign: Literal['+', '-'] | Sequence[str]
>>>>>>> acd4bdc0


class _XYZTuple(NamedTuple):
    x: Any
    y: Any
    z: Any


class _XYZAssembly(_Prop3DMixin, _vtk.vtkPropAssembly, ABC):
    DEFAULT_LABELS = _XYZTuple('X', 'Y', 'Z')

    def __init__(
        self,
        *,
        xyz_actors: tuple[Any, Any, Any],
        xyz_label_actors: tuple[Any, Any, Any],
        x_label,
        y_label,
        z_label,
        labels,
        label_color,
        show_labels,
        label_position,
        label_size,
        x_color,
        y_color,
        z_color,
        position: VectorLike[float],
        orientation: VectorLike[float],
        origin: VectorLike[float],
        scale: float | VectorLike[float],
        user_matrix: MatrixLike[float] | None,
    ):
        super().__init__()

        def _make_xyz_tuple(xyz):
            def _get_tuple(actor_or_actors):
                return actor_or_actors if isinstance(actor_or_actors, tuple) else (actor_or_actors,)

            actor_tuples = [_get_tuple(actors) for actors in xyz]
            return _XYZTuple(*actor_tuples)

        self._assembly_actors = _make_xyz_tuple(xyz_actors)
        self._assembly_label_actors = _make_xyz_tuple(xyz_label_actors)

        # Add all actors to assembly
        for parts in (*self._assembly_actors, *self._assembly_label_actors):
            for part in parts:
                self.AddPart(part)

        # Set colors
        if x_color is None:
            x_color = pv.global_theme.axes.x_color
        if y_color is None:
            y_color = pv.global_theme.axes.y_color
        if z_color is None:
            z_color = pv.global_theme.axes.z_color

        self.x_color = x_color
        self.y_color = y_color
        self.z_color = z_color

        # Set text labels
        if labels is None:
            self.x_label = self.DEFAULT_LABELS.x if x_label is None else x_label
            self.y_label = self.DEFAULT_LABELS.y if y_label is None else y_label
            self.z_label = self.DEFAULT_LABELS.z if z_label is None else z_label
        else:
            msg = "Cannot initialize '{}' and 'labels' properties together. Specify one or the other, not both."
            if x_label is not None:
                raise ValueError(msg.format('x_label'))
            if y_label is not None:
                raise ValueError(msg.format('y_label'))
            if z_label is not None:
                raise ValueError(msg.format('z_label'))
            self.labels = labels
        self.show_labels = show_labels
        self.label_color = label_color
        self.label_size = label_size
        self.label_position = label_position

        self.position = position  # type: ignore[assignment]
        self.orientation = orientation  # type: ignore[assignment]
        self.scale = scale  # type: ignore[assignment]
        self.origin = origin  # type: ignore[assignment]
        self.user_matrix = user_matrix  # type: ignore[assignment]

    def __new__(cls, *args, **kwargs):
        # Check subclasses have implemented abstract methods
        if hasattr(cls, '__abstractmethods__') and len(cls.__abstractmethods__) > 0:
            raise TypeError(
                f'Class {cls.__name__} must implement abstract methods {tuple(sorted(cls.__abstractmethods__))}'
            )
        return super().__new__(cls, *args, **kwargs)

    @property
    def parts(self):
        collection = self.GetParts()
        return tuple([collection.GetItemAsObject(i) for i in range(collection.GetNumberOfItems())])

    @property
    def _label_actor_iterator(self) -> Iterator[Label]:
        return itertools.chain.from_iterable(self._assembly_label_actors)

    def _post_set_update(self):
        # Update prop3D attributes for all assembly parts
        parts = self.parts
        new_matrix = pv.array_from_vtkmatrix(self._prop3d.GetMatrix())
        for part in parts:
            if isinstance(part, (Prop3D, _Prop3DMixin)) and not np.array_equal(
                part.user_matrix, new_matrix
            ):
                part.user_matrix = new_matrix

    def _get_bounds(self) -> BoundsLike:  # numpydoc ignore=RT01
        return self.GetBounds()

    @property
    def show_labels(self) -> bool:  # numpydoc ignore=RT01
        """Show or hide the text labels for the axes."""
        return self._show_labels

    @show_labels.setter
    def show_labels(self, value: bool):  # numpydoc ignore=GL08
        self._show_labels = value
        for label in self._label_actor_iterator:
            label.SetVisibility(value)

    @property
    @abstractmethod
    def labels(self):  # numpydoc ignore=RT01
        """XYZ labels."""

    @labels.setter
    @abstractmethod
    def labels(self, labels):  # numpydoc ignore=GL08
        """XYZ labels."""

    @property
    @abstractmethod
    def x_label(self):  # numpydoc ignore=RT01
        """Text label for the x-axis."""

    @x_label.setter
    @abstractmethod
    def x_label(self, label):  # numpydoc ignore=GL08
        """Text label for the x-axis."""

    @property
    @abstractmethod
    def y_label(self):  # numpydoc ignore=RT01
        """Text label for the y-axis."""

    @y_label.setter
    @abstractmethod
    def y_label(self, label):  # numpydoc ignore=GL08
        """Text label for the y-axis."""

    @property
    @abstractmethod
    def z_label(self):  # numpydoc ignore=RT01
        """Text label for the z-axis."""

    @z_label.setter
    @abstractmethod
    def z_label(self, label):  # numpydoc ignore=GL08
        """Text label for the z-axis."""

    @property
    @abstractmethod
    def label_size(self):  # numpydoc ignore=RT01
        """Size of the text labels."""

    @label_size.setter
    @abstractmethod
    def label_size(self, size):  # numpydoc ignore=GL08
        """Size of the text labels."""

    @property
    @abstractmethod
    def label_position(self):  # numpydoc ignore=RT01
        """Position of the text labels."""

    @label_position.setter
    @abstractmethod
    def label_position(self, position):  # numpydoc ignore=GL08
        """Position of the text labels."""

    @property
    def label_color(self) -> Color:  # numpydoc ignore=RT01
        """Color of the text labels."""
        return self._label_color

    @label_color.setter
    def label_color(self, color: ColorLike):  # numpydoc ignore=GL08
        valid_color = Color(color)
        self._label_color = valid_color
        for label in self._label_actor_iterator:
            label.prop.color = valid_color

    @property
    @abstractmethod
    def x_color(self):  # numpydoc ignore=RT01
        """Color of the x-axis actors."""

    @x_color.setter
    @abstractmethod
    def x_color(self, color):  # numpydoc ignore=GL08
        """Color of the x-axis actors."""

    @property
    @abstractmethod
    def y_color(self):  # numpydoc ignore=RT01
        """Color of the y-axis actors."""

    @y_color.setter
    @abstractmethod
    def y_color(self, color):  # numpydoc ignore=GL08
        """Color of the y-axis actors."""

    @property
    @abstractmethod
    def z_color(self):  # numpydoc ignore=RT01
        """Color of the z-axis actors."""

    @z_color.setter
    @abstractmethod
    def z_color(self, color):  # numpydoc ignore=GL08
        """Color of the z-axis actors."""


class AxesAssembly(_XYZAssembly):
    """Assembly of arrow-style axes parts.

    The axes may be used as a widget or added to a scene.

    Parameters
    ----------
    x_label : str, default: 'X'
        Text label for the x-axis. Alternatively, set the label with :attr:`labels`.

    y_label : str, default: 'Y'
        Text label for the y-axis. Alternatively, set the label with :attr:`labels`.

    z_label : str, default: 'Z'
        Text label for the z-axis. Alternatively, set the label with :attr:`labels`.

    labels : Sequence[str], optional,
        Text labels for the axes. This is an alternative parameter to using
        :attr:`x_label`, :attr:`y_label`, and :attr:`z_label` separately.

    label_color : ColorLike, default: 'black'
        Color of the text labels.

    show_labels : bool, default: True
        Show or hide the text labels.

    label_position : float | VectorLike[float], optional
        Position of the text labels along each axis. By default, the labels are
        positioned at the ends of the shafts.

    label_size : int, default: 50
        Size of the text labels.

    x_color : ColorLike | Sequence[ColorLike], optional
        Color of the x-axis shaft and tip.

    y_color : ColorLike | Sequence[ColorLike], optional
        Color of the y-axis shaft and tip.

    z_color : ColorLike | Sequence[ColorLike], optional
        Color of the z-axis shaft and tip.

    position : VectorLike[float], default: (0.0, 0.0, 0.0)
        Position of the axes in space.

    orientation : VectorLike[float], default: (0, 0, 0)
        Orientation angles of the axes which define rotations about the
        world's x-y-z axes. The angles are specified in degrees and in
        x-y-z order. However, the actual rotations are applied in the
        around the y-axis first, then the x-axis, and finally the z-axis.

    origin : VectorLike[float], default: (0.0, 0.0, 0.0)
        Origin of the axes. This is the point about which all rotations take place. The
        rotations are defined by the :attr:`orientation`.

    scale : VectorLike[float], default: (1.0, 1.0, 1.0)
        Scaling factor applied to the axes.

    user_matrix : MatrixLike[float], optional
        A 4x4 transformation matrix applied to the axes. Defaults to the identity matrix.
        The user matrix is the last transformation applied to the actor.

    **kwargs
        Keyword arguments passed to :class:`pyvista.AxesGeometrySource`.

    Examples
    --------
    Add axes to a plot.

    >>> import pyvista as pv
    >>> axes = pv.AxesAssembly()
    >>> pl = pv.Plotter()
    >>> _ = pl.add_actor(axes)
    >>> pl.show()

    Customize the axes colors. Set each axis to a single color, or set the colors of
    each shaft and tip separately with two colors.

    >>> axes.x_color = ['cyan', 'blue']
    >>> axes.y_color = ['magenta', 'red']
    >>> axes.z_color = 'yellow'

    Customize the label color too.

    >>> axes.label_color = 'brown'

    >>> pl = pv.Plotter()
    >>> _ = pl.add_actor(axes)
    >>> pl.show()

    Create axes with custom geometry. Use pyramid shafts and hemisphere tips and
    modify the lengths.

    >>> axes = pv.AxesAssembly(
    ...     shaft_type='pyramid',
    ...     tip_type='hemisphere',
    ...     tip_length=0.1,
    ...     shaft_length=(0.5, 1.0, 1.5),
    ... )
    >>> pl = pv.Plotter()
    >>> _ = pl.add_actor(axes)
    >>> pl.show()

    Position and orient the axes in space.

    >>> axes = pv.AxesAssembly(
    ...     position=(1.0, 2.0, 3.0), orientation=(10, 20, 30)
    ... )
    >>> pl = pv.Plotter()
    >>> _ = pl.add_actor(axes)
    >>> pl.show()

    Add the axes as a custom orientation widget with
    :func:`~pyvista.Renderer.add_orientation_widget`:

    >>> import pyvista as pv

    >>> axes = pv.AxesAssembly(symmetric_bounds=True)

    >>> pl = pv.Plotter()
    >>> _ = pl.add_mesh(pv.Cone())
    >>> _ = pl.add_orientation_widget(
    ...     axes,
    ...     viewport=(0, 0, 0.5, 0.5),
    ... )
    >>> pl.show()
    """

    def _init_actors_from_source(self, geometry_source: AxesGeometrySource):
        # Init shaft and tip actors
        self._shaft_actors: tuple[Actor, Actor, Actor] = (Actor(), Actor(), Actor())
        self._tip_actors: tuple[Actor, Actor, Actor] = (Actor(), Actor(), Actor())
        self._shaft_and_tip_actors = (*self._shaft_actors, *self._tip_actors)

        # Init shaft and tip datasets
        self._shaft_and_tip_geometry_source = geometry_source
        shaft_tip_datasets = self._shaft_and_tip_geometry_source.output
        for actor, dataset in zip(self._shaft_and_tip_actors, shaft_tip_datasets):
            actor.mapper = pv.DataSetMapper(dataset=dataset)

    def __init__(
        self,
        *,
        x_label: str | None = None,
        y_label: str | None = None,
        z_label: str | None = None,
        labels: Sequence[str] | None = None,
        label_color: ColorLike = 'black',
        show_labels: bool = True,
        label_position: float | VectorLike[float] | None = None,
        label_size: int = 50,
        x_color: ColorLike | Sequence[ColorLike] | None = None,
        y_color: ColorLike | Sequence[ColorLike] | None = None,
        z_color: ColorLike | Sequence[ColorLike] | None = None,
        position: VectorLike[float] = (0.0, 0.0, 0.0),
        orientation: VectorLike[float] = (0.0, 0.0, 0.0),
        origin: VectorLike[float] = (0.0, 0.0, 0.0),
        scale: float | VectorLike[float] = (1.0, 1.0, 1.0),
        user_matrix: MatrixLike[float] | None = None,
        **kwargs: Unpack[_AxesGeometryKwargs],
    ):
        # Init shaft and tip actors
        self._init_actors_from_source(AxesGeometrySource(symmetric=False, **kwargs))
        # Init label actors
        self._label_actors = (Label(), Label(), Label())

        _XYZAssembly.__init__(
            self,
            xyz_actors=tuple(zip(self._shaft_actors, self._tip_actors)),  # type: ignore[arg-type]
            xyz_label_actors=self._label_actors,
            x_label=x_label,
            y_label=y_label,
            z_label=z_label,
            labels=labels,
            label_color=label_color,
            show_labels=show_labels,
            label_position=label_position,
            label_size=label_size,
            x_color=x_color,
            y_color=y_color,
            z_color=z_color,
            position=position,
            orientation=orientation,
            origin=origin,
            scale=scale,
            user_matrix=user_matrix,
        )
        self._set_default_label_props()

    def _set_default_label_props(self):
        # TODO: implement set_text_prop() and use that instead
        for label in self._label_actor_iterator:
            prop = label.prop
            prop.bold = True
            prop.italic = True

    def __repr__(self):
        """Representation of the axes assembly."""
        if self.user_matrix is None or np.array_equal(self.user_matrix, np.eye(4)):
            mat_info = 'Identity'
        else:
            mat_info = 'Set'
        bnds = self.bounds

        geometry_repr = repr(self._shaft_and_tip_geometry_source).splitlines()[1:]

        attr = [
            f"{type(self).__name__} ({hex(id(self))})",
            *geometry_repr,
            f"  X label:                    '{self.x_label}'",
            f"  Y label:                    '{self.y_label}'",
            f"  Z label:                    '{self.z_label}'",
            f"  Label color:                {self.label_color}",
            f"  Show labels:                {self.show_labels}",
            f"  Label position:             {self.label_position}",
            "  X Color:                                     ",
            f"      Shaft                   {self.x_color[0]}",
            f"      Tip                     {self.x_color[1]}",
            "  Y Color:                                     ",
            f"      Shaft                   {self.y_color[0]}",
            f"      Tip                     {self.y_color[1]}",
            "  Z Color:                                     ",
            f"      Shaft                   {self.z_color[0]}",
            f"      Tip                     {self.z_color[1]}",
            f"  Position:                   {self.position}",
            f"  Orientation:                {self.orientation}",
            f"  Origin:                     {self.origin}",
            f"  Scale:                      {self.scale}",
            f"  User matrix:                {mat_info}",
            f"  X Bounds                    {bnds[0]:.3E}, {bnds[1]:.3E}",
            f"  Y Bounds                    {bnds[2]:.3E}, {bnds[3]:.3E}",
            f"  Z Bounds                    {bnds[4]:.3E}, {bnds[5]:.3E}",
        ]
        return '\n'.join(attr)

    @property
    def labels(self) -> tuple[str, str, str]:  # numpydoc ignore=RT01
        """Return or set the axes labels.

        This property may be used as an alternative to using :attr:`x_label`,
        :attr:`y_label`, and :attr:`z_label` separately.

        Examples
        --------
        >>> import pyvista as pv
        >>> axes_assembly = pv.AxesAssembly()
        >>> axes_assembly.labels = ['X Axis', 'Y Axis', 'Z Axis']
        >>> axes_assembly.labels
        ('X Axis', 'Y Axis', 'Z Axis')
        """
        return self.x_label, self.y_label, self.z_label

    @labels.setter
    def labels(self, labels: list[str] | tuple[str, str, str]):  # numpydoc ignore=GL08
        labels = _validate_label_sequence(labels, n_labels=3, name='labels')
        self.x_label = labels[0]
        self.y_label = labels[1]
        self.z_label = labels[2]

    @property
    def x_label(self) -> str:  # numpydoc ignore=RT01
        """Text label for the x-axis.

        Examples
        --------
        >>> import pyvista as pv
        >>> axes_assembly = pv.AxesAssembly()
        >>> axes_assembly.x_label = 'This axis'
        >>> axes_assembly.x_label
        'This axis'

        """
        return self._label_actors[0].input

    @x_label.setter
    def x_label(self, label: str):  # numpydoc ignore=GL08
        self._label_actors[0].input = label

    @property
    def y_label(self) -> str:  # numpydoc ignore=RT01
        """Text label for the y-axis.

        Examples
        --------
        >>> import pyvista as pv
        >>> axes_assembly = pv.AxesAssembly()
        >>> axes_assembly.y_label = 'This axis'
        >>> axes_assembly.y_label
        'This axis'

        """
        return self._label_actors[1].input

    @y_label.setter
    def y_label(self, label: str):  # numpydoc ignore=GL08
        self._label_actors[1].input = label

    @property
    def z_label(self) -> str:  # numpydoc ignore=RT01
        """Text label for the z-axis.

        Examples
        --------
        >>> import pyvista as pv
        >>> axes_assembly = pv.AxesAssembly()
        >>> axes_assembly.z_label = 'This axis'
        >>> axes_assembly.z_label
        'This axis'

        """
        return self._label_actors[2].input

    @z_label.setter
    def z_label(self, label: str):  # numpydoc ignore=GL08
        self._label_actors[2].input = label

    @property
    def label_size(self) -> int:  # numpydoc ignore=RT01
        """Size of the text labels.

        Must be a positive integer.
        """
        return self._label_size

    @label_size.setter
    def label_size(self, size: int):  # numpydoc ignore=GL08
        self._label_size = size
        for label in self._label_actor_iterator:
            label.size = size

    @property
    def label_position(self) -> tuple[float, float, float]:  # numpydoc ignore=RT01
        """Position of the text label along each axis.

        By default, the labels are positioned at the ends of the shafts.

        Values must be non-negative.

        Examples
        --------
        >>> import pyvista as pv
        >>> axes_assembly = pv.AxesAssembly()
        >>> axes_assembly.label_position
        (0.8, 0.8, 0.8)
        >>> axes_assembly.label_position = 0.3
        >>> axes_assembly.label_position
        (0.3, 0.3, 0.3)
        >>> axes_assembly.label_position = (0.1, 0.4, 0.2)
        >>> axes_assembly.label_position
        (0.1, 0.4, 0.2)

        """
        position = self._label_position
        return self._shaft_and_tip_geometry_source.shaft_length if position is None else position

    @label_position.setter
    def label_position(self, position: float | VectorLike[float] | None):  # numpydoc ignore=GL08
        self._label_position = (
            None
            if position is None
            else _validation.validate_array3(
                position,
                broadcast=True,
                must_be_in_range=[0, np.inf],
                name='Label position',
                dtype_out=float,
                to_tuple=True,
            )
        )
        self._update_label_positions()

    @property
    def x_color(self) -> tuple[Color, Color]:  # numpydoc ignore=RT01
        """Color of the x-axis shaft and tip."""
        return self.get_actor_prop('color')[_AxisEnum.x :: 3]

    @x_color.setter
    def x_color(self, color: ColorLike | Sequence[ColorLike]):  # numpydoc ignore=GL08
        self.set_actor_prop('color', color, axis=_AxisEnum.x.value)  # type: ignore[arg-type]

    @property
    def y_color(self) -> tuple[Color, Color]:  # numpydoc ignore=RT01
        """Color of the y-axis shaft and tip."""
        return self.get_actor_prop('color')[_AxisEnum.y :: 3]

    @y_color.setter
    def y_color(self, color: ColorLike | Sequence[ColorLike]):  # numpydoc ignore=GL08
        self.set_actor_prop('color', color, axis=_AxisEnum.y.value)  # type: ignore[arg-type]

    @property
    def z_color(self) -> tuple[Color, Color]:  # numpydoc ignore=RT01
        """Color of the z-axis shaft and tip."""
        return self.get_actor_prop('color')[_AxisEnum.z.value :: 3]

    @z_color.setter
    def z_color(self, color: ColorLike | Sequence[ColorLike]):  # numpydoc ignore=GL08
        self.set_actor_prop('color', color, axis=_AxisEnum.z.value)  # type: ignore[arg-type]

    def set_actor_prop(
        self,
        name: str,
        value: float | str | ColorLike | Sequence[float | str | ColorLike],
        axis: Literal['x', 'y', 'z', 'all'] = 'all',
        part: Literal['shaft', 'tip', 'all'] = 'all',
    ):
        """Set :class:`~pyvista.Property` attributes for the axes shaft and/or tip actors.

        This is a generalized setter method which sets the value of a specific
        :class:`~pyvista.Property` attribute for any combination of axis shaft or tip
        parts.

        Parameters
        ----------
        name : str
            Name of the :class:`~pyvista.Property` attribute to set.

        value : float | str | ColorLike | Sequence[float | str | ColorLike]
            Value to set the attribute to. If a single value, set all specified axes
            shaft(s) or tip(s) :class:`~pyvista.Property` attributes to this value.
            If a sequence of values, set the specified parts to these values.

        axis : str | int, default: 'all'
            Set :class:`~pyvista.Property` attributes for a specific part of the axes.
            Specify one of:

            - ``'x'``: only set the property for the x-axis.
            - ``'y'``: only set the property for the y-axis.
            - ``'z'``: only set the property for the z-axis.
            - ``'all'``: set the property for all three axes.

        part : str | int, default: 'all'
            Set the property for a specific part of the axes. Specify one of:

            - ``'shaft'``: only set the property for the axes shafts.
            - ``'tip'``: only set the property for the axes tips.
            - ``'all'``: set the property for axes shafts and tips.

        Examples
        --------
        Set :attr:`~pyvista.Property.ambient` for all axes shafts and tips to a
        single value.

        >>> import pyvista as pv
        >>> axes_assembly = pv.AxesAssembly()
        >>> axes_assembly.set_actor_prop('ambient', 0.7)
        >>> axes_assembly.get_actor_prop('ambient')
        _AxesPropTuple(x_shaft=0.7, y_shaft=0.7, z_shaft=0.7, x_tip=0.7, y_tip=0.7, z_tip=0.7)

        Set the property again, but this time set separate values for each part.

        >>> values = [0.1, 0.2, 0.3, 0.4, 0.5, 0.6]
        >>> axes_assembly.set_actor_prop('ambient', values)
        >>> axes_assembly.get_actor_prop('ambient')
        _AxesPropTuple(x_shaft=0.1, y_shaft=0.2, z_shaft=0.3, x_tip=0.4, y_tip=0.5, z_tip=0.6)

        Set :attr:`~pyvista.Property.opacity` for the x-axis only. The property is set
        for both the axis shaft and tip by default.

        >>> axes_assembly.set_actor_prop('opacity', 0.5, axis='x')
        >>> axes_assembly.get_actor_prop('opacity')
        _AxesPropTuple(x_shaft=0.5, y_shaft=1.0, z_shaft=1.0, x_tip=0.5, y_tip=1.0, z_tip=1.0)

        Set the property again, but this time set separate values for the shaft and tip.

        >>> axes_assembly.set_actor_prop('opacity', [0.3, 0.7], axis='x')
        >>> axes_assembly.get_actor_prop('opacity')
        _AxesPropTuple(x_shaft=0.3, y_shaft=1.0, z_shaft=1.0, x_tip=0.7, y_tip=1.0, z_tip=1.0)

        Set :attr:`~pyvista.Property.show_edges` for the axes shafts only. The property
        is set for all axes by default.

        >>> axes_assembly.set_actor_prop('show_edges', True, part='shaft')
        >>> axes_assembly.get_actor_prop('show_edges')
        _AxesPropTuple(x_shaft=True, y_shaft=True, z_shaft=True, x_tip=False, y_tip=False, z_tip=False)

        Set the property again, but this time set separate values for each shaft.

        >>> axes_assembly.set_actor_prop(
        ...     'show_edges', [True, False, True], part='shaft'
        ... )
        >>> axes_assembly.get_actor_prop('show_edges')
        _AxesPropTuple(x_shaft=True, y_shaft=False, z_shaft=True, x_tip=False, y_tip=False, z_tip=False)

        Set :attr:`~pyvista.Property.style` for a single axis and specific part.

        >>> axes_assembly.set_actor_prop(
        ...     'style', 'wireframe', axis='x', part='shaft'
        ... )
        >>> axes_assembly.get_actor_prop('style')
        _AxesPropTuple(x_shaft='Wireframe', y_shaft='Surface', z_shaft='Surface', x_tip='Surface', y_tip='Surface', z_tip='Surface')
        """
        actors = self._filter_part_actors(axis=axis, part=part)
        values: Sequence[float | str | ColorLike]

        # Validate input as a sequence of values
        if 'color' in name:
            # Special case for color inputs
            if axis == 'all' and part == 'all':
                n_values = 6
            elif part == 'all':
                n_values = 2
            elif axis == 'all':
                n_values = 3
            else:
                n_values = 1
            values = _validate_color_sequence(value, n_values)
        elif isinstance(value, Sequence) and not isinstance(value, str):
            # Number sequence
            values = value
        else:
            # Scalar number or string
            values = [value] * len(actors)

        if len(values) != len(actors):
            raise ValueError(
                f"Number of values ({len(values)}) in {value} must match the number of actors ({len(actors)}) for axis '{axis}' and part '{part}'"
            )

        # Sequence is valid, now set values
        for actor, val in zip(actors, values):
            setattr(actor.prop, name, val)

    def get_actor_prop(self, name: str):
        """Get :class:`~pyvista.Property` attributes for the axes shaft and/or tip actors.

        This is a generalized getter method which returns the value of
        a specific :class:`pyvista.Property` attribute for all shafts and tips.

        Parameters
        ----------
        name : str
            Name of the :class:`~pyvista.Property` attribute to get.

        Returns
        -------
        tuple
            Named tuple with attribute values for the axes shafts and tips.
            The values are ordered ``(x_shaft, y_shaft, z_shaft, x_tip, y_tip, z_tip)``.

        Examples
        --------
        Get the ambient property of the axes shafts and tips.

        >>> import pyvista as pv
        >>> axes_assembly = pv.AxesAssembly()
        >>> axes_assembly.get_actor_prop('ambient')
        _AxesPropTuple(x_shaft=0.0, y_shaft=0.0, z_shaft=0.0, x_tip=0.0, y_tip=0.0, z_tip=0.0)

        """
        prop_values = [getattr(actor.prop, name) for actor in self._shaft_and_tip_actors]
        return _AxesPropTuple(*prop_values)

    def _filter_part_actors(
        self,
        axis: Literal['x', 'y', 'z', 'all'] = 'all',
        part: Literal['shaft', 'tip', 'all'] = 'all',
    ):
        valid_axis = [0, 1, 2, 'x', 'y', 'z', 'all']
        valid_axis_official = valid_axis[3:]
        if axis not in valid_axis:
            raise ValueError(f"Axis must be one of {valid_axis_official}.")
        valid_part = [0, 1, 'shaft', 'tip', 'all']
        valid_part_official = valid_part[2:]
        if part not in valid_part:
            raise ValueError(f"Part must be one of {valid_part_official}.")

        # Create ordered list of filtered actors
        # Iterate over parts in <shaft-xyz> then <tip-xyz> order
        actors: list[Actor] = []
        for part_type, axis_num in itertools.product(_PartEnum, _AxisEnum):
            if part in [part_type.name, part_type.value, 'all']:
                if axis in [axis_num.name, axis_num.value, 'all']:
                    # Add actor to list
                    if part_type == _PartEnum.shaft:
                        actors.append(self._shaft_actors[axis_num])
                    else:
                        actors.append(self._tip_actors[axis_num])

        return actors

    def _get_offset_label_position_vectors(self, position_scalars: tuple[float, float, float]):
        # Create position vectors
        position_vectors = np.diag(position_scalars)

        # Offset label positions radially by the tip radius
        tip_radius = self._shaft_and_tip_geometry_source.tip_radius
        offset_array = np.diag([tip_radius] * 3)
        radial_offset1 = np.roll(offset_array, shift=1, axis=1)
        radial_offset2 = np.roll(offset_array, shift=-1, axis=1)

        position_vectors += radial_offset1 + radial_offset2
        return position_vectors

    def _update_label_positions(self):
        labels = self._label_actors
        position_vectors = self._get_offset_label_position_vectors(self.label_position)
        for label, position in zip(labels, position_vectors):
            label.relative_position = position


def _validate_label_sequence(labels: Sequence[str], n_labels: int | Sequence[int], name: str):
    _validation.check_instance(labels, (list, tuple), name=name)
    _validation.check_iterable_items(labels, str, name=name)
    _validation.check_length(labels, exact_length=n_labels, name=name)
    return labels


def _validate_color_sequence(
    color: ColorLike | Sequence[ColorLike],
    n_colors: int | None = None,
) -> tuple[Color, ...]:
    """Validate a color sequence.

    If `n_colors` is specified, the output will have `n` colors. For single-color
    inputs, the color is copied and a sequence of `n` identical colors is returned.
    For inputs with multiple colors, the number of colors in the input must
    match `n_colors`.

    If `n_colors` is None, no broadcasting or length-checking is performed.
    """
    try:
        # Assume we have one color
        color_list = [Color(color)]
        n_colors = 1 if n_colors is None else n_colors
        return tuple(color_list * n_colors)
    except ValueError:
        if isinstance(color, (tuple, list)):
            try:
                color_list = [_validate_color_sequence(c, n_colors=1)[0] for c in color]
                if len(color_list) == 1:
                    n_colors = 1 if n_colors is None else n_colors
                    color_list = color_list * n_colors

                # Only return if we have the correct number of colors
                if n_colors is not None and len(color_list) == n_colors:
                    return tuple(color_list)
            except ValueError:
                pass
    raise ValueError(
        f"Invalid color(s):\n"
        f"\t{color}\n"
        f"Input must be a single ColorLike color "
        f"or a sequence of {n_colors} ColorLike colors.",
    )


class AxesAssemblySymmetric(AxesAssembly):
    """Symmetric assembly of arrow-style axes parts.

    This class is similar to :class:`~pyvista.AxesAssembly` but the axes are
    symmetric.

    The axes may be used as a widget or added to a scene.

    Parameters
    ----------
    x_label : str, default: ('+X', '-X')
        Text labels for the positive and negative x-axis. Specify two strings or a
        single string. If a single string, plus ``'+'`` and minus ``'-'`` characters
        are added. Alternatively, set the labels with :attr:`labels`.

    y_label : str, default: ('+Y', '-Y')
        Text labels for the positive and negative y-axis. Specify two strings or a
        single string. If a single string, plus ``'+'`` and minus ``'-'`` characters
        are added. Alternatively, set the labels with :attr:`labels`.

    z_label : str, default: ('+Z', '-Z')
        Text labels for the positive and negative z-axis. Specify two strings or a
        single string. If a single string, plus ``'+'`` and minus ``'-'`` characters
        are added. Alternatively, set the labels with :attr:`labels`.

    labels : Sequence[str], optional
        Text labels for the axes. Specify three strings, one for each axis, or
        six strings, one for each +/- axis. If three strings plus ``'+'`` and minus
        ``'-'`` characters are added. This is an alternative parameter to using
        :attr:`x_label`, :attr:`y_label`, and :attr:`z_label` separately.

    label_color : ColorLike, default: 'black'
        Color of the text labels.

    show_labels : bool, default: True
        Show or hide the text labels.

    label_position : float | VectorLike[float], optional
        Position of the text labels along each axis. By default, the labels are
        positioned at the ends of the shafts.

    label_size : int, default: 50
        Size of the text labels.

    x_color : ColorLike | Sequence[ColorLike], optional
        Color of the x-axis shaft and tip.

    y_color : ColorLike | Sequence[ColorLike], optional
        Color of the y-axis shaft and tip.

    z_color : ColorLike | Sequence[ColorLike], optional
        Color of the z-axis shaft and tip.

    position : VectorLike[float], default: (0.0, 0.0, 0.0)
        Position of the axes in space.

    orientation : VectorLike[float], default: (0, 0, 0)
        Orientation angles of the axes which define rotations about the
        world's x-y-z axes. The angles are specified in degrees and in
        x-y-z order. However, the actual rotations are applied in the
        around the y-axis first, then the x-axis, and finally the z-axis.

    origin : VectorLike[float], default: (0.0, 0.0, 0.0)
        Origin of the axes. This is the point about which all rotations take place. The
        rotations are defined by the :attr:`orientation`.

    scale : VectorLike[float], default: (1.0, 1.0, 1.0)
        Scaling factor applied to the axes.

    user_matrix : MatrixLike[float], optional
        A 4x4 transformation matrix applied to the axes. Defaults to the identity matrix.
        The user matrix is the last transformation applied to the actor.

    **kwargs
        Keyword arguments passed to :class:`pyvista.AxesGeometrySource`.

    Examples
    --------
    Add symmetric axes to a plot.

    >>> import pyvista as pv
    >>> axes_assembly = pv.AxesAssemblySymmetric()
    >>> pl = pv.Plotter()
    >>> _ = pl.add_actor(axes_assembly)
    >>> pl.show()

    Customize the axes labels.

    >>> axes_assembly.labels = [
    ...     'east',
    ...     'west',
    ...     'north',
    ...     'south',
    ...     'up',
    ...     'down',
    ... ]
    >>> axes_assembly.label_color = 'darkgoldenrod'

    >>> pl = pv.Plotter()
    >>> _ = pl.add_actor(axes_assembly)
    >>> pl.show()

    Add the axes as a custom orientation widget with
    :func:`~pyvista.Renderer.add_orientation_widget`. We also configure the labels to
    only show text for the positive axes.

    >>> axes_assembly = pv.AxesAssemblySymmetric(
    ...     x_label=('X', ""), y_label=('Y', ""), z_label=('Z', "")
    ... )
    >>> pl = pv.Plotter()
    >>> _ = pl.add_mesh(pv.Cone())
    >>> _ = pl.add_orientation_widget(
    ...     axes_assembly,
    ...     viewport=(0, 0, 0.5, 0.5),
    ... )
    >>> pl.show()
    """

    def __init__(
        self,
        *,
        x_label: str | Sequence[str] | None = None,
        y_label: str | Sequence[str] | None = None,
        z_label: str | Sequence[str] | None = None,
        labels: Sequence[str] | None = None,
        label_color: ColorLike = 'black',
        show_labels: bool = True,
        label_position: float | VectorLike[float] | None = None,
        label_size: int = 50,
        x_color: ColorLike | Sequence[ColorLike] | None = None,
        y_color: ColorLike | Sequence[ColorLike] | None = None,
        z_color: ColorLike | Sequence[ColorLike] | None = None,
        position: VectorLike[float] = (0.0, 0.0, 0.0),
        orientation: VectorLike[float] = (0.0, 0.0, 0.0),
        origin: VectorLike[float] = (0.0, 0.0, 0.0),
        scale: float | VectorLike[float] = (1.0, 1.0, 1.0),
        user_matrix: MatrixLike[float] | None = None,
        **kwargs: Unpack[_AxesGeometryKwargs],
    ):
        # Init shaft and tip actors
        self._init_actors_from_source(AxesGeometrySource(symmetric=True, **kwargs))
        # Init label actors
        self._label_actors = (Label(), Label(), Label())
        self._label_actors_symmetric = (Label(), Label(), Label())

        _XYZAssembly.__init__(
            self,
            xyz_actors=tuple(zip(self._shaft_actors, self._tip_actors)),  # type: ignore[arg-type]
            xyz_label_actors=tuple(zip(self._label_actors, self._label_actors_symmetric)),  # type: ignore[arg-type]
            x_label=x_label,
            y_label=y_label,
            z_label=z_label,
            labels=labels,
            label_color=label_color,
            show_labels=show_labels,
            label_position=label_position,
            label_size=label_size,
            x_color=x_color,
            y_color=y_color,
            z_color=z_color,
            position=position,
            orientation=orientation,
            origin=origin,
            scale=scale,
            user_matrix=user_matrix,
        )
        self._set_default_label_props()

    @property  # type: ignore[override]
    def labels(self) -> tuple[str, str, str, str, str, str]:  # numpydoc ignore=RT01
        """Return or set the axes labels.

        Specify three strings, one for each axis, or six strings, one for each +/- axis.
        If three strings, plus ``'+'`` and minus ``'-'`` characters are added.
        This property may be used as an alternative to using :attr:`x_label`,
        :attr:`y_label`, and :attr:`z_label` separately.

        Examples
        --------
        >>> import pyvista as pv
        >>> axes_assembly = pv.AxesAssemblySymmetric()

        Use three strings to set the labels. Plus ``'+'`` and minus ``'-'``
        characters are added automatically.

        >>> axes_assembly.labels = ['U', 'V', 'W']
        >>> axes_assembly.labels
        ('+U', '-U', '+V', '-V', '+W', '-W')

        Alternatively, use six strings to set the labels explicitly.

        >>> axes_assembly.labels = [
        ...     'east',
        ...     'west',
        ...     'north',
        ...     'south',
        ...     'up',
        ...     'down',
        ... ]
        >>> axes_assembly.labels
        ('east', 'west', 'north', 'south', 'up', 'down')
        """
        return *self.x_label, *self.y_label, *self.z_label

    @labels.setter
    def labels(
        self, labels: list[str] | tuple[str, str, str] | tuple[str, str, str, str, str, str]
    ):  # numpydoc ignore=GL08
        valid_labels = _validate_label_sequence(labels, n_labels=[3, 6], name='labels')
        if len(valid_labels) == 3:
            self.x_label = valid_labels[0]
            self.y_label = valid_labels[1]
            self.z_label = valid_labels[2]
        else:
            self.x_label = valid_labels[0:2]
            self.y_label = valid_labels[2:4]
            self.z_label = valid_labels[4:6]

    def _get_axis_label(self, axis: _AxisEnum) -> tuple[str, str]:
        label_plus = self._label_actors[axis].input
        label_minus = self._label_actors_symmetric[axis].input
        return label_plus, label_minus

    def _set_axis_label(self, axis: _AxisEnum, label: str | list[str] | tuple[str, str]):
        if isinstance(label, str):
            label_plus, label_minus = '+' + label, '-' + label
        else:
            label_plus, label_minus = _validate_label_sequence(label, n_labels=2, name='label')
        self._label_actors[axis].input = label_plus
        self._label_actors_symmetric[axis].input = label_minus

    @property  # type: ignore[override]
    def x_label(self) -> tuple[str, str]:  # numpydoc ignore=RT01
        """Return or set the labels for the positive and negative x-axis.

        The labels may be set with a single string or two strings. If a single string,
        plus ``'+'`` and minus ``'-'`` characters are added. Alternatively, set the
        labels with :attr:`labels`.

        Examples
        --------
        Set the labels with a single string. Plus ``'+'`` and minus ``'-'``
        characters are added automatically.

        >>> import pyvista as pv
        >>> axes_assembly = pv.AxesAssemblySymmetric()
        >>> axes_assembly.x_label = 'Axis'
        >>> axes_assembly.x_label
        ('+Axis', '-Axis')

        Set the labels explicitly with two strings.

        >>> axes_assembly.x_label = 'anterior', 'posterior'
        >>> axes_assembly.x_label
        ('anterior', 'posterior')
        """
        return self._get_axis_label(_AxisEnum.x)

    @x_label.setter
    def x_label(self, label: str | list[str] | tuple[str, str]):  # numpydoc ignore=GL08
        self._set_axis_label(_AxisEnum.x, label)

    @property  # type: ignore[override]
    def y_label(self) -> tuple[str, str]:  # numpydoc ignore=RT01
        """Return or set the labels for the positive and negative y-axis.

        The labels may be set with a single string or two strings. If a single string,
        plus ``'+'`` and minus ``'-'`` characters are added. Alternatively, set the
        labels with :attr:`labels`.

        Examples
        --------
        Set the labels with a single string. Plus ``'+'`` and minus ``'-'``
        characters are added automatically.

        >>> import pyvista as pv
        >>> axes_assembly = pv.AxesAssemblySymmetric()
        >>> axes_assembly.y_label = 'Axis'
        >>> axes_assembly.y_label
        ('+Axis', '-Axis')

        Set the labels explicitly with two strings.

        >>> axes_assembly.y_label = 'left', 'right'
        >>> axes_assembly.y_label
        ('left', 'right')
        """
        return self._get_axis_label(_AxisEnum.y)

    @y_label.setter
    def y_label(self, label: str | list[str] | tuple[str, str]):  # numpydoc ignore=GL08
        self._set_axis_label(_AxisEnum.y, label)

    @property  # type: ignore[override]
    def z_label(self) -> tuple[str, str]:  # numpydoc ignore=RT01
        """Return or set the labels for the positive and negative z-axis.

        The labels may be set with a single string or two strings. If a single string,
        plus ``'+'`` and minus ``'-'`` characters are added. Alternatively, set the
        labels with :attr:`labels`.

        Examples
        --------
        Set the labels with a single string. Plus ``'+'`` and minus ``'-'``
        characters are added automatically.

        >>> import pyvista as pv
        >>> axes_assembly = pv.AxesAssemblySymmetric()
        >>> axes_assembly.z_label = 'Axis'
        >>> axes_assembly.z_label
        ('+Axis', '-Axis')

        Set the labels explicitly with two strings.

        >>> axes_assembly.z_label = 'superior', 'inferior'
        >>> axes_assembly.z_label
        ('superior', 'inferior')
        """
        return self._get_axis_label(_AxisEnum.z)

    @z_label.setter
    def z_label(self, label: str | list[str] | tuple[str, str]):  # numpydoc ignore=GL08
        self._set_axis_label(_AxisEnum.z, label)

    def _update_label_positions(self):
        # Update plus labels using parent method
        AxesAssembly._update_label_positions(self)

        # Update minus labels
        label_position = self.label_position
        label_position_minus = (-label_position[0], -label_position[1], -label_position[2])
        labels_minus = self._label_actors_symmetric
        vector_position_minus = self._get_offset_label_position_vectors(label_position_minus)
        for label, position in zip(labels_minus, vector_position_minus):
            label.relative_position = position


<<<<<<< HEAD
class CubeAssembly(_XYZAssembly):
    """Symmetric assembly of arrow-style axes parts.

    This class is similar to :class:`~pyvista.AxesAssembly` but the axes are
    symmetric.

    The axes may be used as a widget or added to a scene.

    Parameters
    ----------
    x_label : str, default: ('+X', '-X')
        Text labels for the positive and negative x-axis. Specify two strings or a
        single string. If a single string, plus ``'+'`` and minus ``'-'`` characters
        are added. Alternatively, set the labels with :attr:`labels`.

    y_label : str, default: ('+Y', '-Y')
        Text labels for the positive and negative y-axis. Specify two strings or a
        single string. If a single string, plus ``'+'`` and minus ``'-'`` characters
        are added. Alternatively, set the labels with :attr:`labels`.

    z_label : str, default: ('+Z', '-Z')
        Text labels for the positive and negative z-axis. Specify two strings or a
        single string. If a single string, plus ``'+'`` and minus ``'-'`` characters
        are added. Alternatively, set the labels with :attr:`labels`.

    labels : Sequence[str], optional
        Text labels for the axes. Specify three strings, one for each axis, or
        six strings, one for each +/- axis. If three strings plus ``'+'`` and minus
        ``'-'`` characters are added. This is an alternative parameter to using
=======
class PlanesAssembly(_XYZAssembly):
    """Assembly of orthogonal planes.

    Assembly of three orthogonal plane meshes with labels.

    The labels can be 2D or 3D, and will follow the camera such that they have the
    correct orientation and remain parallel to the edges of the planes.

    The positioning of the labels may be customized using the :attr:`label_edge`,
    :attr:`label_position`, and :attr:`label_offset` attributes.

    .. warning::

        The :attr:`camera` must be set before rendering the assembly. Otherwise,
        attempting to render it will cause python to crash.

    .. versionadded:: 0.45

    Parameters
    ----------
    x_label : str, default: 'YZ'
        Text label for the yz-plane. Alternatively, set the label with :attr:`labels`.

    y_label : str, default: 'ZX'
        Text label for the zx-plane. Alternatively, set the label with :attr:`labels`.

    z_label : str, default: 'XY'
        Text label for the xy-plane. Alternatively, set the label with :attr:`labels`.

    labels : Sequence[str], optional,
        Text labels for the planes. This is an alternative parameter to using
>>>>>>> acd4bdc0
        :attr:`x_label`, :attr:`y_label`, and :attr:`z_label` separately.

    label_color : ColorLike, default: 'black'
        Color of the text labels.

    show_labels : bool, default: True
        Show or hide the text labels.

<<<<<<< HEAD
    label_position : float | VectorLike[float], optional
        Position of the text labels along each axis. By default, the labels are
        positioned at the ends of the shafts.

    label_size : int, default: 50
        Size of the text labels.

    x_color : ColorLike | Sequence[ColorLike], optional
        Color of the x-axis shaft and tip.

    y_color : ColorLike | Sequence[ColorLike], optional
        Color of the y-axis shaft and tip.

    z_color : ColorLike | Sequence[ColorLike], optional
        Color of the z-axis shaft and tip.

    opacity : float | VectorLike[float], default: 0.3,
        Opacity of the cube's faces.

    position : VectorLike[float], default: (0.0, 0.0, 0.0)
        Position of the axes in space.

    orientation : VectorLike[float], default: (0, 0, 0)
        Orientation angles of the axes which define rotations about the
=======
    label_position : float | VectorLike[float], default: 0.5
        Normalized relative position of the text labels along each plane's respective
        :attr:`label_edge`. The positions are normalized to have a range of
        ``[-1.0, 1.0]`` such that ``0.0`` is at the center of the edge and ``-1.0`` and
        ``1.0`` are at the corners.

        .. note::

            The label text is centered horizontally at the specified positions.

    label_edge : str, default: 'right'
        Edge on which to position each plane's label. Can be ``'top'``, ``'bottom'``,
        ``'right'``, or ``'left'``. Use a single value to set the edge for all labels
        or set each edge independently.

    label_offset : float | VectorLike[float], optional
        Vertical offset of the text labels. The offset is proportional to
        the :attr:`length` of the assembly. Positive values move the labels away
        from the center; negative values move them towards it.

    label_size : int, default: 50
        Size of the text labels. If :attr:`label_mode` is ``'2D'``, this is the
        font size. If :attr:`label_mode` is ``'3D'``, the labels are scaled
        proportional to the :attr:`length` of the assembly.

    label_mode : '2D' | '3D', default: '2D'
        Mode to use for text labels. In 2D mode, the label actors are always visible
        and have a constant size regardless of window size. In 3D mode, the label actors
        may be occluded by other geometry and will scale with changes to the window
        size. The two modes also have minor differences in appearance and behavior in
        terms of how they follow the camera.

    x_color : ColorLike, optional
        Color of the xy-plane.

    y_color : ColorLike, optional
        Color of the yz-plane.

    z_color : ColorLike, optional
        Color of the zx-plane.

    opacity : float, default: 0.3
        Opacity of the planes.

    position : VectorLike[float], default: (0.0, 0.0, 0.0)
        Position of the planes in space.

    orientation : VectorLike[float], default: (0, 0, 0)
        Orientation angles of the assembly which define rotations about the
>>>>>>> acd4bdc0
        world's x-y-z axes. The angles are specified in degrees and in
        x-y-z order. However, the actual rotations are applied in the
        around the y-axis first, then the x-axis, and finally the z-axis.

    origin : VectorLike[float], default: (0.0, 0.0, 0.0)
<<<<<<< HEAD
        Origin of the axes. This is the point about which all rotations take place. The
        rotations are defined by the :attr:`orientation`.

    scale : VectorLike[float], default: (1.0, 1.0, 1.0)
        Scaling factor applied to the axes.

    user_matrix : MatrixLike[float], optional
        A 4x4 transformation matrix applied to the axes. Defaults to the identity matrix.
        The user matrix is the last transformation applied to the actor.

    **kwargs
        Keyword arguments passed to :class:`pyvista.AxesGeometrySource`.

    Examples
    --------
    Add symmetric axes to a plot.

    >>> import pyvista as pv
    >>> axes_assembly = pv.AxesAssemblySymmetric()
    >>> pl = pv.Plotter()
    >>> _ = pl.add_actor(axes_assembly)
    >>> pl.show()

    Customize the axes labels.

    >>> axes_assembly.labels = [
    ...     'east',
    ...     'west',
    ...     'north',
    ...     'south',
    ...     'up',
    ...     'down',
    ... ]
    >>> axes_assembly.label_color = 'darkgoldenrod'

    >>> pl = pv.Plotter()
    >>> _ = pl.add_actor(axes_assembly)
    >>> pl.show()

    Add the axes as a custom orientation widget with
    :func:`~pyvista.Renderer.add_orientation_widget`. We also configure the labels to
    only show text for the positive axes.

    >>> axes_assembly = pv.AxesAssemblySymmetric(
    ...     x_label=('X', ""), y_label=('Y', ""), z_label=('Z', "")
    ... )
    >>> pl = pv.Plotter()
    >>> _ = pl.add_mesh(pv.Cone())
    >>> _ = pl.add_orientation_widget(
    ...     axes_assembly,
    ...     viewport=(0, 0, 0.5, 0.5),
    ... )
    >>> pl.show()

    Shrink the faces so they appear as a single point and render them as spheres.

    # >>> cube_faces_source.shrink = 1e-8
    # >>> cube_faces_source.update()
    #
    # >>> pl = pv.Plotter()
    # >>> _ = pl.add_mesh(mesh, color='tomato')
    # >>> _ = pl.add_mesh(
    # ...     output,
    # ...     style='points',
    # ...     render_points_as_spheres=True,
    # ...     point_size=20,
    # ... )
    # >>> pl.show()

    """

    def __init__(
        self,
        *,
        x_label: str | Sequence[str] | None = None,
        y_label: str | Sequence[str] | None = None,
        z_label: str | Sequence[str] | None = None,
        labels: Sequence[str] | None = None,
        label_color: ColorLike = 'black',
        show_labels: bool = True,
        label_position: float | VectorLike[float] | None = None,
        label_size: int = 50,
        x_color: ColorLike | Sequence[ColorLike] | None = None,
        y_color: ColorLike | Sequence[ColorLike] | None = None,
        z_color: ColorLike | Sequence[ColorLike] | None = None,
        opacity: float | VectorLike[float] = 1.0,
        position: VectorLike[float] = (0.0, 0.0, 0.0),
        orientation: VectorLike[float] = (0.0, 0.0, 0.0),
        origin: VectorLike[float] = (0.0, 0.0, 0.0),
        scale: VectorLike[float] = (1.0, 1.0, 1.0),
        user_matrix: MatrixLike[float] | None = None,
        **kwargs: Unpack[_CubeFacesSource],
    ):
        # Init geometry
        kwargs.setdefault('explode', 0.01)
        self._geometry_source = pv.CubeFacesSource(**kwargs)
        self._face_datasets = self._geometry_source.output
        # Init face actors
        self._face_actors = tuple(
            [Actor(mapper=pv.DataSetMapper(dataset=dataset)) for dataset in self._face_datasets]
        )
        self._face_actors_plus = self._face_actors[0::2]
        self._face_actors_minus = self._face_actors[1::2]

        # Init label actors
        self._label_actors = tuple(Label() for _ in range(6))
        self._label_actors_plus = self._label_actors[0::2]
        self._label_actors_minus = self._label_actors[1::2]

        _XYZAssembly.__init__(
            self,
            xyz_actors=tuple(zip(self._face_actors_plus, self._face_actors_minus)),  # type: ignore[arg-type]
            xyz_label_actors=tuple(zip(self._label_actors_plus, self._label_actors_minus)),  # type: ignore[arg-type]
=======
        Origin of the assembly. This is the point about which all rotations take place.
        The rotations are defined by the :attr:`orientation`.

    scale : VectorLike[float], default: (1.0, 1.0, 1.0)
        Scaling factor applied to the assembly.

    user_matrix : MatrixLike[float], optional
        A 4x4 transformation matrix applied to the assembly. Defaults to the identity
        matrix. The user matrix is the last transformation applied to the actor.

    **kwargs
        Keyword arguments passed to :class:`pyvista.OrthogonalPlanesSource`.

    Examples
    --------
    Fit planes to a model of a human.

    >>> import numpy as np
    >>> import pyvista as pv
    >>> from pyvista import examples
    >>> human = examples.download_human()
    >>> labels = 'Sagittal', 'Coronal', 'Transverse'
    >>> planes = pv.PlanesAssembly(
    ...     bounds=human.bounds, labels=labels, label_size=25
    ... )

    Plot the planes and the model.

    >>> pl = pv.Plotter()
    >>> human_actor = pl.add_mesh(human, scalars='Color', rgb=True)
    >>> _ = pl.add_actor(planes)
    >>> planes.camera = pl.camera
    >>> pl.show()

    Apply a transformation to the planes and the model.

    >>> transform = np.array(
    ...     [
    ...         [0.70645893, 0.69636424, 0.12646197, 1.0],
    ...         [-0.62246712, 0.69636424, -0.35722756, 2.0],
    ...         [-0.33682409, 0.17364818, 0.92541658, 3.0],
    ...         [0.0, 0.0, 0.0, 1.0],
    ...     ]
    ... )
    >>> planes.user_matrix = transform
    >>> human_actor.user_matrix = transform

    >>> pl = pv.Plotter()
    >>> _ = pl.add_actor(human_actor)
    >>> _ = pl.add_actor(planes)
    >>> planes.camera = pl.camera
    >>> pl.show()

    Create a new assembly and customize the colors and opacity.

    >>> color = pv.global_theme.color
    >>> planes = pv.PlanesAssembly(
    ...     bounds=human.bounds,
    ...     x_color=color,
    ...     y_color=color,
    ...     z_color=color,
    ...     opacity=1.0,
    ... )

    Since the planes are opaque, the 3D labels may be occluded. Use 2D labels instead
    so the labels are always visible.

    >>> planes.label_mode = '2D'

    Offset the labels to position them inside the bounds of the planes.

    >>> planes.label_offset = -0.05

    Move the labels for the two larger planes closer to the corners.

    >>> planes.label_position = (0.8, 0.8, 0.5)

    Visualize the result.

    >>> pl = pv.Plotter()
    >>> _ = pl.add_mesh(human, scalars='Color', rgb=True)
    >>> _ = pl.add_actor(planes)
    >>> planes.camera = pl.camera
    >>> pl.show()
    """

    DEFAULT_LABELS = _XYZTuple('YZ', 'ZX', 'XY')

    def __init__(
        self,
        *,
        x_label: str | None = None,
        y_label: str | None = None,
        z_label: str | None = None,
        labels: Sequence[str] | None = None,
        label_color: ColorLike = 'black',
        show_labels: bool = True,
        label_position: float | VectorLike[float] = 0.5,
        label_edge: Literal['top', 'bottom', 'right', 'left'] | Sequence[str] = 'right',
        label_offset: float = 0.05,
        label_size: int = 50,
        label_mode: Literal['2D', '3D'] = '3D',
        x_color: ColorLike | None = None,
        y_color: ColorLike | None = None,
        z_color: ColorLike | None = None,
        opacity: float | VectorLike[float] = 0.3,
        position: VectorLike[float] = (0.0, 0.0, 0.0),
        orientation: VectorLike[float] = (0.0, 0.0, 0.0),
        origin: VectorLike[float] = (0.0, 0.0, 0.0),
        scale: float | VectorLike[float] = (1.0, 1.0, 1.0),
        user_matrix: MatrixLike[float] | None = None,
        **kwargs: Unpack[_OrthogonalPlanesKwargs],
    ):
        # Init plane actors
        self._plane_actors = (Actor(), Actor(), Actor())
        # Init planes from source
        self._geometry_source = OrthogonalPlanesSource(**kwargs)
        self._planes = self._geometry_source.output
        self._plane_sources = self._geometry_source._plane_sources

        for actor, dataset in zip(self._plane_actors, self.planes):
            actor.mapper = pv.DataSetMapper(dataset=dataset)

        # Init label actors
        self._axis_actors = (_AxisActor(), _AxisActor(), _AxisActor())

        # Tempt init values for call to super class, will validate inputs later
        self._label_offset = 0.05
        self._label_edge = ('right', 'right', 'right')
        self._label_position = 0.5, 0.5, 0.5

        _XYZAssembly.__init__(
            self,
            xyz_actors=self._plane_actors,
            xyz_label_actors=self._axis_actors,
>>>>>>> acd4bdc0
            x_label=x_label,
            y_label=y_label,
            z_label=z_label,
            labels=labels,
            label_color=label_color,
            show_labels=show_labels,
            label_position=label_position,
            label_size=label_size,
            x_color=x_color,
            y_color=y_color,
            z_color=z_color,
            position=position,
            orientation=orientation,
            origin=origin,
            scale=scale,
            user_matrix=user_matrix,
        )
<<<<<<< HEAD
        self.opacity = opacity  # type: ignore[assignment]
        for actor in self._face_actors:
            actor.prop.style = 'wireframe'
            actor.prop.line_width = 20
            actor.prop.render_lines_as_tubes = True

        for label in self._label_actor_iterator:
            prop = label.prop
            prop.bold = True
            prop.justification_vertical = 'center'
            prop.justification_horizontal = 'center'

    @property
    def labels(self) -> tuple[str, str, str, str, str, str]:  # numpydoc ignore=RT01
        """Return or set the axes labels.

        Specify three strings, one for each axis, or six strings, one for each +/- axis.
        If three strings, plus ``'+'`` and minus ``'-'`` characters are added.
=======

        self.opacity = opacity  # type: ignore[assignment]
        self.label_mode = label_mode
        self.label_offset = label_offset
        self.label_edge = label_edge  # type: ignore[assignment]

        # Set default properties
        for actor in self._plane_actors:
            prop = actor.prop
            prop.show_edges = True
            prop.line_width = 3

        # Set default text properties
        # TODO: implement set_text_prop() and use that instead
        for label in self._label_actor_iterator:
            prop = label.prop
            prop.justification_vertical = 'center'
            prop.justification_horizontal = 'center'

    def __repr__(self):
        """Representation of the planes assembly."""
        if self.user_matrix is None or np.array_equal(self.user_matrix, np.eye(4)):
            mat_info = 'Identity'
        else:
            mat_info = 'Set'
        bnds = self.bounds

        attr = [
            f"{type(self).__name__} ({hex(id(self))})",
            f"  Resolution:                 {self._geometry_source.resolution}",
            f"  Normal sign:                {self._geometry_source.normal_sign}",
            f"  X label:                    '{self.x_label}'",
            f"  Y label:                    '{self.y_label}'",
            f"  Z label:                    '{self.z_label}'",
            f"  Label color:                {self.label_color}",
            f"  Show labels:                {self.show_labels}",
            f"  Label position:             {self.label_position}",
            f"  Label edge:                 {self.label_edge}",
            f"  Label offset:               {self.label_offset}",
            f"  Label mode:                 '{self.label_mode}'",
            f"  X Color:                    {self.x_color}",
            f"  Y Color:                    {self.y_color}",
            f"  Z Color:                    {self.z_color}",
            f"  Position:                   {self.position}",
            f"  Orientation:                {self.orientation}",
            f"  Origin:                     {self.origin}",
            f"  Scale:                      {self.scale}",
            f"  User matrix:                {mat_info}",
            f"  X Bounds                    {bnds[0]:.3E}, {bnds[1]:.3E}",
            f"  Y Bounds                    {bnds[2]:.3E}, {bnds[3]:.3E}",
            f"  Z Bounds                    {bnds[4]:.3E}, {bnds[5]:.3E}",
        ]
        return '\n'.join(attr)

    @property
    def labels(self) -> tuple[str, str, str]:  # numpydoc ignore=RT01
        """Return or set the labels for the planes.

>>>>>>> acd4bdc0
        This property may be used as an alternative to using :attr:`x_label`,
        :attr:`y_label`, and :attr:`z_label` separately.

        Examples
        --------
        >>> import pyvista as pv
<<<<<<< HEAD
        >>> axes_assembly = pv.AxesAssemblySymmetric()

        Use three strings to set the labels. Plus ``'+'`` and minus ``'-'``
        characters are added automatically.

        >>> axes_assembly.labels = ['U', 'V', 'W']
        >>> axes_assembly.labels
        ('+U', '-U', '+V', '-V', '+W', '-W')

        Alternatively, use six strings to set the labels explicitly.

        >>> axes_assembly.labels = [
        ...     'east',
        ...     'west',
        ...     'north',
        ...     'south',
        ...     'up',
        ...     'down',
        ... ]
        >>> axes_assembly.labels
        ('east', 'west', 'north', 'south', 'up', 'down')
        """
        return *self.x_label, *self.y_label, *self.z_label

    @labels.setter
    def labels(
        self, labels: list[str] | tuple[str, str, str] | tuple[str, str, str, str, str, str]
    ):  # numpydoc ignore=GL08
        valid_labels = _validate_label_sequence(labels, n_labels=[3, 6], name='labels')
        if len(valid_labels) == 3:
            self.x_label = valid_labels[0]
            self.y_label = valid_labels[1]
            self.z_label = valid_labels[2]
        else:
            self.x_label = valid_labels[0:2]
            self.y_label = valid_labels[2:4]
            self.z_label = valid_labels[4:6]

    def _get_axis_label(self, axis: _AxisEnum) -> tuple[str, str]:
        label_plus = self._label_actors_plus[axis].input
        label_minus = self._label_actors_minus[axis].input
        return label_plus, label_minus

    def _set_axis_label(self, axis: _AxisEnum, label: str | list[str] | tuple[str, str]):
        if isinstance(label, str):
            label_plus, label_minus = '+' + label, '-' + label
        else:
            label_plus, label_minus = _validate_label_sequence(label, n_labels=2, name='label')
        self._label_actors_plus[axis].input = label_plus
        self._label_actors_minus[axis].input = label_minus

    def _get_axis_color(self, axis: _AxisEnum) -> tuple[Color, Color]:
        color_plus = self._face_actors_plus[axis].prop.color
        color_minus = self._face_actors_minus[axis].prop.color
        return color_plus, color_minus

    def _set_axis_color(self, axis: _AxisEnum, color: ColorLike | Sequence[ColorLike]):
        color_plus, color_minus = _validate_color_sequence(color, 2)
        self._face_actors_plus[axis].prop.color = color_plus
        self._face_actors_plus[axis].prop.edge_color = color_plus
        self._face_actors_minus[axis].prop.color = color_minus
        self._face_actors_minus[axis].prop.edge_color = color_minus

    @property
    def x_color(self) -> tuple[Color, Color]:  # numpydoc ignore=RT01
        """Color of the x-axis shaft and tip."""
        return self._get_axis_color(_AxisEnum.x)

    @x_color.setter
    def x_color(self, color: ColorLike | Sequence[ColorLike]):  # numpydoc ignore=GL08
        self._set_axis_color(_AxisEnum.x, color)

    @property
    def y_color(self) -> tuple[Color, Color]:  # numpydoc ignore=RT01
        """Color of the y-axis shaft and tip."""
        return self._get_axis_color(_AxisEnum.y)

    @y_color.setter
    def y_color(self, color: ColorLike | Sequence[ColorLike]):  # numpydoc ignore=GL08
        self._set_axis_color(_AxisEnum.y, color)

    @property
    def z_color(self) -> tuple[Color, Color]:  # numpydoc ignore=RT01
        """Color of the z-axis shaft and tip."""
        return self._get_axis_color(_AxisEnum.z)

    @z_color.setter
    def z_color(self, color: ColorLike | Sequence[ColorLike]):  # numpydoc ignore=GL08
        self._set_axis_color(_AxisEnum.z, color)

    @property
    def opacity(self) -> tuple[float, float, float, float, float, float]:  # numpydoc ignore=RT01
        """Opacity of the planes."""
        return self._opacity

    @opacity.setter
    def opacity(self, opacity: float):  # numpydoc ignore=GL08
        valid_opacity = _validation.validate_array(
            opacity, broadcast_to=(6,), dtype_out=float, to_tuple=True
        )
        self._opacity = valid_opacity
        for actor, opacity in zip(self._face_actors, valid_opacity):
            actor.prop.opacity = opacity

    @property
    def label_color(self) -> Color:  # numpydoc ignore=RT01
        """Color of the text labels."""
        return self._label_color

    @label_color.setter
    def label_color(self, color: ColorLike):  # numpydoc ignore=GL08
        valid_color = Color(color)
        self._label_color = valid_color
        for label in self._label_actor_iterator:
            label.prop.color = valid_color
=======
        >>> planes = pv.PlanesAssembly()
        >>> planes.labels = ['Sagittal', 'Coronal', 'Transverse']
        >>> planes.labels
        ('Sagittal', 'Coronal', 'Transverse')
        """
        return self.x_label, self.y_label, self.z_label

    @labels.setter
    def labels(self, labels: list[str] | tuple[str, str, str]):  # numpydoc ignore=GL08
        labels = _validate_label_sequence(labels, n_labels=3, name='labels')
        self.x_label = labels[0]
        self.y_label = labels[1]
        self.z_label = labels[2]

    @property
    def x_label(self) -> str:  # numpydoc ignore=RT01
        """Text label for the yz-plane.

        Examples
        --------
        >>> import pyvista as pv
        >>> planes = pv.PlanesAssembly()
        >>> planes.x_label = 'This plane'
        >>> planes.x_label
        'This plane'
        """
        return self._axis_actors[0].GetTitle()

    @x_label.setter
    def x_label(self, label: str):  # numpydoc ignore=GL08
        self._axis_actors[0].SetTitle(label)
        self.planes.set_block_name(0, label)

    @property
    def y_label(self) -> str:  # numpydoc ignore=RT01
        """Text label for the zx-plane.

        Examples
        --------
        >>> import pyvista as pv
        >>> planes = pv.PlanesAssembly()
        >>> planes.y_label = 'This plane'
        >>> planes.y_label
        'This plane'
        """
        return self._axis_actors[1].GetTitle()

    @y_label.setter
    def y_label(self, label: str):  # numpydoc ignore=GL08
        self._axis_actors[1].SetTitle(label)
        self.planes.set_block_name(1, label)

    @property
    def z_label(self) -> str:  # numpydoc ignore=RT01
        """Text label for the xy-plane.

        Examples
        --------
        >>> import pyvista as pv
        >>> planes = pv.PlanesAssembly()
        >>> planes.z_label = 'This plane'
        >>> planes.z_label
        'This plane'
        """
        return self._axis_actors[2].GetTitle()

    @z_label.setter
    def z_label(self, label: str):  # numpydoc ignore=GL08
        self._axis_actors[2].SetTitle(label)
        self.planes.set_block_name(2, label)
>>>>>>> acd4bdc0

    @property
    def label_size(self) -> int:  # numpydoc ignore=RT01
        """Size of the text labels.

        Must be a positive integer.
        """
        return self._label_size

    @label_size.setter
    def label_size(self, size: int):  # numpydoc ignore=GL08
<<<<<<< HEAD
        self._label_size = size
        for label in self._label_actor_iterator:
            label.size = size

    @property
    def label_position(self) -> tuple[float, float, float]:  # numpydoc ignore=RT01
        """Position of the text label along each axis.

        By default, the labels are positioned at the ends of the shafts.

        Values must be non-negative.

        Examples
        --------
        >>> import pyvista as pv
        >>> axes_assembly = pv.AxesAssembly()
        >>> axes_assembly.label_position
        (0.8, 0.8, 0.8)
        >>> axes_assembly.label_position = 0.3
        >>> axes_assembly.label_position
        (0.3, 0.3, 0.3)
        >>> axes_assembly.label_position = (0.1, 0.4, 0.2)
        >>> axes_assembly.label_position
        (0.1, 0.4, 0.2)

        """
        position = self._label_position
        return self._shaft_and_tip_geometry_source.shaft_length if position is None else position

    @label_position.setter
    def label_position(self, position: float | VectorLike[float] | None):  # numpydoc ignore=GL08
        self._label_position = (
            None
            if position is None
            else _validation.validate_array3(
                position,
                broadcast=True,
                must_be_in_range=[0, np.inf],
                name='Label position',
                dtype_out=float,
                to_tuple=True,
            )
=======
        valid_size = _validation.validate_number(
            size,
            must_be_in_range=[0, np.inf],
            must_be_integer=True,
            dtype_out=int,
            name='label size',
        )
        self._label_size = valid_size
        # 2D labels use font size (int) but 3D labels use a scaling factor (float)
        # For 3D labels, we re-scale the text proportional to the planes assembly
        # Values on the order of 0.01-0.05 seem to work best. Use a normalization
        # factor so that input values are on the order of 10-50 and roughly match 2D sizes
        NORM_FACTOR = 1000
        scale = self.planes.length * float(valid_size) / NORM_FACTOR
        for axis in self._axis_actors:
            axis.GetTitleActor().SetScale(scale)  # 3D labels
            axis.GetTitleTextProperty().SetFontSize(size)  # 2D labels

    @property
    def label_position(self) -> tuple[float, float, float]:  # numpydoc ignore=RT01
        """Normalized relative position of the text labels along the edge of each plane.

        Labels are positioned relative to each plane's respective :attr:`label_edge`.
        The positions are normalized to have a range of ``[-1.0, 1.0]`` such that ``0.0``
        is at the center of the edge and ``-1.0`` and ``1.0`` are at the corners.

        .. note::

            The label text is centered horizontally at the specified positions.

        Examples
        --------
        Position the labels at the center (along the edges) and plot the assembly.

        >>> import pyvista as pv
        >>> planes = pv.PlanesAssembly(label_position=0)
        >>> planes.label_position
        (0.0, 0.0, 0.0)

        >>> pl = pv.Plotter()
        >>> _ = pl.add_actor(planes)
        >>> planes.camera = pl.camera
        >>> pl.show()

        Position the labels at the corners.

        >>> planes.label_position = 1.0
        >>> pl = pv.Plotter()
        >>> _ = pl.add_actor(planes)
        >>> planes.camera = pl.camera
        >>> pl.show()

        Vary the position of the labels independently for each plane. The values may be
        negative and/or exceed a value of ``1.0``.

        >>> planes.label_position = (-1.3, -1.0, -0.5)
        >>> pl = pv.Plotter()
        >>> _ = pl.add_actor(planes)
        >>> planes.camera = pl.camera
        >>> pl.show()
        """
        return self._label_position

    @label_position.setter
    def label_position(self, position: int | VectorLike[int] | None):  # numpydoc ignore=GL08
        self._label_position = _validation.validate_array3(
            position,
            broadcast=True,
            name='Label position',
            dtype_out=float,
            to_tuple=True,
>>>>>>> acd4bdc0
        )
        self._update_label_positions()

    @property
<<<<<<< HEAD
    def x_label(self) -> tuple[str, str]:  # numpydoc ignore=RT01
        """Return or set the labels for the positive and negative x-axis.

        The labels may be set with a single string or two strings. If a single string,
        plus ``'+'`` and minus ``'-'`` characters are added. Alternatively, set the
        labels with :attr:`labels`.

        Examples
        --------
        Set the labels with a single string. Plus ``'+'`` and minus ``'-'``
        characters are added automatically.

        >>> import pyvista as pv
        >>> axes_assembly = pv.AxesAssemblySymmetric()
        >>> axes_assembly.x_label = 'Axis'
        >>> axes_assembly.x_label
        ('+Axis', '-Axis')

        Set the labels explicitly with two strings.

        >>> axes_assembly.x_label = 'anterior', 'posterior'
        >>> axes_assembly.x_label
        ('anterior', 'posterior')
        """
        return self._get_axis_label(_AxisEnum.x)

    @x_label.setter
    def x_label(self, label: str | list[str] | tuple[str, str]):  # numpydoc ignore=GL08
        self._set_axis_label(_AxisEnum.x, label)

    @property
    def y_label(self) -> tuple[str, str]:  # numpydoc ignore=RT01
        """Return or set the labels for the positive and negative y-axis.

        The labels may be set with a single string or two strings. If a single string,
        plus ``'+'`` and minus ``'-'`` characters are added. Alternatively, set the
        labels with :attr:`labels`.

        Examples
        --------
        Set the labels with a single string. Plus ``'+'`` and minus ``'-'``
        characters are added automatically.

        >>> import pyvista as pv
        >>> axes_assembly = pv.AxesAssemblySymmetric()
        >>> axes_assembly.y_label = 'Axis'
        >>> axes_assembly.y_label
        ('+Axis', '-Axis')

        Set the labels explicitly with two strings.

        >>> axes_assembly.y_label = 'left', 'right'
        >>> axes_assembly.y_label
        ('left', 'right')
        """
        return self._get_axis_label(_AxisEnum.y)

    @y_label.setter
    def y_label(self, label: str | list[str] | tuple[str, str]):  # numpydoc ignore=GL08
        self._set_axis_label(_AxisEnum.y, label)

    @property
    def z_label(self) -> tuple[str, str]:  # numpydoc ignore=RT01
        """Return or set the labels for the positive and negative z-axis.

        The labels may be set with a single string or two strings. If a single string,
        plus ``'+'`` and minus ``'-'`` characters are added. Alternatively, set the
        labels with :attr:`labels`.

        Examples
        --------
        Set the labels with a single string. Plus ``'+'`` and minus ``'-'``
        characters are added automatically.

        >>> import pyvista as pv
        >>> axes_assembly = pv.AxesAssemblySymmetric()
        >>> axes_assembly.z_label = 'Axis'
        >>> axes_assembly.z_label
        ('+Axis', '-Axis')

        Set the labels explicitly with two strings.

        >>> axes_assembly.z_label = 'superior', 'inferior'
        >>> axes_assembly.z_label
        ('superior', 'inferior')
        """
        return self._get_axis_label(_AxisEnum.z)

    @z_label.setter
    def z_label(self, label: str | list[str] | tuple[str, str]):  # numpydoc ignore=GL08
        self._set_axis_label(_AxisEnum.z, label)

    def _update_label_positions(self):
        faces = self._face_datasets
        cube_center = faces.center
        for face, label in zip(self._face_datasets, self._label_actors):
            label.relative_position = face.center - cube_center
        # label_position_plus = self.label_position
        # label_position_minus = (-label_position_plus[0], -label_position_plus[1], -label_position_plus[2])
        #
        # labels_minus = self._label_actors_symmetric
        # vector_position_minus = self._get_offset_label_position_vectors(label_position_minus)
        # for label, position in zip(labels_minus, vector_position_minus):
        #     label.relative_position = position
=======
    def label_edge(self) -> tuple[str, str, str]:  # numpydoc ignore=RT01
        """Edge on which to position each plane's label.

        Edge can be ``'top'``,``'bottom'``,``'right'``, or ``'left'``, and can be
        set independently for each plane or to the same edge for all planes.

        The edge is relative to each plane's local ``i`` and ``j`` coordinates.

        Examples
        --------
        Position the labels at the top edge and plot.

        >>> import pyvista as pv
        >>> planes = pv.PlanesAssembly(label_edge='top')
        >>> planes.label_edge
        ('top', 'top', 'top')

        >>> pl = pv.Plotter()
        >>> _ = pl.add_actor(planes)
        >>> planes.camera = pl.camera
        >>> pl.show()

        Position the labels at the bottom.

        >>> planes.label_edge = 'bottom'
        >>> pl = pv.Plotter()
        >>> _ = pl.add_actor(planes)
        >>> planes.camera = pl.camera
        >>> pl.show()

        Vary the edge of the labels independently for each plane.

        >>> planes.label_edge = ('top', 'right', 'left')
        >>> pl = pv.Plotter()
        >>> _ = pl.add_actor(planes)
        >>> planes.camera = pl.camera
        >>> pl.show()
        """
        return self._label_edge

    @label_edge.setter
    def label_edge(
        self, edge: Literal['top', 'bottom', 'right', 'left'] | Sequence[str]
    ):  # numpydoc ignore=GL08
        valid_edge = (
            [edge] * 3
            if isinstance(edge, str)
            else _validate_label_sequence(edge, n_labels=3, name='label edge')
        )
        for edge_ in valid_edge:
            _validation.check_contains(container=['top', 'bottom', 'right', 'left'], item=edge_)
        self._label_edge = tuple(valid_edge)
        self._update_label_positions()

    @property
    def label_offset(self) -> float:  # numpydoc ignore=RT01
        """Vertical offset of the text labels.

        The offset is proportional to the :attr:`length` of the assembly. Positive
        values move the labels away from the center; negative values move them
        towards it.
        """
        return self._label_offset

    @label_offset.setter
    def label_offset(self, offset: int):  # numpydoc ignore=GL08
        self._label_offset = _validation.validate_number(offset, dtype_out=float)
        self._update_label_positions()

    @property
    def label_mode(self) -> Literal['2D', '3D']:  # numpydoc ignore=RT01
        """Mode to use for text labels.

        Mode must be either ``'2D'`` or ``'3D'``. In 2D mode, the label actors are
        always visible and have a constant size regardless of window size. In 3D mode,
        the label actors may be occluded by other geometry and will scale with changes
        to the window size. The two modes also have minor differences in appearance as
        well as behavior in terms of how they follow the camera.
        """
        return self._label_mode

    @label_mode.setter
    def label_mode(self, mode: Literal['2D', '3D']):  # numpydoc ignore=GL08
        _validation.check_contains(item=mode, container=['2D', '3D'])
        self._label_mode = mode
        use_2D = mode == '2D'
        for axis in self._axis_actors:
            axis.SetUse2DMode(use_2D)

    @property
    def x_color(self) -> Color:  # numpydoc ignore=RT01
        """Color of the yz-plane."""
        return self._plane_actors[0].prop.color

    @x_color.setter
    def x_color(self, color: ColorLike):  # numpydoc ignore=GL08
        self._plane_actors[0].prop.color = color

    @property
    def y_color(self) -> Color:  # numpydoc ignore=RT01
        """Color of the zx-plane."""
        return self._plane_actors[1].prop.color

    @y_color.setter
    def y_color(self, color: ColorLike):  # numpydoc ignore=GL08
        self._plane_actors[1].prop.color = color

    @property
    def z_color(self) -> Color:  # numpydoc ignore=RT01
        """Color of the xy-plane."""
        return self._plane_actors[2].prop.color

    @z_color.setter
    def z_color(self, color: ColorLike):  # numpydoc ignore=GL08
        self._plane_actors[2].prop.color = color

    @property
    def opacity(self) -> tuple[float, float, float]:  # numpydoc ignore=RT01
        """Opacity of the planes."""
        return self._opacity

    @opacity.setter
    def opacity(self, opacity: float):  # numpydoc ignore=GL08
        valid_opacity = _validation.validate_array3(
            opacity, broadcast=True, dtype_out=float, to_tuple=True
        )
        self._opacity = valid_opacity
        for actor, opacity in zip(self._plane_actors, valid_opacity):
            actor.prop.opacity = opacity

    @property
    def camera(self):  # numpydoc ignore=RT01
        """Camera to use for displaying the labels."""
        if not hasattr(self, '_camera'):
            raise ValueError('Camera has not been set.')
        return self._camera

    @camera.setter
    def camera(self, camera):  # numpydoc ignore=GL08
        self._camera = camera
        for axis in self._axis_actors:
            axis.SetCamera(camera)

    @property
    def planes(self):
        """Get the orthogonal plane datasets of the assembly.

        The planes are :class:`pyvista.PolyData` meshes stored as a
        :class:`pyvista.MultiBlock`. The names of the blocks match the names of the
        assembly's :attr:`labels`.

        The planes are initially generated with :class:`pyvista.OrthogonalPlanesSource`.

        Returns
        -------
        pyvista.MultiBlock
            Composite mesh with three planes.
        """
        return self._planes

    def _update_label_positions(self):
        axis_actors = self._axis_actors
        plane_sources = self._plane_sources
        transformation_matrix = self._transformation_matrix

        def transform_point(point):
            return (transformation_matrix @ (*point, 1))[:3]

        def set_axis_location(plane_id, edge: str, position: float):
            this_plane_source = plane_sources[plane_id]
            this_axis_actor = axis_actors[plane_id]

            # Get vectors which define the plane
            origin, point1, point2 = (
                np.array(this_plane_source.GetOrigin()),
                np.array(this_plane_source.GetPoint1()),
                np.array(this_plane_source.GetPoint2()),
            )

            vector1 = point1 - origin
            vector2 = point2 - origin

            # Define corners
            corner_bottom_left = origin
            corner_bottom_right = origin + vector1
            corner_top_left = origin + vector2
            corner_top_right = corner_bottom_right + vector2

            # Define axis points in counter-clockwise order
            if edge == 'top':
                axis_point1, axis_point2 = corner_top_right, corner_top_left
            elif edge == 'left':
                axis_point1, axis_point2 = corner_top_left, corner_bottom_left
            elif edge == 'bottom':
                axis_point1, axis_point2 = corner_bottom_left, corner_bottom_right
            else:  # 'right'
                axis_point1, axis_point2 = corner_bottom_right, corner_top_right

            # Move axis to position along the edge
            axis_vector = axis_point1 - axis_point2
            # Define position relative to center of edge
            position_vector = np.abs(axis_vector) * position * 0.5
            axis_point1 += position_vector
            axis_point2 += position_vector

            # Add offset
            axis_dir = axis_vector / np.linalg.norm(axis_vector)
            offset_dir = np.cross(axis_dir, this_plane_source.GetNormal())
            offset_dir = -1 * offset_dir / np.linalg.norm(offset_dir)
            offset_mag = self.planes.length * self.label_offset
            offset = offset_mag * offset_dir
            axis_point1 += offset
            axis_point2 += offset

            # Set axis points
            this_axis_actor.SetPoint1(transform_point(axis_point1))
            this_axis_actor.SetPoint2(transform_point(axis_point2))

        edge = self.label_edge
        position = self.label_position
        set_axis_location(0, edge[0], position[0])
        set_axis_location(1, edge[1], position[1])
        set_axis_location(2, edge[2], position[2])

    def _post_set_update(self):
        _XYZAssembly._post_set_update(self)
        # Need to manually update axis actors
        self._update_label_positions()


class _AxisActor(_vtk.vtkAxisActor):
    def __init__(self):
        super().__init__()
        # Only show the title
        self.TitleVisibilityOn()
        self.MinorTicksVisibleOff()
        self.TickVisibilityOff()
        self.DrawGridlinesOff()
        self.AxisVisibilityOff()  # Turn this on for debugging

        # Set empty tick labels
        labels = _vtk.vtkStringArray()
        labels.SetNumberOfTuples(0)
        # labels.SetValue(0, "")
        self.SetLabels(labels)

        # Ignore the axis bounds when rendering. Otherwise, the bounds must be
        # set with SetBounds() every time the axis is updated
        self.SetUseBounds(False)

        # Format title positioning
        self.SetTitleOffset(0)
        self.SetLabelOffset(0)

        # For 2D mode only
        self.SetVerticalOffsetXTitle2D(0)
        self.SetHorizontalOffsetYTitle2D(0)
        text_prop = TextProperty()
        text_prop.justification_vertical = 'center'
        self.SetTitleTextProperty(text_prop)
        self.GetTitleActor()

        # For 3D mode only
        self.GetProperty().SetLighting(False)

    @property
    def prop(self) -> TextProperty:
        return self.GetTitleTextProperty()
>>>>>>> acd4bdc0
<|MERGE_RESOLUTION|>--- conflicted
+++ resolved
@@ -63,8 +63,7 @@
     symmetric_bounds: bool
 
 
-<<<<<<< HEAD
-class _CubeFacesSource(TypedDict):
+class _CubeFacesKwargs(TypedDict):
     center: VectorLike[float]
     x_length: float
     y_length: float
@@ -74,12 +73,12 @@
     explode: float | None
     names: Sequence[str]
     point_dtype: str
-=======
+
+
 class _OrthogonalPlanesKwargs(TypedDict):
     bounds: VectorLike[float]
     resolution: int | VectorLike[int]
     normal_sign: Literal['+', '-'] | Sequence[str]
->>>>>>> acd4bdc0
 
 
 class _XYZTuple(NamedTuple):
@@ -1294,7 +1293,6 @@
             label.relative_position = position
 
 
-<<<<<<< HEAD
 class CubeAssembly(_XYZAssembly):
     """Symmetric assembly of arrow-style axes parts.
 
@@ -1324,39 +1322,6 @@
         Text labels for the axes. Specify three strings, one for each axis, or
         six strings, one for each +/- axis. If three strings plus ``'+'`` and minus
         ``'-'`` characters are added. This is an alternative parameter to using
-=======
-class PlanesAssembly(_XYZAssembly):
-    """Assembly of orthogonal planes.
-
-    Assembly of three orthogonal plane meshes with labels.
-
-    The labels can be 2D or 3D, and will follow the camera such that they have the
-    correct orientation and remain parallel to the edges of the planes.
-
-    The positioning of the labels may be customized using the :attr:`label_edge`,
-    :attr:`label_position`, and :attr:`label_offset` attributes.
-
-    .. warning::
-
-        The :attr:`camera` must be set before rendering the assembly. Otherwise,
-        attempting to render it will cause python to crash.
-
-    .. versionadded:: 0.45
-
-    Parameters
-    ----------
-    x_label : str, default: 'YZ'
-        Text label for the yz-plane. Alternatively, set the label with :attr:`labels`.
-
-    y_label : str, default: 'ZX'
-        Text label for the zx-plane. Alternatively, set the label with :attr:`labels`.
-
-    z_label : str, default: 'XY'
-        Text label for the xy-plane. Alternatively, set the label with :attr:`labels`.
-
-    labels : Sequence[str], optional,
-        Text labels for the planes. This is an alternative parameter to using
->>>>>>> acd4bdc0
         :attr:`x_label`, :attr:`y_label`, and :attr:`z_label` separately.
 
     label_color : ColorLike, default: 'black'
@@ -1365,7 +1330,6 @@
     show_labels : bool, default: True
         Show or hide the text labels.
 
-<<<<<<< HEAD
     label_position : float | VectorLike[float], optional
         Position of the text labels along each axis. By default, the labels are
         positioned at the ends of the shafts.
@@ -1390,63 +1354,11 @@
 
     orientation : VectorLike[float], default: (0, 0, 0)
         Orientation angles of the axes which define rotations about the
-=======
-    label_position : float | VectorLike[float], default: 0.5
-        Normalized relative position of the text labels along each plane's respective
-        :attr:`label_edge`. The positions are normalized to have a range of
-        ``[-1.0, 1.0]`` such that ``0.0`` is at the center of the edge and ``-1.0`` and
-        ``1.0`` are at the corners.
-
-        .. note::
-
-            The label text is centered horizontally at the specified positions.
-
-    label_edge : str, default: 'right'
-        Edge on which to position each plane's label. Can be ``'top'``, ``'bottom'``,
-        ``'right'``, or ``'left'``. Use a single value to set the edge for all labels
-        or set each edge independently.
-
-    label_offset : float | VectorLike[float], optional
-        Vertical offset of the text labels. The offset is proportional to
-        the :attr:`length` of the assembly. Positive values move the labels away
-        from the center; negative values move them towards it.
-
-    label_size : int, default: 50
-        Size of the text labels. If :attr:`label_mode` is ``'2D'``, this is the
-        font size. If :attr:`label_mode` is ``'3D'``, the labels are scaled
-        proportional to the :attr:`length` of the assembly.
-
-    label_mode : '2D' | '3D', default: '2D'
-        Mode to use for text labels. In 2D mode, the label actors are always visible
-        and have a constant size regardless of window size. In 3D mode, the label actors
-        may be occluded by other geometry and will scale with changes to the window
-        size. The two modes also have minor differences in appearance and behavior in
-        terms of how they follow the camera.
-
-    x_color : ColorLike, optional
-        Color of the xy-plane.
-
-    y_color : ColorLike, optional
-        Color of the yz-plane.
-
-    z_color : ColorLike, optional
-        Color of the zx-plane.
-
-    opacity : float, default: 0.3
-        Opacity of the planes.
-
-    position : VectorLike[float], default: (0.0, 0.0, 0.0)
-        Position of the planes in space.
-
-    orientation : VectorLike[float], default: (0, 0, 0)
-        Orientation angles of the assembly which define rotations about the
->>>>>>> acd4bdc0
         world's x-y-z axes. The angles are specified in degrees and in
         x-y-z order. However, the actual rotations are applied in the
         around the y-axis first, then the x-axis, and finally the z-axis.
 
     origin : VectorLike[float], default: (0.0, 0.0, 0.0)
-<<<<<<< HEAD
         Origin of the axes. This is the point about which all rotations take place. The
         rotations are defined by the :attr:`orientation`.
 
@@ -1538,7 +1450,7 @@
         origin: VectorLike[float] = (0.0, 0.0, 0.0),
         scale: VectorLike[float] = (1.0, 1.0, 1.0),
         user_matrix: MatrixLike[float] | None = None,
-        **kwargs: Unpack[_CubeFacesSource],
+        **kwargs: Unpack[_CubeFacesKwargs],
     ):
         # Init geometry
         kwargs.setdefault('explode', 0.01)
@@ -1560,7 +1472,418 @@
             self,
             xyz_actors=tuple(zip(self._face_actors_plus, self._face_actors_minus)),  # type: ignore[arg-type]
             xyz_label_actors=tuple(zip(self._label_actors_plus, self._label_actors_minus)),  # type: ignore[arg-type]
-=======
+            x_label=x_label,
+            y_label=y_label,
+            z_label=z_label,
+            labels=labels,
+            label_color=label_color,
+            show_labels=show_labels,
+            label_position=label_position,
+            label_size=label_size,
+            x_color=x_color,
+            y_color=y_color,
+            z_color=z_color,
+            position=position,
+            orientation=orientation,
+            origin=origin,
+            scale=scale,
+            user_matrix=user_matrix,
+        )
+        self.opacity = opacity  # type: ignore[assignment]
+        for actor in self._face_actors:
+            actor.prop.style = 'wireframe'
+            actor.prop.line_width = 20
+            actor.prop.render_lines_as_tubes = True
+
+        for label in self._label_actor_iterator:
+            prop = label.prop
+            prop.bold = True
+            prop.justification_vertical = 'center'
+            prop.justification_horizontal = 'center'
+
+    @property
+    def labels(self) -> tuple[str, str, str, str, str, str]:  # numpydoc ignore=RT01
+        """Return or set the axes labels.
+
+        Specify three strings, one for each axis, or six strings, one for each +/- axis.
+        If three strings, plus ``'+'`` and minus ``'-'`` characters are added.
+        This property may be used as an alternative to using :attr:`x_label`,
+        :attr:`y_label`, and :attr:`z_label` separately.
+
+        Examples
+        --------
+        >>> import pyvista as pv
+        >>> axes_assembly = pv.AxesAssemblySymmetric()
+
+        Use three strings to set the labels. Plus ``'+'`` and minus ``'-'``
+        characters are added automatically.
+
+        >>> axes_assembly.labels = ['U', 'V', 'W']
+        >>> axes_assembly.labels
+        ('+U', '-U', '+V', '-V', '+W', '-W')
+
+        Alternatively, use six strings to set the labels explicitly.
+
+        >>> axes_assembly.labels = [
+        ...     'east',
+        ...     'west',
+        ...     'north',
+        ...     'south',
+        ...     'up',
+        ...     'down',
+        ... ]
+        >>> axes_assembly.labels
+        ('east', 'west', 'north', 'south', 'up', 'down')
+        """
+        return *self.x_label, *self.y_label, *self.z_label
+
+    @labels.setter
+    def labels(
+        self, labels: list[str] | tuple[str, str, str] | tuple[str, str, str, str, str, str]
+    ):  # numpydoc ignore=GL08
+        valid_labels = _validate_label_sequence(labels, n_labels=[3, 6], name='labels')
+        if len(valid_labels) == 3:
+            self.x_label = valid_labels[0]
+            self.y_label = valid_labels[1]
+            self.z_label = valid_labels[2]
+        else:
+            self.x_label = valid_labels[0:2]
+            self.y_label = valid_labels[2:4]
+            self.z_label = valid_labels[4:6]
+
+    def _get_axis_label(self, axis: _AxisEnum) -> tuple[str, str]:
+        label_plus = self._label_actors_plus[axis].input
+        label_minus = self._label_actors_minus[axis].input
+        return label_plus, label_minus
+
+    def _set_axis_label(self, axis: _AxisEnum, label: str | list[str] | tuple[str, str]):
+        if isinstance(label, str):
+            label_plus, label_minus = '+' + label, '-' + label
+        else:
+            label_plus, label_minus = _validate_label_sequence(label, n_labels=2, name='label')
+        self._label_actors_plus[axis].input = label_plus
+        self._label_actors_minus[axis].input = label_minus
+
+    def _get_axis_color(self, axis: _AxisEnum) -> tuple[Color, Color]:
+        color_plus = self._face_actors_plus[axis].prop.color
+        color_minus = self._face_actors_minus[axis].prop.color
+        return color_plus, color_minus
+
+    def _set_axis_color(self, axis: _AxisEnum, color: ColorLike | Sequence[ColorLike]):
+        color_plus, color_minus = _validate_color_sequence(color, 2)
+        self._face_actors_plus[axis].prop.color = color_plus
+        self._face_actors_plus[axis].prop.edge_color = color_plus
+        self._face_actors_minus[axis].prop.color = color_minus
+        self._face_actors_minus[axis].prop.edge_color = color_minus
+
+    @property
+    def x_color(self) -> tuple[Color, Color]:  # numpydoc ignore=RT01
+        """Color of the x-axis shaft and tip."""
+        return self._get_axis_color(_AxisEnum.x)
+
+    @x_color.setter
+    def x_color(self, color: ColorLike | Sequence[ColorLike]):  # numpydoc ignore=GL08
+        self._set_axis_color(_AxisEnum.x, color)
+
+    @property
+    def y_color(self) -> tuple[Color, Color]:  # numpydoc ignore=RT01
+        """Color of the y-axis shaft and tip."""
+        return self._get_axis_color(_AxisEnum.y)
+
+    @y_color.setter
+    def y_color(self, color: ColorLike | Sequence[ColorLike]):  # numpydoc ignore=GL08
+        self._set_axis_color(_AxisEnum.y, color)
+
+    @property
+    def z_color(self) -> tuple[Color, Color]:  # numpydoc ignore=RT01
+        """Color of the z-axis shaft and tip."""
+        return self._get_axis_color(_AxisEnum.z)
+
+    @z_color.setter
+    def z_color(self, color: ColorLike | Sequence[ColorLike]):  # numpydoc ignore=GL08
+        self._set_axis_color(_AxisEnum.z, color)
+
+    @property
+    def opacity(self) -> tuple[float, float, float, float, float, float]:  # numpydoc ignore=RT01
+        """Opacity of the planes."""
+        return self._opacity
+
+    @opacity.setter
+    def opacity(self, opacity: float):  # numpydoc ignore=GL08
+        valid_opacity = _validation.validate_array(
+            opacity, broadcast_to=(6,), dtype_out=float, to_tuple=True
+        )
+        self._opacity = valid_opacity
+        for actor, opacity in zip(self._face_actors, valid_opacity):
+            actor.prop.opacity = opacity
+
+    @property
+    def label_color(self) -> Color:  # numpydoc ignore=RT01
+        """Color of the text labels."""
+        return self._label_color
+
+    @label_color.setter
+    def label_color(self, color: ColorLike):  # numpydoc ignore=GL08
+        valid_color = Color(color)
+        self._label_color = valid_color
+        for label in self._label_actor_iterator:
+            label.prop.color = valid_color
+
+    @property
+    def label_size(self) -> int:  # numpydoc ignore=RT01
+        """Size of the text labels.
+
+        Must be a positive integer.
+        """
+        return self._label_size
+
+    @label_size.setter
+    def label_size(self, size: int):  # numpydoc ignore=GL08
+        self._label_size = size
+        for label in self._label_actor_iterator:
+            label.size = size
+
+    @property
+    def label_position(self) -> tuple[float, float, float]:  # numpydoc ignore=RT01
+        """Position of the text label along each axis.
+
+        By default, the labels are positioned at the ends of the shafts.
+
+        Values must be non-negative.
+
+        Examples
+        --------
+        >>> import pyvista as pv
+        >>> axes_assembly = pv.AxesAssembly()
+        >>> axes_assembly.label_position
+        (0.8, 0.8, 0.8)
+        >>> axes_assembly.label_position = 0.3
+        >>> axes_assembly.label_position
+        (0.3, 0.3, 0.3)
+        >>> axes_assembly.label_position = (0.1, 0.4, 0.2)
+        >>> axes_assembly.label_position
+        (0.1, 0.4, 0.2)
+
+        """
+        position = self._label_position
+        return self._shaft_and_tip_geometry_source.shaft_length if position is None else position
+
+    @label_position.setter
+    def label_position(self, position: float | VectorLike[float] | None):  # numpydoc ignore=GL08
+        self._label_position = (
+            None
+            if position is None
+            else _validation.validate_array3(
+                position,
+                broadcast=True,
+                must_be_in_range=[0, np.inf],
+                name='Label position',
+                dtype_out=float,
+                to_tuple=True,
+            )
+        )
+        self._update_label_positions()
+
+    @property
+    def x_label(self) -> tuple[str, str]:  # numpydoc ignore=RT01
+        """Return or set the labels for the positive and negative x-axis.
+
+        The labels may be set with a single string or two strings. If a single string,
+        plus ``'+'`` and minus ``'-'`` characters are added. Alternatively, set the
+        labels with :attr:`labels`.
+
+        Examples
+        --------
+        Set the labels with a single string. Plus ``'+'`` and minus ``'-'``
+        characters are added automatically.
+
+        >>> import pyvista as pv
+        >>> axes_assembly = pv.AxesAssemblySymmetric()
+        >>> axes_assembly.x_label = 'Axis'
+        >>> axes_assembly.x_label
+        ('+Axis', '-Axis')
+
+        Set the labels explicitly with two strings.
+
+        >>> axes_assembly.x_label = 'anterior', 'posterior'
+        >>> axes_assembly.x_label
+        ('anterior', 'posterior')
+        """
+        return self._get_axis_label(_AxisEnum.x)
+
+    @x_label.setter
+    def x_label(self, label: str | list[str] | tuple[str, str]):  # numpydoc ignore=GL08
+        self._set_axis_label(_AxisEnum.x, label)
+
+    @property
+    def y_label(self) -> tuple[str, str]:  # numpydoc ignore=RT01
+        """Return or set the labels for the positive and negative y-axis.
+
+        The labels may be set with a single string or two strings. If a single string,
+        plus ``'+'`` and minus ``'-'`` characters are added. Alternatively, set the
+        labels with :attr:`labels`.
+
+        Examples
+        --------
+        Set the labels with a single string. Plus ``'+'`` and minus ``'-'``
+        characters are added automatically.
+
+        >>> import pyvista as pv
+        >>> axes_assembly = pv.AxesAssemblySymmetric()
+        >>> axes_assembly.y_label = 'Axis'
+        >>> axes_assembly.y_label
+        ('+Axis', '-Axis')
+
+        Set the labels explicitly with two strings.
+
+        >>> axes_assembly.y_label = 'left', 'right'
+        >>> axes_assembly.y_label
+        ('left', 'right')
+        """
+        return self._get_axis_label(_AxisEnum.y)
+
+    @y_label.setter
+    def y_label(self, label: str | list[str] | tuple[str, str]):  # numpydoc ignore=GL08
+        self._set_axis_label(_AxisEnum.y, label)
+
+    @property
+    def z_label(self) -> tuple[str, str]:  # numpydoc ignore=RT01
+        """Return or set the labels for the positive and negative z-axis.
+
+        The labels may be set with a single string or two strings. If a single string,
+        plus ``'+'`` and minus ``'-'`` characters are added. Alternatively, set the
+        labels with :attr:`labels`.
+
+        Examples
+        --------
+        Set the labels with a single string. Plus ``'+'`` and minus ``'-'``
+        characters are added automatically.
+
+        >>> import pyvista as pv
+        >>> axes_assembly = pv.AxesAssemblySymmetric()
+        >>> axes_assembly.z_label = 'Axis'
+        >>> axes_assembly.z_label
+        ('+Axis', '-Axis')
+
+        Set the labels explicitly with two strings.
+
+        >>> axes_assembly.z_label = 'superior', 'inferior'
+        >>> axes_assembly.z_label
+        ('superior', 'inferior')
+        """
+        return self._get_axis_label(_AxisEnum.z)
+
+    @z_label.setter
+    def z_label(self, label: str | list[str] | tuple[str, str]):  # numpydoc ignore=GL08
+        self._set_axis_label(_AxisEnum.z, label)
+
+    def _update_label_positions(self):
+        faces = self._face_datasets
+        cube_center = faces.center
+        for face, label in zip(self._face_datasets, self._label_actors):
+            label.relative_position = face.center - cube_center
+        # label_position_plus = self.label_position
+        # label_position_minus = (-label_position_plus[0], -label_position_plus[1], -label_position_plus[2])
+        #
+        # labels_minus = self._label_actors_symmetric
+        # vector_position_minus = self._get_offset_label_position_vectors(label_position_minus)
+        # for label, position in zip(labels_minus, vector_position_minus):
+        #     label.relative_position = position
+
+
+class PlanesAssembly(_XYZAssembly):
+    """Assembly of orthogonal planes.
+
+    Assembly of three orthogonal plane meshes with labels.
+
+    The labels can be 2D or 3D, and will follow the camera such that they have the
+    correct orientation and remain parallel to the edges of the planes.
+
+    The positioning of the labels may be customized using the :attr:`label_edge`,
+    :attr:`label_position`, and :attr:`label_offset` attributes.
+
+    .. warning::
+
+        The :attr:`camera` must be set before rendering the assembly. Otherwise,
+        attempting to render it will cause python to crash.
+
+    .. versionadded:: 0.45
+
+    Parameters
+    ----------
+    x_label : str, default: 'YZ'
+        Text label for the yz-plane. Alternatively, set the label with :attr:`labels`.
+
+    y_label : str, default: 'ZX'
+        Text label for the zx-plane. Alternatively, set the label with :attr:`labels`.
+
+    z_label : str, default: 'XY'
+        Text label for the xy-plane. Alternatively, set the label with :attr:`labels`.
+
+    labels : Sequence[str], optional,
+        Text labels for the planes. This is an alternative parameter to using
+        :attr:`x_label`, :attr:`y_label`, and :attr:`z_label` separately.
+
+    label_color : ColorLike, default: 'black'
+        Color of the text labels.
+
+    show_labels : bool, default: True
+        Show or hide the text labels.
+
+    label_position : float | VectorLike[float], default: 0.5
+        Normalized relative position of the text labels along each plane's respective
+        :attr:`label_edge`. The positions are normalized to have a range of
+        ``[-1.0, 1.0]`` such that ``0.0`` is at the center of the edge and ``-1.0`` and
+        ``1.0`` are at the corners.
+
+        .. note::
+
+            The label text is centered horizontally at the specified positions.
+
+    label_edge : str, default: 'right'
+        Edge on which to position each plane's label. Can be ``'top'``, ``'bottom'``,
+        ``'right'``, or ``'left'``. Use a single value to set the edge for all labels
+        or set each edge independently.
+
+    label_offset : float | VectorLike[float], optional
+        Vertical offset of the text labels. The offset is proportional to
+        the :attr:`length` of the assembly. Positive values move the labels away
+        from the center; negative values move them towards it.
+
+    label_size : int, default: 50
+        Size of the text labels. If :attr:`label_mode` is ``'2D'``, this is the
+        font size. If :attr:`label_mode` is ``'3D'``, the labels are scaled
+        proportional to the :attr:`length` of the assembly.
+
+    label_mode : '2D' | '3D', default: '2D'
+        Mode to use for text labels. In 2D mode, the label actors are always visible
+        and have a constant size regardless of window size. In 3D mode, the label actors
+        may be occluded by other geometry and will scale with changes to the window
+        size. The two modes also have minor differences in appearance and behavior in
+        terms of how they follow the camera.
+
+    x_color : ColorLike, optional
+        Color of the xy-plane.
+
+    y_color : ColorLike, optional
+        Color of the yz-plane.
+
+    z_color : ColorLike, optional
+        Color of the zx-plane.
+
+    opacity : float, default: 0.3
+        Opacity of the planes.
+
+    position : VectorLike[float], default: (0.0, 0.0, 0.0)
+        Position of the planes in space.
+
+    orientation : VectorLike[float], default: (0, 0, 0)
+        Orientation angles of the assembly which define rotations about the
+        world's x-y-z axes. The angles are specified in degrees and in
+        x-y-z order. However, the actual rotations are applied in the
+        around the y-axis first, then the x-axis, and finally the z-axis.
+
+    origin : VectorLike[float], default: (0.0, 0.0, 0.0)
         Origin of the assembly. This is the point about which all rotations take place.
         The rotations are defined by the :attr:`orientation`.
 
@@ -1696,7 +2019,6 @@
             self,
             xyz_actors=self._plane_actors,
             xyz_label_actors=self._axis_actors,
->>>>>>> acd4bdc0
             x_label=x_label,
             y_label=y_label,
             z_label=z_label,
@@ -1714,26 +2036,6 @@
             scale=scale,
             user_matrix=user_matrix,
         )
-<<<<<<< HEAD
-        self.opacity = opacity  # type: ignore[assignment]
-        for actor in self._face_actors:
-            actor.prop.style = 'wireframe'
-            actor.prop.line_width = 20
-            actor.prop.render_lines_as_tubes = True
-
-        for label in self._label_actor_iterator:
-            prop = label.prop
-            prop.bold = True
-            prop.justification_vertical = 'center'
-            prop.justification_horizontal = 'center'
-
-    @property
-    def labels(self) -> tuple[str, str, str, str, str, str]:  # numpydoc ignore=RT01
-        """Return or set the axes labels.
-
-        Specify three strings, one for each axis, or six strings, one for each +/- axis.
-        If three strings, plus ``'+'`` and minus ``'-'`` characters are added.
-=======
 
         self.opacity = opacity  # type: ignore[assignment]
         self.label_mode = label_mode
@@ -1792,130 +2094,12 @@
     def labels(self) -> tuple[str, str, str]:  # numpydoc ignore=RT01
         """Return or set the labels for the planes.
 
->>>>>>> acd4bdc0
         This property may be used as an alternative to using :attr:`x_label`,
         :attr:`y_label`, and :attr:`z_label` separately.
 
         Examples
         --------
         >>> import pyvista as pv
-<<<<<<< HEAD
-        >>> axes_assembly = pv.AxesAssemblySymmetric()
-
-        Use three strings to set the labels. Plus ``'+'`` and minus ``'-'``
-        characters are added automatically.
-
-        >>> axes_assembly.labels = ['U', 'V', 'W']
-        >>> axes_assembly.labels
-        ('+U', '-U', '+V', '-V', '+W', '-W')
-
-        Alternatively, use six strings to set the labels explicitly.
-
-        >>> axes_assembly.labels = [
-        ...     'east',
-        ...     'west',
-        ...     'north',
-        ...     'south',
-        ...     'up',
-        ...     'down',
-        ... ]
-        >>> axes_assembly.labels
-        ('east', 'west', 'north', 'south', 'up', 'down')
-        """
-        return *self.x_label, *self.y_label, *self.z_label
-
-    @labels.setter
-    def labels(
-        self, labels: list[str] | tuple[str, str, str] | tuple[str, str, str, str, str, str]
-    ):  # numpydoc ignore=GL08
-        valid_labels = _validate_label_sequence(labels, n_labels=[3, 6], name='labels')
-        if len(valid_labels) == 3:
-            self.x_label = valid_labels[0]
-            self.y_label = valid_labels[1]
-            self.z_label = valid_labels[2]
-        else:
-            self.x_label = valid_labels[0:2]
-            self.y_label = valid_labels[2:4]
-            self.z_label = valid_labels[4:6]
-
-    def _get_axis_label(self, axis: _AxisEnum) -> tuple[str, str]:
-        label_plus = self._label_actors_plus[axis].input
-        label_minus = self._label_actors_minus[axis].input
-        return label_plus, label_minus
-
-    def _set_axis_label(self, axis: _AxisEnum, label: str | list[str] | tuple[str, str]):
-        if isinstance(label, str):
-            label_plus, label_minus = '+' + label, '-' + label
-        else:
-            label_plus, label_minus = _validate_label_sequence(label, n_labels=2, name='label')
-        self._label_actors_plus[axis].input = label_plus
-        self._label_actors_minus[axis].input = label_minus
-
-    def _get_axis_color(self, axis: _AxisEnum) -> tuple[Color, Color]:
-        color_plus = self._face_actors_plus[axis].prop.color
-        color_minus = self._face_actors_minus[axis].prop.color
-        return color_plus, color_minus
-
-    def _set_axis_color(self, axis: _AxisEnum, color: ColorLike | Sequence[ColorLike]):
-        color_plus, color_minus = _validate_color_sequence(color, 2)
-        self._face_actors_plus[axis].prop.color = color_plus
-        self._face_actors_plus[axis].prop.edge_color = color_plus
-        self._face_actors_minus[axis].prop.color = color_minus
-        self._face_actors_minus[axis].prop.edge_color = color_minus
-
-    @property
-    def x_color(self) -> tuple[Color, Color]:  # numpydoc ignore=RT01
-        """Color of the x-axis shaft and tip."""
-        return self._get_axis_color(_AxisEnum.x)
-
-    @x_color.setter
-    def x_color(self, color: ColorLike | Sequence[ColorLike]):  # numpydoc ignore=GL08
-        self._set_axis_color(_AxisEnum.x, color)
-
-    @property
-    def y_color(self) -> tuple[Color, Color]:  # numpydoc ignore=RT01
-        """Color of the y-axis shaft and tip."""
-        return self._get_axis_color(_AxisEnum.y)
-
-    @y_color.setter
-    def y_color(self, color: ColorLike | Sequence[ColorLike]):  # numpydoc ignore=GL08
-        self._set_axis_color(_AxisEnum.y, color)
-
-    @property
-    def z_color(self) -> tuple[Color, Color]:  # numpydoc ignore=RT01
-        """Color of the z-axis shaft and tip."""
-        return self._get_axis_color(_AxisEnum.z)
-
-    @z_color.setter
-    def z_color(self, color: ColorLike | Sequence[ColorLike]):  # numpydoc ignore=GL08
-        self._set_axis_color(_AxisEnum.z, color)
-
-    @property
-    def opacity(self) -> tuple[float, float, float, float, float, float]:  # numpydoc ignore=RT01
-        """Opacity of the planes."""
-        return self._opacity
-
-    @opacity.setter
-    def opacity(self, opacity: float):  # numpydoc ignore=GL08
-        valid_opacity = _validation.validate_array(
-            opacity, broadcast_to=(6,), dtype_out=float, to_tuple=True
-        )
-        self._opacity = valid_opacity
-        for actor, opacity in zip(self._face_actors, valid_opacity):
-            actor.prop.opacity = opacity
-
-    @property
-    def label_color(self) -> Color:  # numpydoc ignore=RT01
-        """Color of the text labels."""
-        return self._label_color
-
-    @label_color.setter
-    def label_color(self, color: ColorLike):  # numpydoc ignore=GL08
-        valid_color = Color(color)
-        self._label_color = valid_color
-        for label in self._label_actor_iterator:
-            label.prop.color = valid_color
-=======
         >>> planes = pv.PlanesAssembly()
         >>> planes.labels = ['Sagittal', 'Coronal', 'Transverse']
         >>> planes.labels
@@ -1986,7 +2170,6 @@
     def z_label(self, label: str):  # numpydoc ignore=GL08
         self._axis_actors[2].SetTitle(label)
         self.planes.set_block_name(2, label)
->>>>>>> acd4bdc0
 
     @property
     def label_size(self) -> int:  # numpydoc ignore=RT01
@@ -1998,50 +2181,6 @@
 
     @label_size.setter
     def label_size(self, size: int):  # numpydoc ignore=GL08
-<<<<<<< HEAD
-        self._label_size = size
-        for label in self._label_actor_iterator:
-            label.size = size
-
-    @property
-    def label_position(self) -> tuple[float, float, float]:  # numpydoc ignore=RT01
-        """Position of the text label along each axis.
-
-        By default, the labels are positioned at the ends of the shafts.
-
-        Values must be non-negative.
-
-        Examples
-        --------
-        >>> import pyvista as pv
-        >>> axes_assembly = pv.AxesAssembly()
-        >>> axes_assembly.label_position
-        (0.8, 0.8, 0.8)
-        >>> axes_assembly.label_position = 0.3
-        >>> axes_assembly.label_position
-        (0.3, 0.3, 0.3)
-        >>> axes_assembly.label_position = (0.1, 0.4, 0.2)
-        >>> axes_assembly.label_position
-        (0.1, 0.4, 0.2)
-
-        """
-        position = self._label_position
-        return self._shaft_and_tip_geometry_source.shaft_length if position is None else position
-
-    @label_position.setter
-    def label_position(self, position: float | VectorLike[float] | None):  # numpydoc ignore=GL08
-        self._label_position = (
-            None
-            if position is None
-            else _validation.validate_array3(
-                position,
-                broadcast=True,
-                must_be_in_range=[0, np.inf],
-                name='Label position',
-                dtype_out=float,
-                to_tuple=True,
-            )
-=======
         valid_size = _validation.validate_number(
             size,
             must_be_in_range=[0, np.inf],
@@ -2113,117 +2252,10 @@
             name='Label position',
             dtype_out=float,
             to_tuple=True,
->>>>>>> acd4bdc0
         )
         self._update_label_positions()
 
     @property
-<<<<<<< HEAD
-    def x_label(self) -> tuple[str, str]:  # numpydoc ignore=RT01
-        """Return or set the labels for the positive and negative x-axis.
-
-        The labels may be set with a single string or two strings. If a single string,
-        plus ``'+'`` and minus ``'-'`` characters are added. Alternatively, set the
-        labels with :attr:`labels`.
-
-        Examples
-        --------
-        Set the labels with a single string. Plus ``'+'`` and minus ``'-'``
-        characters are added automatically.
-
-        >>> import pyvista as pv
-        >>> axes_assembly = pv.AxesAssemblySymmetric()
-        >>> axes_assembly.x_label = 'Axis'
-        >>> axes_assembly.x_label
-        ('+Axis', '-Axis')
-
-        Set the labels explicitly with two strings.
-
-        >>> axes_assembly.x_label = 'anterior', 'posterior'
-        >>> axes_assembly.x_label
-        ('anterior', 'posterior')
-        """
-        return self._get_axis_label(_AxisEnum.x)
-
-    @x_label.setter
-    def x_label(self, label: str | list[str] | tuple[str, str]):  # numpydoc ignore=GL08
-        self._set_axis_label(_AxisEnum.x, label)
-
-    @property
-    def y_label(self) -> tuple[str, str]:  # numpydoc ignore=RT01
-        """Return or set the labels for the positive and negative y-axis.
-
-        The labels may be set with a single string or two strings. If a single string,
-        plus ``'+'`` and minus ``'-'`` characters are added. Alternatively, set the
-        labels with :attr:`labels`.
-
-        Examples
-        --------
-        Set the labels with a single string. Plus ``'+'`` and minus ``'-'``
-        characters are added automatically.
-
-        >>> import pyvista as pv
-        >>> axes_assembly = pv.AxesAssemblySymmetric()
-        >>> axes_assembly.y_label = 'Axis'
-        >>> axes_assembly.y_label
-        ('+Axis', '-Axis')
-
-        Set the labels explicitly with two strings.
-
-        >>> axes_assembly.y_label = 'left', 'right'
-        >>> axes_assembly.y_label
-        ('left', 'right')
-        """
-        return self._get_axis_label(_AxisEnum.y)
-
-    @y_label.setter
-    def y_label(self, label: str | list[str] | tuple[str, str]):  # numpydoc ignore=GL08
-        self._set_axis_label(_AxisEnum.y, label)
-
-    @property
-    def z_label(self) -> tuple[str, str]:  # numpydoc ignore=RT01
-        """Return or set the labels for the positive and negative z-axis.
-
-        The labels may be set with a single string or two strings. If a single string,
-        plus ``'+'`` and minus ``'-'`` characters are added. Alternatively, set the
-        labels with :attr:`labels`.
-
-        Examples
-        --------
-        Set the labels with a single string. Plus ``'+'`` and minus ``'-'``
-        characters are added automatically.
-
-        >>> import pyvista as pv
-        >>> axes_assembly = pv.AxesAssemblySymmetric()
-        >>> axes_assembly.z_label = 'Axis'
-        >>> axes_assembly.z_label
-        ('+Axis', '-Axis')
-
-        Set the labels explicitly with two strings.
-
-        >>> axes_assembly.z_label = 'superior', 'inferior'
-        >>> axes_assembly.z_label
-        ('superior', 'inferior')
-        """
-        return self._get_axis_label(_AxisEnum.z)
-
-    @z_label.setter
-    def z_label(self, label: str | list[str] | tuple[str, str]):  # numpydoc ignore=GL08
-        self._set_axis_label(_AxisEnum.z, label)
-
-    def _update_label_positions(self):
-        faces = self._face_datasets
-        cube_center = faces.center
-        for face, label in zip(self._face_datasets, self._label_actors):
-            label.relative_position = face.center - cube_center
-        # label_position_plus = self.label_position
-        # label_position_minus = (-label_position_plus[0], -label_position_plus[1], -label_position_plus[2])
-        #
-        # labels_minus = self._label_actors_symmetric
-        # vector_position_minus = self._get_offset_label_position_vectors(label_position_minus)
-        # for label, position in zip(labels_minus, vector_position_minus):
-        #     label.relative_position = position
-=======
     def label_edge(self) -> tuple[str, str, str]:  # numpydoc ignore=RT01
         """Edge on which to position each plane's label.
 
@@ -2491,5 +2523,4 @@
 
     @property
     def prop(self) -> TextProperty:
-        return self.GetTitleTextProperty()
->>>>>>> acd4bdc0
+        return self.GetTitleTextProperty()