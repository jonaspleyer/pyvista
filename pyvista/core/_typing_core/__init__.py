--- conflicted
+++ resolved
@@ -1,10 +1,5 @@
 """Type aliases for type hints."""
-<<<<<<< HEAD
-from ._aliases import (
-=======
-
 from ._aliases import (  # noqa: F401
->>>>>>> 02c5b276
     Array,
     BoundsLike,
     CellArrayLike,
@@ -14,16 +9,4 @@
     TransformLike,
     Vector,
 )
-from ._array_like import NumpyArray
-
-__all__ = [
-    'Array',
-    'BoundsLike',
-    'CellArrayLike',
-    'CellsLike',
-    'Matrix',
-    'Number',
-    'NumpyArray',
-    'TransformLike',
-    'Vector',
-]+from ._array_like import NumpyArray