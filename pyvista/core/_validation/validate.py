"""Functions that validate input and return a standard representation.

.. versionadded:: 0.44.0

A ``validate`` function typically:

* Uses :py:mod:`~pyvista.core._validation.check` functions to
  check the type and/or value of input arguments.
* Applies (optional) constraints, e.g. input or output must have a
  specific length, shape, type, data-type, etc.
* Accepts many different input types or values and standardizes the
  output as a single representation with known properties.

"""

from __future__ import annotations

<<<<<<< HEAD
from collections import namedtuple
from itertools import product
from typing import (
    Dict,
    List,
    Literal,
    Optional,
    Tuple,
    Type,
    TypedDict,
    TypeVar,
    Union,
    cast,
    overload,
)

import numpy as np
from typing_extensions import Unpack

from pyvista.core import _vtk_core as _vtk
from pyvista.core._typing_core import MatrixLike, NumberType, NumpyArray, TransformLike, VectorLike
from pyvista.core._typing_core._aliases import _ArrayLikeOrScalar
from pyvista.core._typing_core._array_like import (
    _FiniteNestedList,
    _FiniteNestedTuple,
    _NumberType,
    _NumberUnion,
)
from pyvista.core._validation._array_wrapper import _ArrayLikeWrapper, _NumpyArrayWrapper
from pyvista.core._validation._cast_array import _cast_to_numpy
from pyvista.core._validation.check import (
=======
import inspect
from itertools import product
from typing import TYPE_CHECKING, Any, Dict, Literal, Tuple, Union

import numpy as np

from pyvista.core._validation import (
>>>>>>> 0849940b
    check_contains,
    check_finite,
    check_integer,
    check_length,
    check_nonnegative,
    check_range,
    check_real,
    check_shape,
    check_sorted,
    check_subdtype,
)

_ValidationFlags = namedtuple(
    '_ValidationFlags', ['same_shape', 'same_dtype', 'same_type', 'same_object']
)

_FloatType = TypeVar('_FloatType', bound=float)
_ShapeLike = Union[int, Tuple[int, ...], Tuple[()]]

_NumpyReturnType = Union[
    Literal['numpy'],
    Type[np.ndarray],  # type: ignore[type-arg]
]
_ListReturnType = Union[
    Literal['list'],
    Type[list],  # type: ignore[type-arg]
]
_TupleReturnType = Union[
    Literal['tuple'],
    Type[tuple],  # type: ignore[type-arg]
]
_ArrayReturnType = Union[_NumpyReturnType, _ListReturnType, _TupleReturnType]


class _TypedKwargs(TypedDict, total=False):
    must_have_shape: Optional[Union[_ShapeLike, List[_ShapeLike]]]
    must_have_dtype: Optional[_NumberUnion]
    must_have_length: Optional[Union[int, VectorLike[int]]]
    must_have_min_length: Optional[int]
    must_have_max_length: Optional[int]
    must_be_nonnegative: bool
    must_be_finite: bool
    must_be_real: bool
    must_be_integer: bool
    must_be_sorted: Union[bool, Dict[str, Union[bool, int]]]
    must_be_in_range: Optional[VectorLike[float]]
    strict_lower_bound: bool
    strict_upper_bound: bool
    as_any: bool
    copy: bool
    get_flags: bool
    name: str


# Define overloads for validate_array
# Overloads are listed in a similar order as the runtime isinstance checks performed
# by the array wrappers, and generally go from most specific to least specific:
#       scalars -> flat or nested lists and tuples -> numpy arrays -> general array-like
# See https://mypy.readthedocs.io/en/stable/more_types.html#function-overloading
#
# """SCALAR OVERLOADS"""
# T -> T
@overload
def validate_array(  # type: ignore[overload-overlap]  # numpydoc ignore=GL08
    array: NumberType,
    /,
    *,
    dtype_out: None = None,
    return_type: Optional[Union[_TupleReturnType, _ListReturnType]] = ...,
    reshape_to: Optional[Tuple[()]] = ...,
    broadcast_to: Optional[Tuple[()]] = ...,
    **kwargs: Unpack[_TypedKwargs],
) -> NumberType: ...


# T1 -> T2
@overload
def validate_array(  # type: ignore[overload-overlap]  # numpydoc ignore=GL08
    array: NumberType,
    /,
    *,
    dtype_out: Type[_NumberType],
    return_type: Optional[Union[_TupleReturnType, _ListReturnType]] = ...,
    reshape_to: Optional[Tuple[()]] = ...,
    broadcast_to: Optional[Tuple[()]] = ...,
    **kwargs: Unpack[_TypedKwargs],
) -> _NumberType: ...


# T -> NDArray[T]
@overload
def validate_array(  # numpydoc ignore=GL08
    array: NumberType,
    /,
    *,
    dtype_out: None = None,
    return_type: _NumpyReturnType,
    reshape_to: Optional[Tuple[()]] = ...,
    broadcast_to: Optional[Tuple[()]] = ...,
    **kwargs: Unpack[_TypedKwargs],
) -> NumpyArray[NumberType]: ...


# T1 -> NDArray[T2]
@overload
def validate_array(  # numpydoc ignore=GL08
    array: NumberType,
    /,
    *,
    dtype_out: Type[_NumberType],
    return_type: _NumpyReturnType,
    reshape_to: Optional[Tuple[()]] = ...,
    broadcast_to: Optional[Tuple[()]] = ...,
    **kwargs: Unpack[_TypedKwargs],
) -> NumpyArray[_NumberType]: ...


# """LIST OVERLOADS"""
# List[List[T]] -> List[List[T]]
@overload
def validate_array(  # type: ignore[overload-overlap]  # numpydoc ignore=GL08
    array: List[List[NumberType]],
    /,
    *,
    dtype_out: None = None,
    return_type: Optional[_ListReturnType] = ...,
    reshape_to: Optional[Tuple[int, int]] = ...,
    broadcast_to: Optional[Tuple[int, int]] = ...,
    **kwargs: Unpack[_TypedKwargs],
) -> List[List[NumberType]]: ...


# List[List[T1]] -> List[List[T2]]
@overload
def validate_array(  # type: ignore[overload-overlap]  # numpydoc ignore=GL08
    array: List[List[NumberType]],
    /,
    *,
    dtype_out: Type[_NumberType],
    return_type: Optional[_ListReturnType] = ...,
    reshape_to: Optional[Tuple[int, int]] = ...,
    broadcast_to: Optional[Tuple[int, int]] = ...,
    **kwargs: Unpack[_TypedKwargs],
) -> List[List[_NumberType]]: ...


# List[List[T]] -> Tuple[Tuple[T]]
@overload
def validate_array(  # numpydoc ignore=GL08
    array: List[List[NumberType]],
    /,
    *,
    dtype_out: None = None,
    return_type: _TupleReturnType,
    reshape_to: Optional[Tuple[int, int]] = ...,
    broadcast_to: Optional[Tuple[int, int]] = ...,
    **kwargs: Unpack[_TypedKwargs],
) -> Tuple[Tuple[NumberType]]: ...


# List[List[T1]] -> Tuple[Tuple[T2]]
@overload
def validate_array(  # numpydoc ignore=GL08
    array: List[List[NumberType]],
    /,
    *,
    dtype_out: Type[_NumberType],
    return_type: _TupleReturnType,
    reshape_to: Optional[Tuple[int, int]] = ...,
    broadcast_to: Optional[Tuple[int, int]] = ...,
    **kwargs: Unpack[_TypedKwargs],
) -> Tuple[Tuple[_NumberType]]: ...


# List[T] -> List[T]
@overload
def validate_array(  # type: ignore[overload-overlap]  # numpydoc ignore=GL08
    array: List[NumberType],
    /,
    *,
    dtype_out: None = None,
    return_type: Optional[_ListReturnType] = ...,
    reshape_to: Optional[Union[int, Tuple[int]]] = ...,
    broadcast_to: Optional[Union[int, Tuple[int]]] = ...,
    **kwargs: Unpack[_TypedKwargs],
) -> List[NumberType]: ...


# List[T1] -> List[T2]
@overload
def validate_array(  # type: ignore[overload-overlap]  # numpydoc ignore=GL08
    array: List[NumberType],
    /,
    *,
    dtype_out: Type[_NumberType],
    return_type: Optional[_ListReturnType] = ...,
    reshape_to: Optional[Union[int, Tuple[int]]] = ...,
    broadcast_to: Optional[Union[int, Tuple[int]]] = ...,
    **kwargs: Unpack[_TypedKwargs],
) -> List[_NumberType]: ...


# List[T] -> Tuple[T]
@overload
def validate_array(  # numpydoc ignore=GL08
    array: List[NumberType],
    /,
    *,
    dtype_out: None = None,
    return_type: _TupleReturnType,
    reshape_to: Optional[Union[int, Tuple[int]]] = ...,
    broadcast_to: Optional[Union[int, Tuple[int]]] = ...,
    **kwargs: Unpack[_TypedKwargs],
) -> Tuple[NumberType]: ...


# List[T1] -> Tuple[T2]
@overload
def validate_array(  # numpydoc ignore=GL08
    array: List[NumberType],
    /,
    *,
    dtype_out: Type[_NumberType],
    return_type: _TupleReturnType,
    reshape_to: Optional[Union[int, Tuple[int]]] = ...,
    broadcast_to: Optional[Union[int, Tuple[int]]] = ...,
    **kwargs: Unpack[_TypedKwargs],
) -> Tuple[_NumberType]: ...


# FiniteNestedList[T] -> FiniteNestedList[T]
@overload
def validate_array(  # type: ignore[overload-overlap]  # numpydoc ignore=GL08
    array: _FiniteNestedList[NumberType],
    /,
    *,
    dtype_out: None = None,
    return_type: Optional[_ListReturnType] = ...,
    reshape_to: Optional[_ShapeLike] = ...,
    broadcast_to: Optional[_ShapeLike] = ...,
    **kwargs: Unpack[_TypedKwargs],
) -> Union[NumberType, _FiniteNestedList[NumberType]]: ...


# FiniteNestedList[T1] -> FiniteNestedList[T2]
@overload
def validate_array(  # type: ignore[overload-overlap]  # numpydoc ignore=GL08
    array: _FiniteNestedList[NumberType],
    /,
    *,
    dtype_out: Type[_NumberType],
    return_type: Optional[_ListReturnType] = ...,
    reshape_to: Optional[_ShapeLike] = ...,
    broadcast_to: Optional[_ShapeLike] = ...,
    **kwargs: Unpack[_TypedKwargs],
) -> Union[_NumberType, _FiniteNestedList[_NumberType]]: ...


# """TUPLE OVERLOADS"""
# Tuple[Tuple[T]] -> Tuple[Tuple[T]]
@overload
def validate_array(  # type: ignore[overload-overlap]  # numpydoc ignore=GL08
    array: Tuple[Tuple[NumberType]],
    /,
    *,
    dtype_out: None = None,
    return_type: Optional[_TupleReturnType] = ...,
    reshape_to: Optional[Tuple[int, int]] = ...,
    broadcast_to: Optional[Tuple[int, int]] = ...,
    **kwargs: Unpack[_TypedKwargs],
) -> Tuple[Tuple[NumberType]]: ...


# Tuple[Tuple[T]] -> List[List[T]]
@overload
def validate_array(  # numpydoc ignore=GL08
    array: Tuple[Tuple[NumberType]],
    /,
    *,
    dtype_out: None = None,
    return_type: _ListReturnType,
    reshape_to: Optional[Tuple[int, int]] = ...,
    broadcast_to: Optional[Tuple[int, int]] = ...,
    **kwargs: Unpack[_TypedKwargs],
) -> List[List[NumberType]]: ...


# Tuple[Tuple[T1]] -> Tuple[Tuple[T2]]
@overload
def validate_array(  # type: ignore[overload-overlap]  # numpydoc ignore=GL08
    array: Tuple[Tuple[NumberType]],
    /,
    *,
    dtype_out: Type[_NumberType],
    return_type: Optional[_TupleReturnType] = ...,
    reshape_to: Optional[Tuple[int, int]] = ...,
    broadcast_to: Optional[Tuple[int, int]] = ...,
    **kwargs: Unpack[_TypedKwargs],
) -> Tuple[Tuple[_NumberType]]: ...


# Tuple[Tuple[T1]] -> List[List[T2]]
@overload
def validate_array(  # numpydoc ignore=GL08
    array: Tuple[Tuple[NumberType, ...]],
    /,
    *,
    dtype_out: Type[_NumberType],
    return_type: _ListReturnType,
    reshape_to: Optional[Tuple[int, int]] = ...,
    broadcast_to: Optional[Tuple[int, int]] = ...,
    **kwargs: Unpack[_TypedKwargs],
) -> List[List[_NumberType]]: ...


# Tuple[T] -> Tuple[T]
@overload
def validate_array(  # type: ignore[overload-overlap]  # numpydoc ignore=GL08
    array: Tuple[NumberType, ...],
    /,
    *,
    dtype_out: None = None,
    return_type: Optional[_TupleReturnType] = ...,
    reshape_to: Optional[Union[int, Tuple[int]]] = ...,
    broadcast_to: Optional[Union[int, Tuple[int]]] = ...,
    **kwargs: Unpack[_TypedKwargs],
) -> Tuple[NumberType]: ...


# Tuple[T] -> List[T]
@overload
def validate_array(  # numpydoc ignore=GL08
    array: Tuple[NumberType],
    /,
    *,
    dtype_out: None = None,
    return_type: _ListReturnType,
    reshape_to: Optional[Union[int, Tuple[int]]] = ...,
    broadcast_to: Optional[Union[int, Tuple[int]]] = ...,
    **kwargs: Unpack[_TypedKwargs],
) -> List[NumberType]: ...


# Tuple[T1] -> Tuple[T2]
@overload
def validate_array(  # type: ignore[overload-overlap]  # numpydoc ignore=GL08
    array: Tuple[NumberType, ...],
    /,
    *,
    dtype_out: Type[_NumberType],
    return_type: Optional[_TupleReturnType] = ...,
    reshape_to: Optional[Union[int, Tuple[int]]] = ...,
    broadcast_to: Optional[Union[int, Tuple[int]]] = ...,
    **kwargs: Unpack[_TypedKwargs],
) -> Tuple[_NumberType]: ...


# Tuple[T1] -> List[T2]
@overload
def validate_array(  # numpydoc ignore=GL08
    array: Tuple[NumberType, ...],
    /,
    *,
    dtype_out: Type[_NumberType],
    return_type: _ListReturnType,
    reshape_to: Optional[Union[int, Tuple[int]]] = ...,
    broadcast_to: Optional[Union[int, Tuple[int]]] = ...,
    **kwargs: Unpack[_TypedKwargs],
) -> List[_NumberType]: ...


# FiniteNestedTuple[T] -> FiniteNestedTuple[T]
@overload
def validate_array(  # type: ignore[overload-overlap]  # numpydoc ignore=GL08
    array: _FiniteNestedTuple[NumberType],
    /,
    *,
    dtype_out: None = None,
    return_type: Optional[_TupleReturnType] = ...,
    reshape_to: Optional[_ShapeLike] = ...,
    broadcast_to: Optional[_ShapeLike] = ...,
    **kwargs: Unpack[_TypedKwargs],
) -> Union[NumberType, _FiniteNestedTuple[NumberType]]: ...


# FiniteNestedTuple[T1] -> FiniteNestedTuple[T2]
@overload
def validate_array(  # type: ignore[overload-overlap]  # numpydoc ignore=GL08
    array: _FiniteNestedTuple[NumberType],
    /,
    *,
    dtype_out: Type[_NumberType],
    return_type: Optional[_TupleReturnType] = ...,
    reshape_to: Optional[_ShapeLike] = ...,
    broadcast_to: Optional[_ShapeLike] = ...,
    **kwargs: Unpack[_TypedKwargs],
) -> Union[_NumberType, _FiniteNestedTuple[_NumberType]]: ...


# """NUMPY OVERLOADS"""
# NDArray[T] -> NDArray[T]
@overload
def validate_array(  # numpydoc ignore=GL08
    array: NumpyArray[NumberType],
    /,
    *,
    dtype_out: None = None,
    return_type: Optional[_NumpyReturnType] = ...,
    reshape_to: Optional[_ShapeLike] = ...,
    broadcast_to: Optional[_ShapeLike] = ...,
    **kwargs: Unpack[_TypedKwargs],
) -> NumpyArray[NumberType]: ...


# NDArray[T1] -> NDArray[T2]
@overload
def validate_array(  # numpydoc ignore=GL08
    array: NumpyArray[NumberType],
    /,
    *,
    dtype_out: Type[_NumberType],
    return_type: Optional[_NumpyReturnType] = ...,
    reshape_to: Optional[_ShapeLike] = ...,
    broadcast_to: Optional[_ShapeLike] = ...,
    **kwargs: Unpack[_TypedKwargs],
) -> NumpyArray[_NumberType]: ...


# NDArray[T] -> FiniteNestedList[T]
@overload
def validate_array(  # numpydoc ignore=GL08
    array: NumpyArray[NumberType],
    /,
    *,
    dtype_out: None = None,
    return_type: _ListReturnType,
    reshape_to: Optional[_ShapeLike] = ...,
    broadcast_to: Optional[_ShapeLike] = ...,
    **kwargs: Unpack[_TypedKwargs],
) -> Union[NumberType, _FiniteNestedList[NumberType]]: ...


# NDArray[T1] -> FiniteNestedList[T2]
@overload
def validate_array(  # numpydoc ignore=GL08
    array: NumpyArray[NumberType],
    /,
    *,
    dtype_out: Type[_NumberType],
    return_type: _ListReturnType,
    reshape_to: Optional[_ShapeLike] = ...,
    broadcast_to: Optional[_ShapeLike] = ...,
    **kwargs: Unpack[_TypedKwargs],
) -> Union[_NumberType, _FiniteNestedList[_NumberType]]: ...


# NDArray[T] -> NestedTuple[T]
@overload
def validate_array(  # numpydoc ignore=GL08
    array: NumpyArray[NumberType],
    /,
    *,
    dtype_out: None = None,
    return_type: _TupleReturnType,
    reshape_to: Optional[_ShapeLike] = ...,
    broadcast_to: Optional[_ShapeLike] = ...,
    **kwargs: Unpack[_TypedKwargs],
) -> Union[NumberType, _FiniteNestedTuple[NumberType]]: ...


# NDArray[T1] -> FiniteNestedTuple[T2]
@overload
def validate_array(  # numpydoc ignore=GL08
    array: NumpyArray[NumberType],
    /,
    *,
    dtype_out: Type[_NumberType],
    return_type: _TupleReturnType,
    reshape_to: Optional[_ShapeLike] = ...,
    broadcast_to: Optional[_ShapeLike] = ...,
    **kwargs: Unpack[_TypedKwargs],
) -> Union[_NumberType, _FiniteNestedTuple[_NumberType]]: ...


# """ARRAY-LIKE OVERLOADS"""
# These are general catch-all cases for anything not overloaded explicitly
# ArrayLike[T] -> FiniteNestedList[T]
@overload
def validate_array(  # numpydoc ignore=GL08
    array: _ArrayLikeOrScalar[NumberType],
    /,
    *,
    dtype_out: None = None,
    return_type: _ListReturnType,
    reshape_to: Optional[_ShapeLike] = ...,
    broadcast_to: Optional[_ShapeLike] = ...,
    **kwargs: Unpack[_TypedKwargs],
) -> Union[NumberType, _FiniteNestedList[NumberType]]: ...


# ArrayLike[T1] -> FiniteNestedList[T2]
@overload
def validate_array(  # numpydoc ignore=GL08
    array: _ArrayLikeOrScalar[NumberType],
    /,
    *,
    dtype_out: Type[_NumberType],
    return_type: _ListReturnType,
    reshape_to: Optional[_ShapeLike] = ...,
    broadcast_to: Optional[_ShapeLike] = ...,
    **kwargs: Unpack[_TypedKwargs],
) -> Union[_NumberType, _FiniteNestedList[_NumberType]]: ...


# ArrayLike[T] -> FiniteNestedTuple[T]
@overload
def validate_array(  # numpydoc ignore=GL08
    array: _ArrayLikeOrScalar[NumberType],
    /,
    *,
    dtype_out: None = None,
    return_type: _TupleReturnType,
    reshape_to: Optional[_ShapeLike] = ...,
    broadcast_to: Optional[_ShapeLike] = ...,
    **kwargs: Unpack[_TypedKwargs],
) -> Union[NumberType, _FiniteNestedTuple[NumberType]]: ...


# ArrayLike[T1] -> FiniteNestedTuple[T2]
@overload
def validate_array(  # numpydoc ignore=GL08
    array: _ArrayLikeOrScalar[NumberType],
    /,
    *,
    dtype_out: Type[_NumberType],
    return_type: _TupleReturnType,
    reshape_to: Optional[_ShapeLike] = ...,
    broadcast_to: Optional[_ShapeLike] = ...,
    **kwargs: Unpack[_TypedKwargs],
) -> Union[_NumberType, _FiniteNestedTuple[_NumberType]]: ...


# ArrayLike[T] -> NDArray[T]
@overload
def validate_array(  # numpydoc ignore=GL08
    array: _ArrayLikeOrScalar[NumberType],
    /,
    *,
    dtype_out: None = None,
    return_type: Optional[_NumpyReturnType] = ...,
    reshape_to: Optional[_ShapeLike] = ...,
    broadcast_to: Optional[_ShapeLike] = ...,
    **kwargs: Unpack[_TypedKwargs],
) -> NumpyArray[NumberType]: ...


# ArrayLike[T1] -> NDArray[T2]
@overload
def validate_array(  # numpydoc ignore=GL08
    array: _ArrayLikeOrScalar[NumberType],
    /,
    *,
    dtype_out: Type[_NumberType],
    return_type: Optional[_NumpyReturnType] = ...,
    reshape_to: Optional[_ShapeLike] = ...,
    broadcast_to: Optional[_ShapeLike] = ...,
    **kwargs: Unpack[_TypedKwargs],
) -> NumpyArray[_NumberType]: ...

if TYPE_CHECKING:  # pragma: no cover
    from pyvista.core._typing_core._array_like import NumpyArray


def validate_array(
    array: _ArrayLikeOrScalar[NumberType],
    /,
    *,
    must_have_shape: Optional[Union[_ShapeLike, List[_ShapeLike]]] = None,
    must_have_dtype: Optional[_NumberUnion] = None,
    must_have_length: Optional[Union[int, VectorLike[int]]] = None,
    must_have_min_length: Optional[int] = None,
    must_have_max_length: Optional[int] = None,
    must_be_finite: bool = False,
    must_be_real: bool = True,
    must_be_integer: bool = False,
    must_be_nonnegative: bool = False,
    must_be_sorted: Union[bool, Dict[str, Union[bool, int]]] = False,
    must_be_in_range: Optional[VectorLike[float]] = None,
    strict_lower_bound: bool = False,
    strict_upper_bound: bool = False,
    reshape_to: Optional[_ShapeLike] = None,
    broadcast_to: Optional[_ShapeLike] = None,
    dtype_out: Optional[Type[_NumberType]] = None,
    return_type: Optional[_ArrayReturnType] = None,
    as_any: bool = True,
    copy: bool = False,
    get_flags: bool = False,
    name: str = 'Array',
):
    """Check and validate a numeric array meets specific requirements.

    Validate an array to ensure it is numeric, has a specific shape,
    data-type, and/or has values that meet specific requirements such as
    being sorted, having integer values, or is finite. The array can
    optionally be reshaped or broadcast, and the output type of
    the array can be explicitly set to standardize its representation.

    By default, this function is generic and returns an array with the
    same type and dtype as the input array, i.e. ``Array[T] -> Array[T]``
    It is specifically designed to return the following array types as-is
    without copying its data where possible:

    - Scalars: ``T`` -> ``T``
    - Lists: ``List[T]`` -> ``List[T]``
    - Nested lists: ``List[List[T]]`` -> ``List[List[T]]``
    - Tuples: ``Tuple[T]`` -> ``Tuple[T]``
    - Nested tuples: ``Tuple[Tuple[T]]`` -> ``Tuple[Tuple[T]]``
    - NumPy arrays: ``NDArray[T]`` -> ``NDArray[T]``

    All other inputs may first be copied to a NumPy array for processing
    internally. For ``range`` objects, NumPy protocol arrays (e.g.
    ``pandas`` arrays), and other array-like inputs the returned array
    is a NumPy array.

    Optionally, use ``return_type`` and/or ``dtype_out`` for non-generic
    behavior to ensure the output array has a consistent type.

    .. warning::

        This function is primarily designed to work with homogeneous
        numeric arrays with a regular shape. Any other array-like
        inputs (e.g. structured arrays, string arrays) are not
        supported.

    See Also
    --------
    validate_number
        Specialized function for single numbers.

    validate_array3
        Specialized function for 3-element arrays.

    validate_arrayN
        Specialized function for one-dimensional arrays.

    validate_arrayN_unsigned
        Specialized function for one-dimensional arrays with unsigned integers.

    validate_arrayNx3
        Specialized function for Nx3 dimensional arrays.

    validate_data_range
        Specialized function for data ranges.


    Parameters
    ----------
    array : Number | Array
        Number or array to be validated, in any form that can be converted to
        a :class:`np.ndarray`. This includes lists, lists of tuples, tuples,
        tuples of tuples, tuples of lists and ndarrays.

    must_have_shape : ShapeLike | list[ShapeLike], optional
        :func:`Check <pyvista.core._validation.check.check_shape>`
        if the array has a specific shape. Specify a single shape
        or a ``list`` of any allowable shapes. If an integer, the array must
        be 1-dimensional with that length. Use a value of ``-1`` for any
        dimension where its size is allowed to vary. Use ``()`` to allow
        scalar values (i.e. 0-dimensional). Set to ``None`` if the array
        can have any shape (default).

    must_have_dtype : numpy.typing.DTypeLike | Sequence[numpy.typing.DTypeLike], optional
        :func:`Check <pyvista.core._validation.check.check_subdtype>`
        if the array's data-type has the given dtype. Specify a
        :class:`numpy.dtype` object or dtype-like base class which the
        array's data must be a subtype of. If a sequence, the array's data
        must be a subtype of at least one of the specified dtypes.

    must_have_length : int | VectorLike[int], optional
        :func:`Check <pyvista.core._validation.check.check_length>`
        if the array has the given length. If multiple values are given,
        the array's length must match one of the values.

        .. note ::

            The array's length is determined after reshaping the array
            (if ``reshape_to`` is not ``None``) and after broadcasting (if
            ``broadcast_to`` is not ``None``). Therefore, the specified length
            values should take the array's new shape into consideration if
            applicable.

    must_have_min_length : int, optional
        :func:`Check <pyvista.core._validation.check.check_length>`
        if the array's length is this value or greater. See note in
        ``must_have_length`` for details.

    must_have_max_length : int, optional
        :func:`Check <pyvista.core._validation.check.check_length>`
        if the array' length is this value or less. See note in
        ``must_have_length`` for details.

    must_be_finite : bool, default: False
        :func:`Check <pyvista.core._validation.check.check_finite>`
        if all elements of the array are finite, i.e. not ``infinity``
        and not Not a Number (``NaN``).

    must_be_real : bool, default: True
        :func:`Check <pyvista.core._validation.check.check_real>`
        if the array has real numbers, i.e. its data type is integer or
        floating.

        .. warning::

            Setting this parameter to ``False`` can result in unexpected
            behavior and is not recommended. There is limited support
            for complex number and/or string arrays.

    must_be_integer : bool, default: False
        :func:`Check <pyvista.core._validation.check.check_integer>`
        if the array's values are integer-like (i.e. that
        ``np.all(arr, np.floor(arr))``).

    must_be_nonnegative : bool, default: False
        :func:`Check <pyvista.core._validation.check.check_nonnegative>`
        if all elements of the array are nonnegative.

        .. note::

            Arrays with a float values may pass this check. Set
            ``dtype_out=int`` if the output must have an integer dtype.

    must_be_sorted : bool | dict, default: False
        :func:`Check <pyvista.core._validation.check.check_sorted>`
        if the array's values are sorted. If ``True``, the check is
        performed with default parameters:

        * ``ascending=True``: the array must be sorted in ascending order
        * ``strict=False``: sequential elements with the same value are allowed
        * ``axis=-1``: the sorting is checked along the array's last axis

        To check for descending order, enforce strict ordering, or to check
        along a different axis, use a ``dict`` with keyword arguments that
        will be passed to :func:`Check <pyvista.core._validation.check.check_sorted>`.

    must_be_in_range : VectorLike[float], optional
        :func:`Check <pyvista.core._validation.check.check_range>`
        if the array's values are all within a specific range. Range
        must be a vector with two elements specifying the minimum and
        maximum data values allowed, respectively. By default, the range
        endpoints are inclusive, i.e. values must be >= minimum and <=
        maximum. Use ``strict_lower_bound`` and/or ``strict_upper_bound``
        to further restrict the allowable range.

        .. note::

            Use infinity (``np.inf`` or ``float('inf')``) to check for open
            intervals, e.g.:

            * ``[-np.inf, upper]`` to check if values are less
              than (or equal to) ``upper``
            * ``[lower, np.inf]`` to check if values are greater
              than (or equal to) ``lower``

    strict_lower_bound : bool, default: False
        Enforce a strict lower bound for the range specified by
        ``must_be_in_range``, i.e. array values must be strictly greater
        than the specified minimum.

    strict_upper_bound : bool, default: False
        Enforce a strict upper bound for the range specified by
        ``must_be_in_range``, i.e. array values must be strictly less
        than the specified maximum.

    reshape_to : int | tuple[int, ...], optional
        Reshape the output array to a new shape with :func:`numpy.reshape`.
        The shape should be compatible with the original shape. If an
        integer, then the result will be a 1-D array of that length. One
        shape dimension can be -1.

    broadcast_to : int | tuple[int, ...], optional
        Broadcast the array with :func:`numpy.broadcast_to` to a
        read-only view with the specified shape. Broadcasting is done
        after reshaping (if ``reshape_to`` is not ``None``).

    dtype_out : numpy.typing.DTypeLike, optional
        Set the data-type of the returned array. By default, the
        dtype is inferred from the input data. If ``dtype_out`` differs
        from the array's dtype, a copy of the array is made. The dtype
        of the array is set after any ``must_be_real`` or ``must_have_dtype``
        checks are made.

        .. warning::

            Setting this to a NumPy dtype (e.g. ``np.float64``) will implicitly
            set ``return_type`` to ``numpy``. Set to ``float``, ``int``, or
            ``bool`` to avoid this behavior.

        .. warning::

            Array validation can fail or result in silent integer overflow
            if ``dtype_out`` is integral and the input has infinity values.
            Consider setting ``must_be_finite=True`` for these cases.

    return_type : str | type, optional
        Control the return type of the array. Must be one of:

        * ``"numpy"`` or ``np.ndarray``
        * ``"list"`` or ``list``
        * ``"tuple"`` or ``tuple``

        .. note::

            For scalar inputs, setting the output type to ``list`` or
            ``tuple`` will return a scalar, and not an actual ``list``
            or ``tuple`` object.

    as_any : bool, default: True
        Allow subclasses of ``np.ndarray`` to pass through without
        making a copy. Has no effect if the input is not a NumPy array.

    copy : bool, default: False
        If ``True``, a copy of the array is returned. In some cases, a copy may be
        returned even if ``copy=False`` (e.g. to convert array type/dtype, reshape,
        etc.). In cases where the array is immutable (e.g. tuple) the returned array
        may not be a copy, even if ``copy=True``.

    get_flags : bool, default: False
        If ``True``, return a ``namedtuple`` of boolean flags with information about
        how the output may differ from the input. The flags returned are:

        - ``same_shape``:  ``True`` if the validated array has the same shape as the input.
          Always ``True`` if ``reshape_to`` and ``broadcast_to`` are ``None``.

        - ``same_dtype``: ``True`` if the validated array has the same dtype as the input.
          Always ``True`` if ``dtype_out`` is ``None``.

        - ``same_type``: ``True`` if the validated array has the same type as the input.
          Always ``True`` if ``return_type`` is ``None``.

        - ``same_object``: ``True`` if the validated array is the same object as the input.
          May be ``True`` or ``False`` based on a number of factors.

    name : str, default: "Array"
        Variable name to use in the error messages if any of the
        validation checks fail.

    Returns
    -------
    Number | Array
        Validated array of the same type and dtype as the input.
        If ``return_type`` is not ``None``, the returned array has the specified type.
        If ``dtype_out`` is not ``None``, the returned array has the specified dtype.
        See function description for more details.

    Examples
    --------
    Validate a one-dimensional array has at least length two, is
    monotonically increasing (i.e. has strict ascending order), and
    is within some range.

    >>> from pyvista import _validation
    >>> array_in = (1, 2, 3, 5, 8, 13)
    >>> rng = (0, 20)
    >>> _validation.validate_array(
    ...     array_in,
    ...     must_have_shape=(-1),
    ...     must_have_min_length=2,
    ...     must_be_sorted=dict(strict=True),
    ...     must_be_in_range=rng,
    ... )
    (1, 2, 3, 5, 8, 13)

    """
    type_in = type(array)
    id_in = id(array)
    if return_type in [np.ndarray, 'numpy']:
        # Wrap directly as numpy to bypass sequence checks
        wrapped: _ArrayLikeWrapper[NumberType] = _NumpyArrayWrapper(
            _cast_to_numpy(array, as_any=as_any)
        )
    else:
        # Wrap array generically
        wrapped = _ArrayLikeWrapper(array)

    # Check dtype
    if must_be_real:
        check_real(wrapped(), name=name)
    if must_have_dtype is not None:
        check_subdtype(wrapped(), base_dtype=must_have_dtype, name=name)

    # Validate dtype_out
    if dtype_out not in (None, float, int, bool):
        # Must be a numpy dtype
        check_subdtype(dtype_out, base_dtype=np.generic, name='dtype_out')
        if return_type is None:
            # Always return numpy array for numpy dtypes
            return_type = 'numpy'
        elif return_type in (tuple, list, 'tuple', 'list'):
            raise ValueError(
                f"Return type {return_type} is not compatible with dtype_out={dtype_out}.\n"
                f"A list or tuple can only be returned if dtype_out is float, int, or bool."
            )

    do_reshape = reshape_to is not None and wrapped.shape != reshape_to
    do_broadcast = broadcast_to is not None and wrapped.shape != broadcast_to

    # Check if re-casting is needed in case subclasses are not allowed
    rewrap_numpy = as_any is False and type(wrapped._array) is not np.ndarray
    if rewrap_numpy or return_type in ("numpy", np.ndarray):
        wrapped = (
            _ArrayLikeWrapper(np.asanyarray(array))
            if as_any
            else _ArrayLikeWrapper(np.asarray(array))
        )

    shape_in = wrapped.shape
    dtype_in = wrapped.dtype

    # Check shape
    if must_have_shape is not None:
        check_shape(wrapped(), shape=must_have_shape, name=name)

    # Do reshape _after_ checking shape to prevent unexpected reshaping
    if do_reshape or do_broadcast:
        wrapped = _ArrayLikeWrapper(np.reshape(wrapped._array, reshape_to))  # type: ignore[arg-type]

    if do_broadcast:
        wrapped = _ArrayLikeWrapper(np.broadcast_to(wrapped._array, broadcast_to, subok=True))  # type: ignore[arg-type]

    # Check length _after_ reshaping otherwise length may be wrong
    if (
        must_have_length is not None
        or must_have_min_length is not None
        or must_have_max_length is not None
    ):
        check_length(
            wrapped(),
            exact_length=must_have_length,
            min_length=must_have_min_length,
            max_length=must_have_max_length,
            allow_scalar=True,
            name=name,
        )

    # Check data values
    if must_be_nonnegative:
        check_nonnegative(wrapped(), name=name)
    # Check finite before setting dtype since dtype change can fail with inf
    if must_be_finite:
        check_finite(wrapped(), name=name)
    if must_be_integer:
        check_integer(wrapped(), strict=False, name=name)
    if must_be_in_range is not None:
        check_range(
            wrapped(),
            must_be_in_range,
            strict_lower=strict_lower_bound,
            strict_upper=strict_upper_bound,
            name=name,
        )
    if must_be_sorted:
        if isinstance(must_be_sorted, dict):
            check_sorted(wrapped(), **must_be_sorted, name=name)  # type: ignore[arg-type]
        else:
            check_sorted(wrapped(), name=name)

    # Set dtype
    if dtype_out is not None:
        try:
            wrapped.change_dtype(dtype_out)
        except OverflowError as e:
            if 'cannot convert float infinity to integer' in repr(e):
                raise TypeError(
                    f"Cannot change dtype of {name} from {wrapped.dtype} to {dtype_out}.\n"
                    f"Float infinity cannot be converted to integer."
                )
    # Cast array to desired output
    if return_type is None:
        if isinstance(array, tuple):
            return_type = tuple
        elif isinstance(array, list) or (
            isinstance(array, (float, int, bool)) and wrapped.ndim == 0
        ):
            # this case also covers scalar -> scalar mapping
            return_type = list
        else:
            return_type = np.ndarray

    def _get_flags(_wrapped, _out):
        return _ValidationFlags(
            same_shape=wrapped.shape == shape_in,
            same_dtype=np.dtype(dtype_out) == np.dtype(dtype_in),
            same_type=type(_out) is type_in,
            same_object=id(_out) == id_in,
        )

    if return_type in ("numpy", np.ndarray):
        out1 = wrapped.to_numpy(array, copy)
        return (out1, _get_flags(wrapped, out1)) if get_flags else out1
    elif return_type in ("list", list):
        out2 = wrapped.to_list(array, copy)
        return (out2, _get_flags(wrapped, out2)) if get_flags else out2
    elif return_type in ("tuple", tuple):
        out3 = wrapped.to_tuple(array, copy)
        return (out3, _get_flags(wrapped, out3)) if get_flags else out3
    else:
        # Invalid type, raise error with check
        check_contains(
            ["numpy", "list", "tuple", np.ndarray, list, tuple],
            must_contain=return_type,
            name='Return type',
        )


def validate_axes(
<<<<<<< HEAD
    *axes: Union[MatrixLike[float], VectorLike[float]],
    normalize: bool = True,
    must_be_orthogonal: bool = True,
    must_have_orientation: Optional[str] = 'right',
    name: str = "Axes",
) -> NumpyArray[float]:
=======
    *axes,
    normalize=True,
    must_be_orthogonal=True,
    must_have_orientation='right',
    name="Axes",
):
>>>>>>> 0849940b
    """Validate 3D axes vectors.

    By default, the axes are normalized and checked to ensure they are orthogonal and
    have a right-handed orientation.

    Parameters
    ----------
    *axes : MatrixLike[float] | VectorLike[float]
        Axes to be validated. Axes may be specified as a single array of row vectors
        or as separate arguments for each 3-element axis vector.
        If only two vectors are given and ``must_have_orientation`` is not ``None``,
        the third vector is automatically calculated as the cross-product of the
        two vectors such that the axes have the correct orientation.

    normalize : bool, default: True
        If ``True``, the axes vectors are individually normalized to each have a norm
        of 1.

    must_be_orthogonal : bool, default: True
        Check if the axes are orthogonal. If ``True``, the cross product between any
        two axes vectors must be parallel to the third.

    must_have_orientation : str, default: 'right'
        Check if the axes have a specific orientation. If ``right``, the
        cross-product of the first axis vector with the second must have a positive
        direction. If ``left``, the direction must be negative. If ``None``, the
        orientation is not checked.

    name : str, default: "Axes"
        Variable name to use in the error messages if any of the
        validation checks fail.

    Returns
    -------
    np.ndarray
        Validated 3x3 axes array of row vectors.

    Examples
    --------
    Validate an axes array.

    >>> import numpy as np
    >>> from pyvista import _validation
    >>> _validation.validate_axes(np.eye(3))
    array([[1., 0., 0.],
           [0., 1., 0.],
           [0., 0., 1.]])

    Validate individual axes vectors as a 3x3 array.

    >>> _validation.validate_axes([1, 0, 0], [0, 1, 0], [0, 0, 1])
    array([[1., 0., 0.],
           [0., 1., 0.],
           [0., 0., 1.]])

    Create a validated left-handed axes array from two vectors.

    >>> _validation.validate_axes(
    ...     [1, 0, 0], [0, 1, 0], must_have_orientation='left'
    ... )
    array([[ 1.,  0.,  0.],
           [ 0.,  1.,  0.],
           [ 0.,  0., -1.]])

    """
    if must_have_orientation is not None:
        check_contains(
<<<<<<< HEAD
            ['right', 'left'], must_contain=must_have_orientation, name=f"{name} orientation"
        )

    # Validate number of args
    num_args = len(axes)
    if num_args not in (1, 2, 3):
        raise ValueError(
            "Incorrect number of axes arguments. Number of arguments must be either:\n"
            "\tOne arg (a single array with two or three vectors),"
            "\tTwo args (two vectors), or"
            "\tThree args (three vectors)."
=======
            item=must_have_orientation,
            container=['right', 'left'],
            name=f"{name} orientation",
>>>>>>> 0849940b
        )

    # Validate axes array
    vector2: Optional[NumpyArray[float]] = None
    if num_args == 1:
        axes_array = validate_array(
            axes[0], must_have_shape=[(2, 3), (3, 3)], name=name, dtype_out=np.floating
        )
        vector0 = axes_array[0]
        vector1 = axes_array[1]
        if len(axes_array) == 3:
            vector2 = axes_array[2]
    else:
        vector0 = validate_array3(axes[0], name=f"{name} Vector[0]")
        vector1 = validate_array3(axes[1], name=f"{name} Vector[1]")
        if num_args == 3:
            vector2 = validate_array3(axes[2], name=f"{name} Vector[2]")

    if vector2 is None:
        if must_have_orientation is None:
            raise ValueError(
                f"{name} orientation must be specified when only two vectors are given."
            )
        elif must_have_orientation == 'right':
            vector2 = np.cross(vector0, vector1)
        else:
            vector2 = np.cross(vector1, vector0)
    axes_array = np.vstack((vector0, vector1, vector2))
    check_finite(axes_array, name=name)

<<<<<<< HEAD
=======
    if np.isclose(np.dot(axes_array[0], axes_array[1]), 1) or np.isclose(
        np.dot(axes_array[0], axes_array[2]),
        1,
    ):
        raise ValueError(f"{name} cannot be parallel.")
>>>>>>> 0849940b
    if np.any(np.all(np.isclose(axes_array, np.zeros(3)), axis=1)):
        raise ValueError(f"{name} cannot be zeros.")

    # Normalize axes for dot and cross product calcs
    axes_norm = axes_array / np.linalg.norm(axes_array, axis=1).reshape((3, 1))

    # Check non-parallel
    if np.isclose(np.dot(axes_norm[0], axes_norm[1]), 1) or np.isclose(
        np.dot(axes_norm[0], axes_norm[2]), 1
    ):
        raise ValueError(f"{name} cannot be parallel.")

    # Check orthogonality
    cross_0_1 = np.cross(axes_norm[0], axes_norm[1])
    cross_1_2 = np.cross(axes_norm[1], axes_norm[2])

    if must_be_orthogonal and not (
        (np.allclose(cross_0_1, axes_norm[2]) or np.allclose(cross_0_1, -axes_norm[2]))
        and (np.allclose(cross_1_2, axes_norm[0]) or np.allclose(cross_1_2, -axes_norm[0]))
    ):
        raise ValueError(f"{name} are not orthogonal.")

    # Check orientation
    if must_have_orientation:
        dot = np.dot(cross_0_1, axes_norm[2])
        if must_have_orientation == 'right' and dot < 0:
            raise ValueError(f"{name} do not have a right-handed orientation.")
        if must_have_orientation == 'left' and dot > 0:
            raise ValueError(f"{name} do not have a left-handed orientation.")

    return axes_norm if normalize else axes_array


def validate_transform4x4(transform: TransformLike, /, *, name="Transform") -> NumpyArray[float]:
    """Validate transform-like input as a 4x4 ndarray.

    Parameters
    ----------
    transform : TransformLike
        Transformation matrix as a 3x3 or 4x4 array, 3x3 or 4x4 vtkMatrix,
        or as a vtkTransform.

    name : str, default: "Transform"
        Variable name to use in the error messages if any of the
        _validation checks fail.

    Returns
    -------
    np.ndarray
        Validated 4x4 transformation matrix.

    See Also
    --------
    validate_transform3x3
        Similar function for 3x3 transforms.

    validate_array
        Generic array _validation function.

    """
    array = np.eye(4)  # initialize
    if isinstance(transform, _vtk.vtkMatrix4x4):
        array = _array_from_vtkmatrix(transform, shape=(4, 4))
    elif isinstance(transform, _vtk.vtkMatrix3x3):
        array[:3, :3] = _array_from_vtkmatrix(transform, shape=(3, 3))
    elif isinstance(transform, _vtk.vtkTransform):
        array = _array_from_vtkmatrix(transform.GetMatrix(), shape=(4, 4))
    else:
        try:
<<<<<<< HEAD
            valid_array = validate_array(
=======
            valid_arr = validate_array(
>>>>>>> 0849940b
                transform,
                must_have_shape=[(3, 3), (4, 4)],
                must_be_finite=True,
                name=name,
<<<<<<< HEAD
                return_type='numpy',
=======
>>>>>>> 0849940b
            )
            if valid_array.shape == (3, 3):
                array[:3, :3] = valid_array
            else:
                array = valid_array
        except ValueError:
            raise TypeError(
                'Input transform must be one of:\n'
                '\tvtkMatrix4x4\n'
                '\tvtkMatrix3x3\n'
                '\tvtkTransform\n'
                '\t4x4 np.ndarray\n'
                '\t3x3 np.ndarray\n',
            )

    return array


def validate_transform3x3(
    transform: Union[MatrixLike[float], _vtk.vtkMatrix3x3], /, *, name="Transform"
) -> NumpyArray[float]:
    """Validate transform-like input as a 3x3 ndarray.

    Parameters
    ----------
    transform : MatrixLike[float] | vtkMatrix3x3
        Transformation matrix as a 3x3 array or vtkMatrix3x3.

    name : str, default: "Transform"
        Variable name to use in the error messages if any of the
        _validation checks fail.

    Returns
    -------
    np.ndarray
        Validated 3x3 transformation matrix.

    See Also
    --------
    validate_transform4x4
        Similar function for 4x4 transforms.

    validate_array
        Generic array _validation function.

    """
    array = np.eye(3)  # initialize
    if isinstance(transform, _vtk.vtkMatrix3x3):
        array[:3, :3] = _array_from_vtkmatrix(transform, shape=(3, 3))
    else:
        try:
            array = validate_array(
                transform, must_have_shape=(3, 3), name=name, return_type="numpy"
            )
        except ValueError:
            raise TypeError('Input transform must be one of:\n\tvtkMatrix3x3\n\t3x3 np.ndarray\n')
    return array


def _array_from_vtkmatrix(
    matrix: Union[_vtk.vtkMatrix3x3, _vtk.vtkMatrix4x4],
    shape: Union[Tuple[Literal[3], Literal[3]], Tuple[Literal[4], Literal[4]]],
) -> NumpyArray[float]:
    """Convert a vtk matrix to an array."""
    array = np.zeros(shape)
    for i, j in product(range(shape[0]), range(shape[1])):
        array[i, j] = matrix.GetElement(i, j)
    return array


class _KwargsValidateNumber(TypedDict):
    reshape: bool
    must_have_dtype: Optional[_NumberUnion]
    must_be_finite: bool
    must_be_real: bool
    must_be_integer: bool
    must_be_nonnegative: bool
    must_be_in_range: Optional[VectorLike[float]]
    strict_lower_bound: bool
    strict_upper_bound: bool
    get_flags: bool
    name: str


# Many type ignores needed to make overloads work here but the typing tests should still pass
@overload
def validate_number(  # type: ignore[misc]  # numpydoc ignore=GL08
    num: Union[NumberType, VectorLike[NumberType]],
    /,
    *,
    reshape: bool = ...,
    dtype_out: None = None,
    **kwargs: Unpack[_KwargsValidateNumber],
) -> NumberType: ...


@overload
def validate_number(  # type: ignore[misc]  # numpydoc ignore=GL08
    num: Union[NumberType, VectorLike[NumberType]],
    /,
    *,
    reshape: bool = ...,
    dtype_out: Type[_NumberType],
    **kwargs: Unpack[_KwargsValidateNumber],
) -> _NumberType: ...


def validate_number(  # type: ignore[misc]  # numpydoc ignore=PR01,PR02
    num: Union[NumberType, VectorLike[NumberType]],
    /,
    *,
    reshape: bool = True,
    must_be_finite: bool = True,
    must_be_real: bool = True,
    must_have_dtype: Optional[_NumberUnion] = None,
    must_be_integer: bool = False,
    must_be_nonnegative: bool = False,
    must_be_in_range: Optional[VectorLike[float]] = None,
    strict_lower_bound: bool = False,
    strict_upper_bound: bool = False,
    dtype_out: Optional[Type[_NumberType]] = None,
    get_flags: bool = False,
    name: str = 'Number',
):
    """Validate a real number.

    This function is similar to :func:`~validate_array`, but is configured
    to only allow inputs with one element. The number is checked to be finite
    by default, and the return type is fixed to always return a ``float``,
    ``int``, or ``bool`` type.

    Parameters
    ----------
    num : float | VectorLike[float]
        Number to validate.

    reshape : bool, default: True
        If ``True``, 1D arrays with 1 element are considered valid input
        and are reshaped to be 0-dimensional.

    Other Parameters
    ----------------
    **kwargs
        See :func:`~validate_array` for documentation on all other keyword
        arguments.

    Returns
    -------
    float | int | bool
        Validated number.

    See Also
    --------
    validate_array
        Generic array validation function.

    check_number
        Similar function with fewer options and no return value.

    Examples
    --------
    Validate a number.

    >>> from pyvista import _validation
    >>> _validation.validate_number(1)
    1

    1D arrays are automatically reshaped.

    >>> _validation.validate_number([42.0])
    42.0

    Additional checks can be added as needed.

    >>> _validation.validate_number(
    ...     10, must_be_in_range=[0, 10], must_be_integer=True
    ... )
    10

    """
    must_have_shape: Union[_ShapeLike, List[_ShapeLike]]
    must_have_shape = [(), (1,)] if reshape else ()

    return validate_array(  # type: ignore[type-var, misc]
        num,
        # Override default vales for these params:
        return_type=list,
        reshape_to=(),
        must_have_shape=must_have_shape,
        # Allow these params to be set by user:
        dtype_out=dtype_out,  # type: ignore[arg-type]
        must_have_dtype=must_have_dtype,
        must_be_nonnegative=must_be_nonnegative,
        must_be_finite=must_be_finite,
        must_be_real=must_be_real,
        must_be_integer=must_be_integer,
        must_be_in_range=must_be_in_range,
        strict_lower_bound=strict_lower_bound,
        strict_upper_bound=strict_upper_bound,
        get_flags=get_flags,
        name=name,
        # These params are irrelevant for this function:
        must_be_sorted=False,
        must_have_length=None,
        must_have_min_length=None,
        must_have_max_length=None,
        broadcast_to=None,
        as_any=False,
        copy=False,
    )


def validate_data_range(  # numpydoc ignore=PR01,PR02
    rng: VectorLike[NumberType],
    /,
    *,
    must_have_dtype: Optional[_NumberUnion] = None,
    must_be_nonnegative: bool = False,
    must_be_finite: bool = False,
    must_be_real: bool = True,
    must_be_integer: bool = False,
    must_be_in_range: Optional[VectorLike[float]] = None,
    strict_lower_bound: bool = False,
    strict_upper_bound: bool = False,
    dtype_out: Optional[Type[_NumberType]] = None,
    as_any: bool = True,
    copy: bool = False,
    get_flags: bool = False,
    name: str = 'Data Range',
) -> Tuple[_NumberType, _NumberType]:
    """Validate a data range.

    This function is similar to :func:`~validate_array`, but is configured
    to only allow inputs with two values and checks that the first value is
    not greater than the second. The return type is also fixed to always
    return a tuple.

    Parameters
    ----------
    rng : VectorLike[float]
        Range to validate in the form ``(lower_bound, upper_bound)``.

    Other Parameters
    ----------------
    **kwargs
        See :func:`~validate_array` for documentation on all other keyword
        arguments.

    Returns
    -------
    tuple
        Validated range as ``(lower_bound, upper_bound)``.

    See Also
    --------
    validate_array
        Generic array validation function.

    Examples
    --------
    Validate a data range.

    >>> from pyvista import _validation
    >>> _validation.validate_data_range([-5, 5.0])
    (-5, 5.0)

    Add additional constraints if needed, e.g. to ensure the output
    only contains floats.

    >>> _validation.validate_data_range([-5, 5.0], dtype_out=float)
    (-5.0, 5.0)

    """
    return cast(
        Tuple[_NumberType, _NumberType],
        validate_array(
            rng,
            # Override default vales for these params:
            return_type=tuple,
            must_have_shape=2,
            must_be_sorted=True,
            # Allow these params to be set by user:
            dtype_out=dtype_out,
            must_have_dtype=must_have_dtype,
            must_be_nonnegative=must_be_nonnegative,
            must_be_finite=must_be_finite,
            must_be_real=must_be_real,
            must_be_integer=must_be_integer,
            must_be_in_range=must_be_in_range,
            strict_lower_bound=strict_lower_bound,
            strict_upper_bound=strict_upper_bound,
            as_any=as_any,
            copy=copy,
            get_flags=get_flags,
            name=name,
            # These params are irrelevant for this function:
            must_have_length=None,
            must_have_min_length=None,
            must_have_max_length=None,
            reshape_to=None,
            broadcast_to=None,
        ),
    )


class _KwargsValidateArrayNx3(TypedDict, total=False):
    must_have_dtype: Optional[_NumberUnion]
    must_have_length: Optional[Union[int, VectorLike[int]]]
    must_have_min_length: Optional[int]
    must_have_max_length: Optional[int]
    must_be_nonnegative: bool
    must_be_finite: bool
    must_be_real: bool
    must_be_integer: bool
    must_be_sorted: Union[bool, Dict[str, Union[bool, int]]]
    must_be_in_range: Optional[VectorLike[float]]
    strict_lower_bound: bool
    strict_upper_bound: bool
    as_any: bool
    copy: bool
    get_flags: bool
    name: str


@overload
def validate_arrayNx3(  # numpydoc ignore=GL08
    array: VectorLike[NumberType],
    /,
    *,
    reshape: Literal[True] = ...,
    dtype_out: None = None,
    **kwargs: Unpack[_KwargsValidateArrayNx3],
) -> NumpyArray[NumberType]: ...


@overload
def validate_arrayNx3(  # numpydoc ignore=GL08
    array: VectorLike[NumberType],
    /,
    *,
    reshape: Literal[True] = ...,
    dtype_out: Type[_NumberType],
    **kwargs: Unpack[_KwargsValidateArrayNx3],
) -> NumpyArray[_NumberType]: ...


@overload
def validate_arrayNx3(  # numpydoc ignore=GL08
    array: MatrixLike[NumberType],
    /,
    *,
    reshape: bool = ...,
    dtype_out: None = None,
    **kwargs: Unpack[_KwargsValidateArrayNx3],
) -> NumpyArray[NumberType]: ...


@overload
def validate_arrayNx3(  # numpydoc ignore=GL08
    array: MatrixLike[NumberType],
    /,
    *,
    reshape: bool = ...,
    dtype_out: Type[_NumberType],
    **kwargs: Unpack[_KwargsValidateArrayNx3],
) -> NumpyArray[_NumberType]: ...


def validate_arrayNx3(  # numpydoc ignore=PR01  # numpydoc ignore=PR01,PR02
    array: Union[MatrixLike[NumberType], VectorLike[NumberType]],
    /,
    *,
    reshape: bool = True,
    must_have_dtype: Optional[_NumberUnion] = None,
    must_have_length: Optional[Union[int, VectorLike[int]]] = None,
    must_have_min_length: Optional[int] = None,
    must_have_max_length: Optional[int] = None,
    must_be_nonnegative: bool = False,
    must_be_finite: bool = False,
    must_be_real: bool = True,
    must_be_integer: bool = False,
    must_be_sorted: Union[bool, Dict[str, Union[bool, int]]] = False,
    must_be_in_range: Optional[VectorLike[float]] = None,
    strict_lower_bound: bool = False,
    strict_upper_bound: bool = False,
    dtype_out: Optional[Type[_NumberType]] = None,
    as_any: bool = True,
    copy: bool = False,
    get_flags: bool = False,
    name: str = 'Array',
):
    """Validate a numeric array with N rows and 3 columns.

    This function is similar to :func:`~validate_array`, but is configured
    to only allow inputs with shape ``(N, 3)`` or which can be reshaped to
    ``(N, 3)``. The return type is also fixed to always return a NumPy array.

    Parameters
    ----------
    array : VectorLike[float] | MatrixLike[float]
        1D or 2D array to validate.

    reshape : bool, default: True
        If ``True``, 1D arrays with 3 elements are considered valid
        input and are reshaped to ``(1, 3)`` to ensure the output is
        two-dimensional.

    Other Parameters
    ----------------
    **kwargs
        See :func:`~validate_array` for documentation on all other keyword
        arguments.

    Returns
    -------
    np.ndarray
        Validated array with shape ``(N, 3)``.

    See Also
    --------
    validate_arrayN
        Similar function for one-dimensional arrays.

    validate_array
        Generic array validation function.

    Examples
    --------
    Validate an Nx3 array.

    >>> from pyvista import _validation
    >>> _validation.validate_arrayNx3(((1, 2, 3), (4, 5, 6)))
    array([[1, 2, 3],
           [4, 5, 6]])

    One-dimensional 3-element arrays are automatically reshaped to 2D.

    >>> _validation.validate_arrayNx3([1, 2, 3])
    array([[1, 2, 3]])

    Add additional constraints.

    >>> _validation.validate_arrayNx3(
    ...     ((1, 2, 3), (4, 5, 6)), must_be_in_range=[0, 10]
    ... )
    array([[1, 2, 3],
           [4, 5, 6]])

    """
    must_have_shape: List[_ShapeLike] = [(-1, 3)]
    reshape_to: Optional[_ShapeLike] = None
    if reshape:
        must_have_shape.append((3,))
        reshape_to = (-1, 3)

    return validate_array(  # type: ignore[call-overload, misc]
        array,
        # Override default vales for these params:
        return_type='numpy',
        reshape_to=reshape_to,
        must_have_shape=must_have_shape,
        # Allow these params to be set by user:
        must_have_dtype=must_have_dtype,
        must_have_length=must_have_length,
        must_have_min_length=must_have_min_length,
        must_have_max_length=must_have_max_length,
        must_be_nonnegative=must_be_nonnegative,
        must_be_finite=must_be_finite,
        must_be_real=must_be_real,
        must_be_integer=must_be_integer,
        must_be_sorted=must_be_sorted,
        must_be_in_range=must_be_in_range,
        strict_lower_bound=strict_lower_bound,
        strict_upper_bound=strict_upper_bound,
        dtype_out=dtype_out,
        as_any=as_any,
        copy=copy,
        get_flags=get_flags,
        name=name,
        # This parameter is not available
        broadcast_to=None,
    )


class _KwargsValidateArrayN(TypedDict, total=False):
    must_have_dtype: Optional[_NumberUnion]
    must_have_length: Optional[Union[int, VectorLike[int]]]
    must_have_min_length: Optional[int]
    must_have_max_length: Optional[int]
    must_be_nonnegative: bool
    must_be_finite: bool
    must_be_real: bool
    must_be_integer: bool
    must_be_sorted: Union[bool, Dict[str, Union[bool, int]]]
    must_be_in_range: Optional[VectorLike[float]]
    strict_lower_bound: bool
    strict_upper_bound: bool
    as_any: bool
    copy: bool
    get_flags: bool
    name: str


@overload
def validate_arrayN(  # numpydoc ignore=GL08
    array: NumberType,
    /,
    *,
    reshape: Literal[True] = ...,
    dtype_out: None = None,
    **kwargs: Unpack[_KwargsValidateArrayN],
) -> NumpyArray[NumberType]: ...


@overload
def validate_arrayN(  # numpydoc ignore=GL08
    array: NumberType,
    /,
    *,
    reshape: Literal[True] = ...,
    dtype_out: Type[_NumberType],
    **kwargs: Unpack[_KwargsValidateArrayN],
) -> NumpyArray[_NumberType]: ...


@overload
def validate_arrayN(  # numpydoc ignore=GL08
    array: MatrixLike[NumberType],
    /,
    *,
    reshape: Literal[True] = ...,
    dtype_out: None = None,
    **kwargs: Unpack[_KwargsValidateArrayN],
) -> NumpyArray[NumberType]: ...


@overload
def validate_arrayN(  # numpydoc ignore=GL08
    array: MatrixLike[NumberType],
    /,
    *,
    reshape: Literal[True] = ...,
    dtype_out: Type[_NumberType],
    **kwargs: Unpack[_KwargsValidateArrayN],
) -> NumpyArray[_NumberType]: ...


@overload
def validate_arrayN(  # numpydoc ignore=GL08
    array: VectorLike[NumberType],
    /,
    *,
    reshape: bool = ...,
    dtype_out: None = None,
    **kwargs: Unpack[_KwargsValidateArrayN],
) -> NumpyArray[NumberType]: ...


@overload
def validate_arrayN(  # numpydoc ignore=GL08
    array: VectorLike[NumberType],
    /,
    *,
    reshape: bool = ...,
    dtype_out: Type[_NumberType],
    **kwargs: Unpack[_KwargsValidateArrayN],
) -> NumpyArray[_NumberType]: ...


def validate_arrayN(  # numpydoc ignore=PR01,PR02
    array: Union[NumberType, VectorLike[NumberType], MatrixLike[NumberType]],
    /,
    *,
    reshape: bool = True,
    must_have_dtype: Optional[_NumberUnion] = None,
    must_have_length: Optional[Union[int, VectorLike[int]]] = None,
    must_have_min_length: Optional[int] = None,
    must_have_max_length: Optional[int] = None,
    must_be_nonnegative: bool = False,
    must_be_finite: bool = False,
    must_be_real: bool = True,
    must_be_integer: bool = False,
    must_be_sorted: Union[bool, Dict[str, Union[bool, int]]] = False,
    must_be_in_range: Optional[VectorLike[float]] = None,
    strict_lower_bound: bool = False,
    strict_upper_bound: bool = False,
    dtype_out: Optional[Type[_NumberType]] = None,
    as_any: bool = True,
    copy: bool = False,
    get_flags: bool = False,
    name: str = 'Array',
):
    """Validate a flat array with N elements.

    This function is similar to :func:`~validate_array`, but is configured
    to only allow inputs with shape ``(N,)`` or which can be reshaped to
    ``(N,)``. The return type is also fixed to always return a NumPy array.

    Parameters
    ----------
    array : float | VectorLike[float] | MatrixLike[float]
        Array-like input to validate.

    reshape : bool, default: True
        If ``True``, 0-dimensional scalars are reshaped to ``(1,)`` and 2D
        vectors with shape ``(1, N)`` are reshaped to ``(N,)`` to ensure the
        output is consistently one-dimensional. Otherwise, all scalar and
        2D inputs are not considered valid.

    Other Parameters
    ----------------
    **kwargs
        See :func:`~validate_array` for documentation on all other keyword
        arguments.

    Returns
    -------
    np.ndarray
        Validated 1D array.

    See Also
    --------
    validate_arrayN_unsigned
        Similar function for non-negative integer arrays.

    validate_array
        Generic array validation function.

    Examples
    --------
    Validate a 1D array with four elements.

    >>> from pyvista import _validation
    >>> _validation.validate_arrayN((1, 2, 3, 4))
    array([1, 2, 3, 4])

    Scalar 0-dimensional values are automatically reshaped to be 1D.

    >>> _validation.validate_arrayN(42.0)
    array([42.0])

    2D arrays where the first dimension is unity are automatically
    reshaped to be 1D.

    >>> _validation.validate_arrayN([[1, 2]])
    array([1, 2])

    Add additional constraints if needed.

    >>> _validation.validate_arrayN((1, 2, 3), must_have_length=3)
    array([1, 2, 3])

    """
    must_have_shape: Union[_ShapeLike, List[_ShapeLike]]
    reshape_to: Optional[Tuple[int]] = None
    if reshape:
        must_have_shape = [(), (-1), (1, -1), (-1, 1)]
        reshape_to = (-1,)
    else:
        must_have_shape = (-1,)
    return validate_array(  # type: ignore[call-overload, misc]
        array,
        # Override default vales for these params:
        return_type='numpy',
        reshape_to=reshape_to,
        must_have_shape=must_have_shape,
        # Allow these params to be set by user:
        must_have_dtype=must_have_dtype,
        must_have_length=must_have_length,
        must_have_min_length=must_have_min_length,
        must_have_max_length=must_have_max_length,
        must_be_nonnegative=must_be_nonnegative,
        must_be_finite=must_be_finite,
        must_be_real=must_be_real,
        must_be_integer=must_be_integer,
        must_be_sorted=must_be_sorted,
        must_be_in_range=must_be_in_range,
        strict_lower_bound=strict_lower_bound,
        strict_upper_bound=strict_upper_bound,
        dtype_out=dtype_out,
        as_any=as_any,
        copy=copy,
        get_flags=get_flags,
        name=name,
        # This parameter is not available
        broadcast_to=None,
    )


class _KwargsValidateArrayNUnsigned(TypedDict, total=False):
    must_have_dtype: Optional[_NumberUnion]
    must_have_length: Optional[Union[int, VectorLike[int]]]
    must_have_min_length: Optional[int]
    must_have_max_length: Optional[int]
    must_be_real: bool
    must_be_sorted: Union[bool, Dict[str, Union[bool, int]]]
    must_be_in_range: Optional[VectorLike[float]]
    strict_lower_bound: bool
    strict_upper_bound: bool
    as_any: bool
    copy: bool
    get_flags: bool
    name: str


_IntegerType = TypeVar('_IntegerType', bound=Union[np.integer, int, np.bool_])  # type: ignore[type-arg]


@overload
def validate_arrayN_unsigned(  # numpydoc ignore=GL08
    array: NumberType,
    /,
    *,
    reshape: Literal[True] = ...,
    dtype_out: int = ...,
    **kwargs: Unpack[_KwargsValidateArrayNUnsigned],
) -> NumpyArray[int]: ...


@overload
def validate_arrayN_unsigned(  # numpydoc ignore=GL08
    array: NumberType,
    /,
    *,
    reshape: Literal[True] = ...,
    dtype_out: Type[_IntegerType],
    **kwargs: Unpack[_KwargsValidateArrayNUnsigned],
) -> NumpyArray[_IntegerType]: ...


@overload
def validate_arrayN_unsigned(  # numpydoc ignore=GL08
    array: MatrixLike[NumberType],
    /,
    *,
    reshape: Literal[True] = ...,
    dtype_out: int = ...,
    **kwargs: Unpack[_KwargsValidateArrayNUnsigned],
) -> NumpyArray[int]: ...


@overload
def validate_arrayN_unsigned(  # numpydoc ignore=GL08
    array: MatrixLike[NumberType],
    /,
    *,
    reshape: Literal[True] = ...,
    dtype_out: Type[_IntegerType],
    **kwargs: Unpack[_KwargsValidateArrayNUnsigned],
) -> NumpyArray[_IntegerType]: ...


@overload
def validate_arrayN_unsigned(  # numpydoc ignore=GL08
    array: VectorLike[NumberType],
    /,
    *,
    reshape: bool = ...,
    dtype_out: int = ...,
    **kwargs: Unpack[_KwargsValidateArrayNUnsigned],
) -> NumpyArray[int]: ...


@overload
def validate_arrayN_unsigned(  # numpydoc ignore=GL08
    array: VectorLike[NumberType],
    /,
    *,
    reshape: bool = ...,
    dtype_out: Type[_IntegerType],
    **kwargs: Unpack[_KwargsValidateArrayNUnsigned],
) -> NumpyArray[_IntegerType]: ...


def validate_arrayN_unsigned(  # type: ignore[misc]  # numpydoc ignore=PR01,PR02
    array: Union[NumberType, VectorLike[NumberType], MatrixLike[NumberType]],
    /,
    *,
    reshape: bool = True,
    must_have_dtype: Optional[_NumberUnion] = None,
    must_have_length: Optional[Union[int, VectorLike[int]]] = None,
    must_have_min_length: Optional[int] = None,
    must_have_max_length: Optional[int] = None,
    must_be_real: bool = True,
    must_be_sorted: Union[bool, Dict[str, Union[bool, int]]] = False,
    must_be_in_range: Optional[VectorLike[float]] = None,
    strict_lower_bound: bool = False,
    strict_upper_bound: bool = False,
    dtype_out: Type[Union[_IntegerType]] = int,  # type: ignore[assignment]
    as_any: bool = True,
    copy: bool = False,
    get_flags: bool = False,
    name: str = 'Array',
):
    """Validate a flat array with N non-negative (unsigned) integers.

    This function is similar to :func:`~validate_array`, but is configured
    to only allow inputs with shape ``(N,)`` or which can be reshaped to
    ``(N,)``. The return type is fixed to always return a NumPy array with
     an integer data type.

    By default, the input is also checked to ensure the values are finite,
    non-negative, and have integer values.

    Parameters
    ----------
    array : float | VectorLike[float] | MatrixLike[float]
        0D, 1D, or 2D array to validate.

    reshape : bool, default: True
        If ``True``, 0-dimensional scalars are reshaped to ``(1,)`` and 2D
        vectors with shape ``(1, N)`` are reshaped to ``(N,)`` to ensure the
        output is consistently one-dimensional. Otherwise, all scalar and
        2D inputs are not considered valid.

    Other Parameters
    ----------------
    **kwargs
        See :func:`~validate_array` for documentation on all other keyword
        arguments.

    Returns
    -------
    np.ndarray
        Validated 1D array with non-negative integers.

    See Also
    --------
    validate_arrayN
        More general function for any numeric one-dimensional array.

    validate_array
        Generic array validation function.

    Examples
    --------
    Validate a 1D array with four non-negative integer-like elements.

    >>> import numpy as np
    >>> from pyvista import _validation
    >>> array = _validation.validate_arrayN_unsigned((1.0, 2.0, 3.0, 4.0))
    >>> array
    array([1, 2, 3, 4])

    Verify that the output data type is integral.

    >>> np.issubdtype(array.dtype, np.integer)
    True

    Scalar 0-dimensional values are automatically reshaped to be 1D.

    >>> _validation.validate_arrayN_unsigned(42)
    array([42])

    2D arrays where the first dimension is unity are automatically
    reshaped to be 1D.

    >>> _validation.validate_arrayN_unsigned([[1, 2]])
    array([1, 2])

    Add additional constraints if needed.

    >>> _validation.validate_arrayN_unsigned(
    ...     (1, 2, 3), must_be_in_range=[1, 3]
    ... )
    array([1, 2, 3])

    """
    check_subdtype(dtype_out, (np.integer, np.bool_), name='dtype_out')
    return validate_arrayN(  # type: ignore[misc]
        array,  # type: ignore[arg-type]
        reshape=reshape,
        # Override default vales for these params:
        must_be_integer=True,
        must_be_nonnegative=True,
        must_be_finite=True,
        # Allow these params to be set by user:
        must_have_dtype=must_have_dtype,
        must_have_length=must_have_length,
        must_have_min_length=must_have_min_length,
        must_have_max_length=must_have_max_length,
        must_be_real=must_be_real,
        must_be_sorted=must_be_sorted,
        must_be_in_range=must_be_in_range,
        strict_lower_bound=strict_lower_bound,
        strict_upper_bound=strict_upper_bound,
        dtype_out=dtype_out,
        as_any=as_any,
        copy=copy,
        get_flags=get_flags,
        name=name,
    )


class _KwargsValidateArray3(TypedDict, total=False):
    must_have_dtype: Optional[_NumberUnion]
    must_be_nonnegative: bool
    must_be_finite: bool
    must_be_real: bool
    must_be_integer: bool
    must_be_sorted: Union[bool, Dict[str, Union[bool, int]]]
    must_be_in_range: Optional[VectorLike[float]]
    strict_lower_bound: bool
    strict_upper_bound: bool
    as_any: bool
    copy: bool
    get_flags: bool
    name: str


@overload
def validate_array3(  # numpydoc ignore=GL08
    array: NumberType,
    /,
    *,
    reshape: bool = ...,
    broadcast: Literal[True],
    dtype_out: None = None,
    **kwargs: Unpack[_KwargsValidateArray3],
) -> NumpyArray[NumberType]: ...


@overload
def validate_array3(  # numpydoc ignore=GL08
    array: NumberType,
    /,
    *,
    reshape: bool = ...,
    broadcast: Literal[True],
    dtype_out: Type[_NumberType],
    **kwargs: Unpack[_KwargsValidateArray3],
) -> NumpyArray[_NumberType]: ...


@overload
def validate_array3(  # numpydoc ignore=GL08
    array: MatrixLike[NumberType],
    /,
    *,
    reshape: Literal[True] = ...,
    broadcast: bool = ...,
    dtype_out: None = None,
    **kwargs: Unpack[_KwargsValidateArray3],
) -> NumpyArray[NumberType]: ...


@overload
def validate_array3(  # numpydoc ignore=GL08
    array: MatrixLike[NumberType],
    /,
    *,
    reshape: Literal[True] = ...,
    broadcast: bool = ...,
    dtype_out: Type[_NumberType],
    **kwargs: Unpack[_KwargsValidateArray3],
) -> NumpyArray[_NumberType]: ...


@overload
def validate_array3(  # numpydoc ignore=GL08
    array: VectorLike[NumberType],
    /,
    *,
    reshape: bool = ...,
    broadcast: bool = ...,
    dtype_out: None = None,
    **kwargs: Unpack[_KwargsValidateArray3],
) -> NumpyArray[NumberType]: ...


@overload
def validate_array3(  # numpydoc ignore=GL08
    array: VectorLike[NumberType],
    /,
    *,
    reshape: bool = ...,
    broadcast: bool = ...,
    dtype_out: Type[_NumberType],
    **kwargs: Unpack[_KwargsValidateArray3],
) -> NumpyArray[_NumberType]: ...


def validate_array3(  # numpydoc ignore=PR01,PR02
    array: Union[NumberType, VectorLike[NumberType], MatrixLike[NumberType]],
    /,
    *,
    reshape: bool = True,
    broadcast: bool = False,
    must_be_finite: bool = False,
    must_be_real: bool = True,
    must_have_dtype: Optional[_NumberUnion] = None,
    must_be_integer: bool = False,
    must_be_nonnegative: bool = False,
    must_be_sorted: Union[bool, Dict[str, Union[bool, int]]] = False,
    must_be_in_range: Optional[VectorLike[float]] = None,
    strict_lower_bound: bool = False,
    strict_upper_bound: bool = False,
    dtype_out: Optional[Type[_NumberType]] = None,
    as_any: bool = True,
    copy: bool = False,
    get_flags: bool = False,
    name: str = 'Array',
):
    """Validate an array with three numbers.

    This function is similar to :func:`~validate_array`, but is configured
    to only allow inputs with shape ``(3,)`` or which can be reshaped to
    ``(3,)``. The return type is also fixed to always return a NumPy array.

    Parameters
    ----------
    array : float | VectorLike[float] | MatrixLike[float]
        Array to validate.

    reshape : bool, default: True
        If ``True``, 2D vectors with shape ``(1, 3)`` or ``(3, 1)`` are
        considered valid input, and are reshaped to ``(3,)`` to ensure
        the output is consistently one-dimensional.

    broadcast : bool, default: False
        If ``True``, scalar values or 1D arrays with a single element
        are considered valid input and the single value is broadcast to
        a length 3 array.

    Other Parameters
    ----------------
    **kwargs
        See :func:`~validate_array` for documentation on all other keyword
        arguments.

    Returns
    -------
    np.ndarray
        Validated 1D array with 3 elements.

    See Also
    --------
    validate_number
        Similar function for a single number.

    validate_arrayN
        Similar function for one-dimensional arrays.

    validate_array
        Generic array validation function.

    Examples
    --------
    Validate a 1D array with three elements.

    >>> from pyvista import _validation
    >>> _validation.validate_array3((1, 2, 3))
    array([1, 2, 3])

    2D 3-element arrays are automatically reshaped to be 1D.

    >>> _validation.validate_array3([[1, 2, 3]])
    array([1, 2, 3])

    Scalar 0-dimensional values can be automatically broadcast as
    a 3-element 1D array.

    >>> _validation.validate_array3(42.0, broadcast=True)
    array([42.0, 42.0, 42.0])

    Add additional constraints if needed.

    >>> _validation.validate_array3((1, 2, 3), must_be_nonnegative=True)
    array([1, 2, 3])

    """
    must_have_shape: List[_ShapeLike] = [(3,)]
    reshape_to: Optional[Tuple[int]] = None
    if reshape:
        must_have_shape.append((1, 3))
        must_have_shape.append((3, 1))
        reshape_to = (-1,)
    broadcast_to: Optional[Tuple[int, ...]] = None
    if broadcast:
        must_have_shape.append(())  # allow 0D scalars
        must_have_shape.append((1,))  # 1D 1-element vectors
        broadcast_to = (3,)

    return validate_array(  # type: ignore[call-overload, misc]
        array,
        # Override default vales for these params:
        return_type='numpy',
        reshape_to=reshape_to,
        broadcast_to=broadcast_to,
        must_have_shape=must_have_shape,
        # Allow these params to be set by user:
        dtype_out=dtype_out,
        must_have_dtype=must_have_dtype,
        must_be_nonnegative=must_be_nonnegative,
        must_be_finite=must_be_finite,
        must_be_real=must_be_real,
        must_be_integer=must_be_integer,
        must_be_sorted=must_be_sorted,
        must_be_in_range=must_be_in_range,
        strict_lower_bound=strict_lower_bound,
        strict_upper_bound=strict_upper_bound,
        as_any=as_any,
        copy=copy,
        get_flags=get_flags,
        name=name,
        # These params are irrelevant for this function:
        must_have_length=None,
        must_have_min_length=None,
        must_have_max_length=None,
    )<|MERGE_RESOLUTION|>--- conflicted
+++ resolved
@@ -15,7 +15,6 @@
 
 from __future__ import annotations
 
-<<<<<<< HEAD
 from collections import namedtuple
 from itertools import product
 from typing import (
@@ -47,15 +46,6 @@
 from pyvista.core._validation._array_wrapper import _ArrayLikeWrapper, _NumpyArrayWrapper
 from pyvista.core._validation._cast_array import _cast_to_numpy
 from pyvista.core._validation.check import (
-=======
-import inspect
-from itertools import product
-from typing import TYPE_CHECKING, Any, Dict, Literal, Tuple, Union
-
-import numpy as np
-
-from pyvista.core._validation import (
->>>>>>> 0849940b
     check_contains,
     check_finite,
     check_integer,
@@ -1071,21 +1061,12 @@
 
 
 def validate_axes(
-<<<<<<< HEAD
     *axes: Union[MatrixLike[float], VectorLike[float]],
     normalize: bool = True,
     must_be_orthogonal: bool = True,
     must_have_orientation: Optional[str] = 'right',
     name: str = "Axes",
 ) -> NumpyArray[float]:
-=======
-    *axes,
-    normalize=True,
-    must_be_orthogonal=True,
-    must_have_orientation='right',
-    name="Axes",
-):
->>>>>>> 0849940b
     """Validate 3D axes vectors.
 
     By default, the axes are normalized and checked to ensure they are orthogonal and
@@ -1153,7 +1134,6 @@
     """
     if must_have_orientation is not None:
         check_contains(
-<<<<<<< HEAD
             ['right', 'left'], must_contain=must_have_orientation, name=f"{name} orientation"
         )
 
@@ -1165,11 +1145,6 @@
             "\tOne arg (a single array with two or three vectors),"
             "\tTwo args (two vectors), or"
             "\tThree args (three vectors)."
-=======
-            item=must_have_orientation,
-            container=['right', 'left'],
-            name=f"{name} orientation",
->>>>>>> 0849940b
         )
 
     # Validate axes array
@@ -1200,14 +1175,6 @@
     axes_array = np.vstack((vector0, vector1, vector2))
     check_finite(axes_array, name=name)
 
-<<<<<<< HEAD
-=======
-    if np.isclose(np.dot(axes_array[0], axes_array[1]), 1) or np.isclose(
-        np.dot(axes_array[0], axes_array[2]),
-        1,
-    ):
-        raise ValueError(f"{name} cannot be parallel.")
->>>>>>> 0849940b
     if np.any(np.all(np.isclose(axes_array, np.zeros(3)), axis=1)):
         raise ValueError(f"{name} cannot be zeros.")
 
@@ -1277,19 +1244,12 @@
         array = _array_from_vtkmatrix(transform.GetMatrix(), shape=(4, 4))
     else:
         try:
-<<<<<<< HEAD
             valid_array = validate_array(
-=======
-            valid_arr = validate_array(
->>>>>>> 0849940b
                 transform,
                 must_have_shape=[(3, 3), (4, 4)],
                 must_be_finite=True,
                 name=name,
-<<<<<<< HEAD
                 return_type='numpy',
-=======
->>>>>>> 0849940b
             )
             if valid_array.shape == (3, 3):
                 array[:3, :3] = valid_array
