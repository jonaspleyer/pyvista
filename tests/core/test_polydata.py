from __future__ import annotations

from math import pi
import pathlib
from pathlib import Path
import re
from unittest.mock import patch
import warnings

import numpy as np
import pytest

import pyvista as pv
from pyvista import examples
from pyvista.core.errors import CellSizeError
from pyvista.core.errors import NotAllTrianglesError
from pyvista.core.errors import PyVistaDeprecationWarning
from pyvista.core.errors import PyVistaFutureWarning

radius = 0.5


@pytest.fixture
def sphere():
    # this shadows the main sphere fixture from conftest!
    return pv.Sphere(radius, theta_resolution=10, phi_resolution=10)


@pytest.fixture
def sphere_shifted():
    return pv.Sphere(center=[0.5, 0.5, 0.5], theta_resolution=10, phi_resolution=10)


@pytest.fixture
def sphere_dense():
    return pv.Sphere(radius, theta_resolution=100, phi_resolution=100)


@pytest.fixture
def cube_dense():
    return pv.Cube()


test_path = str(Path(__file__).resolve().parent)


def is_binary(filename):
    """Return ``True`` when a file is binary."""
    textchars = bytearray({7, 8, 9, 10, 12, 13, 27} | set(range(0x20, 0x100)) - {0x7F})
    with Path(filename).open('rb') as f:
        data = f.read(1024)
    return bool(data.translate(None, textchars))


def test_init():
    mesh = pv.PolyData()
    assert not mesh.n_points
    assert not mesh.n_cells


def test_init_from_pdata(sphere):
    mesh = pv.PolyData(sphere, deep=True)
    assert mesh.n_points
    assert mesh.n_cells
    mesh.points[0] += 1
    assert not np.allclose(sphere.points[0], mesh.points[0])


@pytest.mark.parametrize('faces_is_cell_array', [False, True])
def test_init_from_arrays(faces_is_cell_array):
    vertices = np.array([[0, 0, 0], [1, 0, 0], [1, 1, 0], [0, 1, 0], [0.5, 0.5, -1]])

    # mesh faces
    faces = np.hstack([[4, 0, 1, 2, 3], [3, 0, 1, 4], [3, 1, 2, 4]]).astype(np.int8)

    mesh = pv.PolyData(vertices, pv.CellArray(faces) if faces_is_cell_array else faces)
    assert mesh.n_points == 5
    assert mesh.n_cells == 3

    mesh = pv.PolyData(vertices, pv.CellArray(faces) if faces_is_cell_array else faces, deep=True)
    vertices[0] += 1
    assert not np.allclose(vertices[0], mesh.points[0])

    # ensure that polydata raises a warning when inputting non-float dtype
    with pytest.warns(Warning):
        mesh = pv.PolyData(vertices.astype(np.int32), faces)

    # array must be immutable
    with pytest.raises(ValueError):  # noqa: PT011
        mesh.faces[0] += 1

    # attribute is mutable
    faces = [4, 0, 1, 2, 3]
    mesh.faces = pv.CellArray(faces) if faces_is_cell_array else faces
    assert np.allclose(faces, mesh.faces)


@pytest.mark.parametrize('faces_is_cell_array', [False, True])
def test_init_from_arrays_with_vert(faces_is_cell_array):
    vertices = np.array([[0, 0, 0], [1, 0, 0], [1, 1, 0], [0, 1, 0], [0.5, 0.5, -1], [0, 1.5, 1.5]])

    # mesh faces
    faces = np.hstack(
        [[4, 0, 1, 2, 3], [3, 0, 1, 4], [3, 1, 2, 4], [1, 5]],  # [quad, triangle, triangle, vertex]
    ).astype(np.int8)
    if faces_is_cell_array:
        faces = pv.CellArray(faces)

    mesh = pv.PolyData(vertices, faces)
    assert mesh.n_points == 6
    assert mesh.n_cells == 4


@pytest.mark.parametrize('faces_is_cell_array', [False, True])
def test_init_from_arrays_triangular(faces_is_cell_array):
    vertices = np.array([[0, 0, 0], [1, 0, 0], [1, 1, 0], [0, 1, 0], [0.5, 0.5, -1]])

    # mesh faces
    faces = np.vstack([[3, 0, 1, 2], [3, 0, 1, 4], [3, 1, 2, 4]])
    if faces_is_cell_array:
        faces = pv.CellArray(faces)

    mesh = pv.PolyData(vertices, faces)
    assert mesh.n_points == 5
    assert mesh.n_cells == 3

    mesh = pv.PolyData(vertices, faces, deep=True)
    assert mesh.n_points == 5
    assert mesh.n_cells == 3


def test_init_as_points():
    vertices = np.array([[0, 0, 0], [1, 0, 0], [1, 1, 0], [0, 1, 0], [0.5, 0.5, -1]])

    mesh = pv.PolyData(vertices)
    assert mesh.n_points == vertices.shape[0]
    assert mesh.n_cells == vertices.shape[0]
    assert len(mesh.verts) == vertices.shape[0] * 2

    vertices = np.array([[0, 0, 0], [1, 0, 0], [0, 1, 0]])
    cells = np.array([1, 0, 1, 1, 1, 2], np.int16)
    to_check = pv.PolyData._make_vertex_cells(len(vertices)).ravel()
    assert np.allclose(to_check, cells)

    # from list
    mesh.verts = [[1, 0], [1, 1], [1, 2]]
    to_check = pv.PolyData._make_vertex_cells(len(vertices)).ravel()
    assert np.allclose(to_check, cells)

    mesh = pv.PolyData()
    mesh.points = vertices
    mesh.verts = cells
    assert mesh.n_points == vertices.shape[0]
    assert mesh.n_cells == vertices.shape[0]
    assert np.allclose(mesh.verts, cells)


def test_init_as_points_from_list():
    points = [[0.0, 0.0, 0.0], [0.0, 1.0, 0.0], [0.0, 0.0, 1.0]]
    mesh = pv.PolyData(points)
    assert np.allclose(mesh.points, points)


def test_invalid_init():
    with pytest.raises(ValueError):  # noqa: PT011
        pv.PolyData(np.array([1.0]))

    with pytest.raises(TypeError):
        pv.PolyData([1.0, 2.0, 3.0], 'woa')

    with pytest.raises(ValueError):  # noqa: PT011
        pv.PolyData('woa', 'woa')

    poly = pv.PolyData()
    with pytest.raises(ValueError):  # noqa: PT011
        pv.PolyData(poly, 'woa')

    with pytest.raises(TypeError):
        pv.PolyData({'woa'})


def test_invalid_file():
    with pytest.raises(FileNotFoundError):
        pv.PolyData('file.bad')

    filename = str(Path(test_path) / 'test_polydata.py')
    with pytest.raises(IOError):  # noqa: PT011
        pv.PolyData(filename)


@pytest.mark.parametrize(
    ('arr', 'value'),
    [
        ('faces', [3, 1, 2, 3, 3, 0, 1]),
        ('strips', np.array([5, 4, 3, 2, 0])),
        ('lines', [4, 0, 1, 2, 2, 3, 4]),
        ('verts', [1, 0, 1]),
        ('faces', [[3, 0, 1], [3, 2, 1], [4, 0, 1]]),
        ('faces', [[2, 0, 1], [2, 2, 1], [1, 0, 1]]),
    ],
)
def test_invalid_connectivity_arrays(arr, value):
    generator = np.random.default_rng(seed=None)
    points = generator.random((10, 3))
    mesh = pv.PolyData(points)
    with pytest.raises(CellSizeError, match='Cell array size is invalid'):
        setattr(mesh, arr, value)

    with pytest.raises(CellSizeError, match=f'`{arr}` cell array size is invalid'):
        _ = pv.PolyData(points, **{arr: value})


@pytest.mark.parametrize('lines_is_cell_array', [False, True])
def test_lines_on_init(lines_is_cell_array):
    points = np.random.default_rng().random((5, 3))
    lines = [2, 0, 1, 3, 2, 3, 4]
    pd = pv.PolyData(points, lines=pv.CellArray(lines) if lines_is_cell_array else lines)
    assert not pd.faces.size
    assert np.array_equal(pd.lines, lines)
    assert np.array_equal(pd.points, points)


def _assert_verts_equal(
    mesh: pv.PolyData,
    verts: list[int],
    n_verts: int,
    cell_types: dict[int, pv.CellType],
):
    assert np.array_equal(mesh.verts, verts)
    assert mesh.n_verts == n_verts
    for i, expected_typ in cell_types.items():
        assert mesh.get_cell(i).type == expected_typ


@pytest.mark.parametrize('verts_is_cell_array', [False, True])
def test_verts(verts_is_cell_array):
    vertices = np.array([[0, 0, 0], [1, 0, 0], [1, 1, 0], [0, 1, 0], [0.5, 0.5, -1]])
    verts = [1, 0, 1, 1, 1, 2, 1, 3, 1, 4]

    if not verts_is_cell_array:
        mesh = pv.PolyData(vertices)
        _assert_verts_equal(mesh, verts, n_verts=5, cell_types={0: pv.CellType.VERTEX})

    mesh = pv.PolyData(vertices, verts=pv.CellArray(verts) if verts_is_cell_array else verts)
    _assert_verts_equal(mesh, verts, n_verts=5, cell_types={0: pv.CellType.VERTEX})

    verts = [1, 0]
    mesh = pv.PolyData(vertices, verts=pv.CellArray(verts) if verts_is_cell_array else verts)
    _assert_verts_equal(mesh, verts, n_verts=1, cell_types={0: pv.CellType.VERTEX})

    verts = [2, 0, 1, 1, 2]
    mesh = pv.PolyData(vertices, verts=pv.CellArray(verts) if verts_is_cell_array else verts)
    _assert_verts_equal(
        mesh,
        verts,
        n_verts=2,
        cell_types={0: pv.CellType.POLY_VERTEX, 1: pv.CellType.VERTEX},
    )


@pytest.mark.parametrize('verts', [([1, 0]), (pv.CellArray([1, 0]))])
@pytest.mark.parametrize('lines', [([2, 1, 2]), (pv.CellArray([2, 1, 2]))])
@pytest.mark.parametrize('faces', [([3, 3, 4, 5]), (pv.CellArray([3, 3, 4, 5]))])
@pytest.mark.parametrize('strips', [([4, 6, 7, 8, 9]), (pv.CellArray([4, 6, 7, 8, 9]))])
def test_mixed_cell_polydata(verts, lines, faces, strips):
    points = np.zeros((10, 3))
    points[:, 0] = np.linspace(0, 9, 10)
    a = pv.PolyData(points, verts=verts, lines=lines, faces=faces, strips=strips)
    assert np.array_equal(a.verts, [1, 0])
    assert np.array_equal(a.lines, [2, 1, 2])
    assert np.array_equal(a.faces, [3, 3, 4, 5])
    assert np.array_equal(a.strips, [4, 6, 7, 8, 9])


def test_polydata_repr_str():
    pd = pv.PolyData()
    assert repr(pd) == str(pd)
    assert 'N Cells' in str(pd)
    assert 'N Points' in str(pd)
    assert 'X Bounds' in str(pd)
    assert 'N Arrays' in str(pd)


def test_geodesic(sphere):
    start, end = 0, sphere.n_points - 1
    geodesic = sphere.geodesic(start, end)
    assert isinstance(geodesic, pv.PolyData)
    assert 'vtkOriginalPointIds' in geodesic.array_names
    ids = geodesic.point_data['vtkOriginalPointIds']
    assert np.allclose(geodesic.points, sphere.points[ids])

    # check keep_order
    geodesic_legacy = sphere.geodesic(start, end, keep_order=False)
    assert geodesic_legacy['vtkOriginalPointIds'][0] == end
    geodesic_ordered = sphere.geodesic(start, end, keep_order=True)
    assert geodesic_ordered['vtkOriginalPointIds'][0] == start

    # finally, inplace
    geodesic_inplace = sphere.geodesic(start, end, inplace=True)
    assert geodesic_inplace is sphere
    assert np.allclose(geodesic.points, sphere.points)


def test_geodesic_fail(sphere, plane):
    with pytest.raises(IndexError):
        sphere.geodesic(-1, -1)
    with pytest.raises(IndexError):
        sphere.geodesic(sphere.n_points, 0)

    with pytest.raises(NotAllTrianglesError):
        plane.geodesic(0, 10)


def test_geodesic_distance(sphere):
    distance = sphere.geodesic_distance(0, sphere.n_points - 1)
    assert isinstance(distance, float)

    # Use scalar weights
    distance_use_scalar_weights = sphere.geodesic_distance(
        0,
        sphere.n_points - 1,
        use_scalar_weights=True,
    )
    assert isinstance(distance_use_scalar_weights, float)


def test_ray_trace(sphere):
    points, ind = sphere.ray_trace([0, 0, 0], [1, 1, 1])
    assert np.any(points)
    assert np.any(ind)


def test_ray_trace_origin():
    # https://github.com/pyvista/pyvista/issues/5372
    plane = pv.Plane(i_resolution=1, j_resolution=1)
    pts, cells = plane.ray_trace([0, 0, 1], [0, 0, -1])
    assert len(cells) == 1
    assert cells[0] == 0


def test_multi_ray_trace(sphere):
    trimesh = pytest.importorskip('trimesh')
    if not trimesh.ray.has_embree:
        pytest.skip('Requires Embree')
    origins = [[1, 0, 1], [0.5, 0, 1], [0.25, 0, 1], [0, 0, 5]]
    directions = [[0, 0, -1]] * 4
    points, ind_r, ind_t = sphere.multi_ray_trace(origins, directions)
    assert np.any(points)
    assert np.any(ind_r)
    assert np.any(ind_t)

    # patch embree to test retry
    with patch.object(
        trimesh.ray.ray_pyembree.RayMeshIntersector,
        'intersects_location',
        return_value=[np.array([])] * 3,
    ):
        points, ind_r, ind_t = sphere.multi_ray_trace(origins, directions, retry=True)
        known_points = np.array(
            [[0.25, 0, 0.42424145], [0.25, 0, -0.42424145], [0, 0, 0.5], [0, 0, -0.5]],
        )
        known_ind_r = np.array([2, 2, 3, 3])
        np.testing.assert_allclose(points, known_points)
        np.testing.assert_allclose(ind_r, known_ind_r)
        assert len(ind_t) == 4

    # check non-triangulated
    mesh = pv.Cylinder()
    with pytest.raises(NotAllTrianglesError):
        mesh.multi_ray_trace(origins, directions)


def test_edge_mask(sphere):
    _ = sphere.edge_mask(10, progress_bar=True)


def test_boolean_union_intersection(sphere, sphere_shifted):
    union = sphere.boolean_union(sphere_shifted, progress_bar=True)
    intersection = sphere.boolean_intersection(sphere_shifted, progress_bar=True)

    # union is volume of sphere + sphere_shifted minus the part intersecting
    expected_volume = sphere.volume + sphere_shifted.volume - intersection.volume
    assert np.isclose(union.volume, expected_volume, atol=1e-3)

    # intersection volume is the volume of both isolated meshes minus the union
    expected_volume = sphere.volume + sphere_shifted.volume - union.volume
    assert np.isclose(intersection.volume, expected_volume, atol=1e-3)


def test_bitwise_and_or(sphere, sphere_shifted):
    union = sphere | sphere_shifted
    intersection = sphere & sphere_shifted

    # union is volume of sphere + sphere_shifted minus the part intersecting
    expected_volume = sphere.volume + sphere_shifted.volume - intersection.volume
    assert np.isclose(union.volume, expected_volume, atol=1e-3)

    # intersection volume is the volume of both isolated meshes minus the union
    expected_volume = sphere.volume + sphere_shifted.volume - union.volume
    assert np.isclose(intersection.volume, expected_volume, atol=1e-3)


def test_boolean_difference(sphere, sphere_shifted):
    difference = sphere.boolean_difference(sphere_shifted, progress_bar=True)
    intersection = sphere.boolean_intersection(sphere_shifted, progress_bar=True)

    expected_volume = sphere.volume - intersection.volume
    assert np.isclose(difference.volume, expected_volume, atol=1e-3)


def test_boolean_difference_fail(plane, sphere):
    with pytest.raises(NotAllTrianglesError):
        plane - sphere


def test_subtract(sphere, sphere_shifted):
    sub_mesh = sphere - sphere_shifted
    assert sub_mesh.n_points == sphere.boolean_difference(sphere_shifted).n_points


def test_isubtract(sphere, sphere_shifted):
    sub_mesh = sphere.copy()
    sub_mesh -= sphere_shifted
    assert sub_mesh.n_points == sphere.boolean_difference(sphere_shifted).n_points


def test_append(
    sphere: pv.PolyData,
    sphere_shifted: pv.PolyData,
    sphere_dense: pv.PolyData,
):
    # 1/ Single argument
    merged = sphere.append_polydata(sphere_shifted)
    assert merged.n_points == (sphere.n_points + sphere_shifted.n_points)
    assert isinstance(merged, pv.PolyData)
    # test point order is kept
    np.testing.assert_array_equal(merged.points[: sphere.n_points], sphere.points)
    np.testing.assert_array_equal(merged.points[sphere.n_points :], sphere_shifted.points)

    # 2/ Multiple arguments
    merged = sphere.append_polydata(sphere_shifted, sphere_dense)
    assert merged.n_points == (sphere.n_points + sphere_shifted.n_points + sphere_dense.n_points)
    assert isinstance(merged, pv.PolyData)
    # test point order is kept
    np.testing.assert_array_equal(merged.points[: sphere.n_points], sphere.points)
    mid = sphere.n_points + sphere_shifted.n_points
    np.testing.assert_array_equal(merged.points[sphere.n_points : mid], sphere_shifted.points)
    np.testing.assert_array_equal(merged.points[mid:], sphere_dense.points)

    # 3/ test in-place merge
    mesh = sphere.copy()
    merged = mesh.append_polydata(sphere_shifted, inplace=True)
    assert merged is mesh


def test_append_raises(sphere: pv.PolyData):
    with pytest.raises(TypeError, match='All meshes need to be of PolyData type'):
        sphere.append_polydata(sphere.cast_to_unstructured_grid())


def test_merge(sphere, sphere_shifted, hexbeam):
    merged = sphere.merge(hexbeam, merge_points=False, progress_bar=True)
    assert merged.n_points == (sphere.n_points + hexbeam.n_points)
    assert isinstance(merged, pv.UnstructuredGrid)
    assert merged.active_scalars_name is None

    # list with unstructuredgrid case
    merged = sphere.merge([hexbeam, hexbeam], merge_points=False, progress_bar=True)
    assert merged.n_points == (sphere.n_points + hexbeam.n_points * 2)
    assert isinstance(merged, pv.UnstructuredGrid)
    assert merged.active_scalars_name is None

    # with polydata
    merged = sphere.merge(sphere_shifted, progress_bar=True)
    assert isinstance(merged, pv.PolyData)
    assert merged.n_points == sphere.n_points + sphere_shifted.n_points
    assert merged.active_scalars_name is None

    # with polydata list (no merge)
    merged = sphere.merge([sphere_shifted, sphere_shifted], merge_points=False, progress_bar=True)
    assert isinstance(merged, pv.PolyData)
    assert merged.n_points == sphere.n_points + sphere_shifted.n_points * 2
    assert merged.active_scalars_name is None

    # with polydata list (merge)
    merged = sphere.merge([sphere_shifted, sphere_shifted], progress_bar=True)
    assert isinstance(merged, pv.PolyData)
    assert merged.n_points == sphere.n_points + sphere_shifted.n_points
    assert merged.active_scalars_name is None

    # test in-place merge
    mesh = sphere.copy()
    merged = mesh.merge(sphere_shifted, inplace=True)
    assert merged is mesh
    assert merged.active_scalars_name is None

    # test merge with lines
    arc_1 = pv.CircularArc([0, 0, 0], [10, 10, 0], [10, 0, 0], negative=False, resolution=3)
    arc_2 = pv.CircularArc([10, 10, 0], [20, 0, 0], [10, 0, 0], negative=False, resolution=3)
    merged = arc_1 + arc_2
    assert merged.n_lines == 2
    assert merged.active_scalars_name == 'Distance'

    # test merge with lines as iterable
    merged = arc_1.merge((arc_2, arc_2))
    assert merged.n_lines == 3
    assert merged.active_scalars_name == 'Distance'


@pytest.mark.parametrize('input_', [examples.load_hexbeam(), pv.Sphere()])
def test_merge_active_scalars(input_):
    mesh1 = input_.copy()
    mesh1['foo'] = np.arange(mesh1.n_points)
    mesh2 = mesh1.copy()

    a = mesh1.copy()
    b = mesh2.copy()
    a.active_scalars_name = None
    b.active_scalars_name = None
    merged = a.merge(b)
    assert merged.active_scalars_name is None
    merged = b.merge(a)
    assert merged.active_scalars_name is None

    a = mesh1.copy()
    b = mesh2.copy()
    a.active_scalars_name = 'foo'
    b.active_scalars_name = None
    merged = a.merge(b)
    assert merged.active_scalars_name is None
    merged = b.merge(a)
    assert merged.active_scalars_name is None

    a = mesh1.copy()
    b = mesh2.copy()
    a.active_scalars_name = None
    b.active_scalars_name = 'foo'
    merged = a.merge(b)
    assert merged.active_scalars_name is None
    merged = b.merge(a)
    assert merged.active_scalars_name is None

    a = mesh1.copy()
    b = mesh2.copy()
    a.active_scalars_name = 'foo'
    b.active_scalars_name = 'foo'
    merged = a.merge(b)
    assert merged.active_scalars_name == 'foo'
    merged = b.merge(a)
    assert merged.active_scalars_name == 'foo'


@pytest.mark.parametrize('input_', [examples.load_hexbeam(), pv.Sphere()])
def test_merge_main_has_priority(input_):
    mesh = input_.copy()
    data_main = np.arange(mesh.n_points, dtype=float)
    mesh.point_data['present_in_both'] = data_main
    mesh.set_active_scalars('present_in_both')

    other = mesh.copy()
    data_other = -data_main
    other.point_data['present_in_both'] = data_other
    other.set_active_scalars('present_in_both')

    # note: order of points can change after point merging
    def matching_point_data(this, that, scalars_name):
        """Return True if scalars on two meshes only differ by point order."""
        return all(
            new_val == this.point_data[scalars_name][j]
            for point, new_val in zip(that.points, that.point_data[scalars_name])
            for j in (this.points == point).all(-1).nonzero()
        )

    merged = mesh.merge(other, main_has_priority=True)
    assert matching_point_data(merged, mesh, 'present_in_both')
    assert merged.active_scalars_name == 'present_in_both'

    merged = mesh.merge(other, main_has_priority=False)
    assert matching_point_data(merged, other, 'present_in_both')
    assert merged.active_scalars_name == 'present_in_both'


def test_add(sphere, sphere_shifted):
    merged = sphere + sphere_shifted
    assert isinstance(merged, pv.PolyData)
    assert merged.n_points == sphere.n_points + sphere_shifted.n_points
    assert merged.n_faces_strict == sphere.n_faces_strict + sphere_shifted.n_faces_strict


def test_intersection(sphere, sphere_shifted):
    intersection, first, second = sphere.intersection(
        sphere_shifted,
        split_first=True,
        split_second=True,
        progress_bar=True,
    )

    assert intersection.n_points
    assert first.n_points > sphere.n_points
    assert second.n_points > sphere_shifted.n_points

    intersection, first, second = sphere.intersection(
        sphere_shifted,
        split_first=False,
        split_second=False,
        progress_bar=True,
    )
    assert intersection.n_points
    assert first.n_points == sphere.n_points
    assert second.n_points == sphere_shifted.n_points


@pytest.mark.parametrize('curv_type', ['mean', 'gaussian', 'maximum', 'minimum'])
def test_curvature(sphere, curv_type):
    curv = sphere.curvature(curv_type)
    assert np.any(curv)
    assert curv.size == sphere.n_points


def test_invalid_curvature(sphere):
    with pytest.raises(ValueError):  # noqa: PT011
        sphere.curvature('not valid')


@pytest.mark.parametrize('binary', [True, False])
@pytest.mark.parametrize('extension', pv.core.pointset.PolyData._WRITERS)
def test_save(sphere, extension, binary, tmpdir):
    filename = str(tmpdir.mkdir('tmpdir').join(f'tmp{extension}'))
    sphere.save(filename, binary)

    if binary:
        if extension == '.vtp':
            with Path(filename).open() as f:
                assert 'binary' in f.read(1000)
        else:
            is_binary(filename)
    else:
        with Path(filename).open() as f:
            fst = f.read(100).lower()
            assert (
                'ascii' in fst
                or 'xml' in fst
                or 'solid' in fst
                or 'pgeometry' in fst
                or '# generated' in fst
                or '#inventor' in fst
            )

    if extension not in ('.geo', '.iv'):
        mesh = pv.PolyData(filename)
        assert mesh.faces.shape == sphere.faces.shape
        assert mesh.points.shape == sphere.points.shape


def test_pathlib_read_write(tmpdir, sphere):
    path = pathlib.Path(str(tmpdir.mkdir('tmpdir').join('tmp.vtk')))
    sphere.save(path)
    assert path.is_file()

    mesh = pv.PolyData(path)
    assert mesh.faces.shape == sphere.faces.shape
    assert mesh.points.shape == sphere.points.shape

    mesh = pv.read(path)
    assert isinstance(mesh, pv.PolyData)
    assert mesh.faces.shape == sphere.faces.shape
    assert mesh.points.shape == sphere.points.shape


def test_invalid_save(sphere):
    with pytest.raises(ValueError):  # noqa: PT011
        sphere.save('file.abc')


def test_triangulate_filter(plane):
    assert not plane.is_all_triangles
    plane.triangulate(inplace=True)
    assert plane.is_all_triangles
    # Make a point cloud and assert false
    assert not pv.PolyData(plane.points).is_all_triangles
    # Extract lines and make sure false
    assert not plane.extract_all_edges().is_all_triangles


@pytest.mark.parametrize('subfilter', ['butterfly', 'loop', 'linear'])
def test_subdivision(sphere, subfilter):
    mesh = sphere.subdivide(1, subfilter, progress_bar=True)
    assert mesh.n_points > sphere.n_points
    assert mesh.n_faces_strict > sphere.n_faces_strict

    mesh = sphere.copy()
    mesh.subdivide(1, subfilter, inplace=True)
    assert mesh.n_points > sphere.n_points
    assert mesh.n_faces_strict > sphere.n_faces_strict


def test_invalid_subdivision(sphere):
    with pytest.raises(ValueError):  # noqa: PT011
        sphere.subdivide(1, 'not valid')

    # check non-triangulated
    mesh = pv.Cylinder()
    with pytest.raises(NotAllTrianglesError):
        mesh.subdivide(1)


def test_extract_feature_edges(sphere):
    # Test extraction of NO edges
    edges = sphere.extract_feature_edges(90)
    assert not edges.n_points

    mesh = pv.Cube()  # use a mesh that actually has strongly defined edges
    more_edges = mesh.extract_feature_edges(10)
    assert more_edges.n_points


def test_extract_feature_edges_no_data():
    mesh = pv.Wavelet()
    edges = mesh.extract_feature_edges(90, clear_data=True)
    assert edges is not None
    assert isinstance(edges, pv.PolyData)
    assert edges.n_arrays == 0


def test_decimate(sphere):
    mesh = sphere.decimate(0.5, progress_bar=True)
    assert mesh.n_points < sphere.n_points
    assert mesh.n_faces_strict < sphere.n_faces_strict

    mesh.decimate(0.5, inplace=True, progress_bar=True)
    assert mesh.n_points < sphere.n_points
    assert mesh.n_faces_strict < sphere.n_faces_strict

    # check non-triangulated
    mesh = pv.Cylinder()
    with pytest.raises(NotAllTrianglesError):
        mesh.decimate(0.5)


def test_decimate_pro(sphere):
    mesh = sphere.decimate_pro(0.5, progress_bar=True, max_degree=10)
    assert mesh.n_points < sphere.n_points
    assert mesh.n_faces_strict < sphere.n_faces_strict

    mesh.decimate_pro(0.5, inplace=True, progress_bar=True)
    assert mesh.n_points < sphere.n_points
    assert mesh.n_faces_strict < sphere.n_faces_strict

    # check non-triangulated
    mesh = pv.Cylinder()
    with pytest.raises(NotAllTrianglesError):
        mesh.decimate_pro(0.5)


def test_compute_normals(sphere):
    sphere_normals = sphere
    sphere_normals.compute_normals(inplace=True)

    point_normals = sphere_normals.point_data['Normals']
    cell_normals = sphere_normals.cell_data['Normals']
    assert point_normals.shape[0] == sphere.n_points
    assert cell_normals.shape[0] == sphere.n_cells


def test_compute_normals_raises(sphere):
    msg = (
        'Normals cannot be computed for PolyData containing only vertex cells (e.g. point clouds)\n'
        'and/or line cells. The PolyData cells must be polygons (e.g. triangle cells).'
    )

    point_cloud = pv.PolyData(sphere.points)
    assert point_cloud.n_verts == point_cloud.n_cells
    with pytest.raises(TypeError, match=re.escape(msg)):
        point_cloud.compute_normals()

    lines = pv.MultipleLines()
    assert lines.n_lines == lines.n_cells
    with pytest.raises(TypeError, match=re.escape(msg)):
        lines.compute_normals()


def test_compute_normals_inplace(sphere):
    sphere.point_data['numbers'] = np.arange(sphere.n_points)
    sphere2 = sphere.copy(deep=False)

    sphere['numbers'] *= -1  # sphere2 'numbers' are also modified

    assert np.array_equal(sphere['numbers'], sphere2['numbers'])
    assert np.shares_memory(sphere['numbers'], sphere2['numbers'])

    sphere.compute_normals(inplace=True)

    sphere[
        'numbers'
    ] *= -1  # sphere2 'numbers' are also modified after adding to Plotter.  (See  issue #2461)

    assert np.array_equal(sphere['numbers'], sphere2['numbers'])
    assert np.shares_memory(sphere['numbers'], sphere2['numbers'])


def test_compute_normals_split_vertices(cube):
    # verify edge splitting occurs and point IDs are tracked
    cube_split_norm = cube.compute_normals(split_vertices=True)
    assert cube_split_norm.n_points == 24
    assert 'pyvistaOriginalPointIds' in cube_split_norm.point_data
    assert len(set(cube_split_norm.point_data['pyvistaOriginalPointIds'])) == 8


@pytest.fixture
def ant_with_normals(ant):
    ant['Scalars'] = range(ant.n_points)
    point_normals = [[0, 0, 1]] * ant.n_points
    ant.point_data['PointNormals'] = point_normals
    ant.point_data.active_normals_name = 'PointNormals'

    cell_normals = [[1, 0, 0]] * ant.n_cells
    ant.cell_data['CellNormals'] = cell_normals
    ant.cell_data.active_normals_name = 'CellNormals'
    return ant


def test_point_normals_returns_active_normals(ant_with_normals):
    ant = ant_with_normals
    expected_point_normals = ant['PointNormals']

    actual_point_normals = ant.point_normals
    assert actual_point_normals.shape[0] == ant.n_points
    assert np.array_equal(actual_point_normals, ant.point_data.active_normals)
    assert np.shares_memory(actual_point_normals, ant.point_data.active_normals)
    assert np.array_equal(actual_point_normals, expected_point_normals)


def test_point_normals_computes_new_normals(ant):
    expected_point_normals = ant.copy().compute_normals().point_data['Normals']
    ant.point_data.clear()
    assert ant.array_names == []
    assert ant.point_data.active_normals is None

    actual_point_normals = ant.point_normals
    assert actual_point_normals.shape[0] == ant.n_points
    assert np.array_equal(actual_point_normals, expected_point_normals)


def test_cell_normals_returns_active_normals(ant_with_normals):
    ant = ant_with_normals
    expected_cell_normals = ant['CellNormals']

    actual_cell_normals = ant.cell_normals
    assert actual_cell_normals.shape[0] == ant.n_cells
    assert np.array_equal(actual_cell_normals, ant.cell_data.active_normals)
    assert np.shares_memory(actual_cell_normals, ant.cell_data.active_normals)
    assert np.array_equal(actual_cell_normals, expected_cell_normals)


def test_cell_normals_computes_new_normals(ant):
    expected_cell_normals = ant.copy().compute_normals().cell_data['Normals']
    ant.cell_data.clear()
    assert ant.array_names == []
    assert ant.cell_data.active_normals is None

    actual_cell_normals = ant.cell_normals
    assert actual_cell_normals.shape[0] == ant.n_cells
    assert np.array_equal(actual_cell_normals, expected_cell_normals)


def test_face_normals(sphere):
    assert sphere.face_normals.shape[0] == sphere.n_faces_strict


def test_clip_plane(sphere):
    clipped_sphere = sphere.clip(
        origin=[0, 0, 0],
        normal=[0, 0, -1],
        invert=False,
        progress_bar=True,
    )
    faces = clipped_sphere.faces.reshape(-1, 4)[:, 1:]
    assert np.all(clipped_sphere.points[faces, 2] <= 0)

    sphere.clip(origin=[0, 0, 0], normal=[0, 0, -1], inplace=True, invert=False, progress_bar=True)
    faces = clipped_sphere.faces.reshape(-1, 4)[:, 1:]
    assert np.all(clipped_sphere.points[faces, 2] <= 0)


def test_extract_largest(sphere):
    mesh = sphere + pv.Sphere(0.1, theta_resolution=5, phi_resolution=5)
    largest = mesh.extract_largest()
    assert largest.n_faces_strict == sphere.n_faces_strict

    mesh.extract_largest(inplace=True)
    assert mesh.n_faces_strict == sphere.n_faces_strict


def test_clean(sphere):
    mesh = sphere.merge(sphere, merge_points=False).extract_surface()
    assert mesh.n_points > sphere.n_points
    cleaned = mesh.clean(merge_tol=1e-5)
    assert cleaned.n_points == sphere.n_points

    mesh.clean(merge_tol=1e-5, inplace=True)
    assert mesh.n_points == sphere.n_points

    cleaned = mesh.clean(point_merging=False)
    assert cleaned.n_points == mesh.n_points

    # test with points but no cells
    mesh = pv.PolyData()
    mesh.points = (0, 0, 0)
    cleaned = mesh.clean()
    assert cleaned.n_points == 0


def test_area(sphere_dense, cube_dense):
    radius = 0.5
    ideal_area = 4 * pi * radius**2
    assert np.isclose(sphere_dense.area, ideal_area, rtol=1e-3)

    ideal_area = 6 * np.cbrt(cube_dense.volume) ** 2
    assert np.isclose(cube_dense.area, ideal_area, rtol=1e-3)


def test_volume(sphere_dense):
    ideal_volume = (4 / 3.0) * pi * radius**3
    assert np.isclose(sphere_dense.volume, ideal_volume, rtol=1e-3)


def test_remove_points_any(sphere):
    remove_mask = np.zeros(sphere.n_points, np.bool_)
    remove_mask[:3] = True
    sphere_mod, ind = sphere.remove_points(remove_mask, inplace=False, mode='any')
    assert (sphere_mod.n_points + remove_mask.sum()) == sphere.n_points
    assert np.allclose(sphere_mod.points, sphere.points[ind])


def test_remove_points_all(sphere):
    sphere_copy = sphere.copy()
    sphere_copy.cell_data['ind'] = np.arange(sphere_copy.n_faces_strict)
    remove = sphere.faces[1:4]
    sphere_copy.remove_points(remove, inplace=True, mode='all')
    assert sphere_copy.n_points == sphere.n_points
    assert sphere_copy.n_faces_strict == sphere.n_faces_strict - 1


def test_remove_points_fail(sphere, plane):
    # not triangles:
    with pytest.raises(NotAllTrianglesError):
        plane.remove_points([0])

    # invalid bool mask size
    with pytest.raises(ValueError):  # noqa: PT011
        sphere.remove_points(np.ones(10, np.bool_))

    # invalid mask type
    with pytest.raises(TypeError):
        sphere.remove_points([0.0])


def test_vertice_cells_on_read(tmpdir):
    point_cloud = pv.PolyData(np.random.default_rng().random((100, 3)))
    filename = str(tmpdir.mkdir('tmpdir').join('foo.ply'))
    point_cloud.save(filename)
    recovered = pv.read(filename)
    assert recovered.n_cells == 100
    recovered = pv.PolyData(filename)
    assert recovered.n_cells == 100


def test_center_of_mass(sphere):
    assert np.allclose(sphere.center_of_mass(), [0, 0, 0])
    cloud = pv.PolyData(np.random.default_rng().random((100, 3)))
    assert len(cloud.center_of_mass()) == 3
    cloud['weights'] = np.random.default_rng().random(cloud.n_points)
    center = cloud.center_of_mass(True)
    assert len(center) == 3


def test_project_points_to_plane():
    # Define a simple Gaussian surface
    n = 20
    x = np.linspace(-200, 200, num=n) + np.random.default_rng().uniform(-5, 5, size=n)
    y = np.linspace(-200, 200, num=n) + np.random.default_rng().uniform(-5, 5, size=n)
    xx, yy = np.meshgrid(x, y)
    A, b = 100, 100
    zz = A * np.exp(-0.5 * ((xx / b) ** 2.0 + (yy / b) ** 2.0))
    poly = pv.StructuredGrid(xx, yy, zz).extract_geometry(progress_bar=True)
    poly['elev'] = zz.ravel(order='f')

    # Wrong normal length
    with pytest.raises(TypeError):
        poly.project_points_to_plane(normal=(0, 0, 1, 1))
    # allow Sequence but not Iterable
    with pytest.raises(TypeError):
        poly.project_points_to_plane(normal={0, 1, 2})

    # Test the filter
    projected = poly.project_points_to_plane(origin=poly.center, normal=(0, 0, 1))
    assert np.allclose(projected.points[:, -1], poly.center[-1])
    projected = poly.project_points_to_plane(normal=(0, 1, 1))
    assert projected.n_points

    # finally, test inplace
    poly.project_points_to_plane(normal=(0, 1, 1), inplace=True)
    assert np.allclose(poly.points, projected.points)


def test_tube(spline):
    # Simple
    line = pv.Line()
    tube = line.tube(n_sides=2, progress_bar=True)
    assert tube.n_points
    assert tube.n_cells

    # inplace
    line.tube(n_sides=2, inplace=True, progress_bar=True)
    assert np.allclose(line.points, tube.points)

    # Complicated
    tube = spline.tube(radius=0.5, scalars='arc_length', progress_bar=True)
    assert tube.n_points
    assert tube.n_cells

    # Complicated with absolute radius
    tube = spline.tube(radius=0.5, scalars='arc_length', absolute=True, progress_bar=True)
    assert tube.n_points
    assert tube.n_cells

    with pytest.raises(TypeError):
        spline.tube(scalars=range(10))


def test_smooth_inplace(sphere):
    orig_pts = sphere.points.copy()
    sphere.smooth(inplace=True, progress_bar=True)
    assert not np.allclose(orig_pts, sphere.points)


def test_delaunay_2d():
    n = 20
    x = np.linspace(-200, 200, num=n) + np.random.default_rng().uniform(-5, 5, size=n)
    y = np.linspace(-200, 200, num=n) + np.random.default_rng().uniform(-5, 5, size=n)
    xx, yy = np.meshgrid(x, y)
    A, b = 100, 100
    zz = A * np.exp(-0.5 * ((xx / b) ** 2.0 + (yy / b) ** 2.0))
    # Get the points as a 2D NumPy array (N by 3)
    points = np.c_[xx.reshape(-1), yy.reshape(-1), zz.reshape(-1)]
    pdata = pv.PolyData(points)
    surf = pdata.delaunay_2d(progress_bar=True)
    # Make sure we have an all triangle mesh now
    assert np.all(surf.faces.reshape((-1, 4))[:, 0] == 3)

    # test inplace
    pdata.delaunay_2d(inplace=True, progress_bar=True)
    assert np.allclose(pdata.points, surf.points)


def test_lines():
    theta = np.linspace(-4 * np.pi, 4 * np.pi, 100)
    z = np.linspace(-2, 2, 100)
    r = z**2 + 1
    x = r * np.sin(theta)
    y = r * np.cos(theta)
    points = np.column_stack((x, y, z))
    # Create line segments
    poly = pv.PolyData()
    poly.points = points
    cells = np.full((len(points) - 1, 3), 2, dtype=np.int_)
    cells[:, 1] = np.arange(0, len(points) - 1, dtype=np.int_)
    cells[:, 2] = np.arange(1, len(points), dtype=np.int_)
    poly.lines = cells
    assert poly.n_points == len(points)
    assert poly.n_cells == len(points) - 1
    # Create a poly line
    poly = pv.PolyData()
    poly.points = points
    the_cell = np.arange(0, len(points), dtype=np.int_)
    the_cell = np.insert(the_cell, 0, len(points))
    poly.lines = the_cell
    assert poly.n_points == len(points)
    assert poly.n_cells == 1


def test_strips():
    # init with strips test
    vertices = np.array([[0, 0, 0], [1, 0, 0], [1, 0.5, 0], [0, 0.5, 0]])
    strips = np.array([4, 0, 1, 3, 2])
    strips_init = pv.PolyData(vertices, strips=strips)
    assert len(strips_init.strips) == len(strips)

    # add strips using the setter
    strips_setter = pv.PolyData(vertices)
    strips_setter.strips = strips
    assert len(strips_setter.strips) == len(strips)

    # test n_strips function
    strips = np.array([[4, 0, 1, 3, 2], [4, 1, 2, 3, 0]])
    strips_stack = np.hstack(strips)
    n_strips_test = pv.PolyData(vertices, strips=strips_stack)
    assert n_strips_test.n_strips == len(strips)


def test_ribbon_filter():
    line = examples.load_spline().compute_arc_length(progress_bar=True)
    ribbon = line.ribbon(width=0.5, scalars='arc_length')
    assert ribbon.n_points

    for tcoords in [True, 'lower', 'normalized', False]:
        ribbon = line.ribbon(width=0.5, tcoords=tcoords)
        assert ribbon.n_points


def test_is_all_triangles():
    # mesh points
    vertices = np.array([[0, 0, 0], [1, 0, 0], [1, 1, 0], [0, 1, 0], [0.5, 0.5, -1]])

    # mesh faces
    faces = np.hstack([[4, 0, 1, 2, 3], [3, 0, 1, 4], [3, 1, 2, 4]])  # [square, triangle, triangle]

    mesh = pv.PolyData(vertices, faces)
    assert not mesh.is_all_triangles
    mesh = mesh.triangulate()
    assert mesh.is_all_triangles


def test_extrude():
    arc = pv.CircularArc([-1, 0, 0], [1, 0, 0], [0, 0, 0])
    poly = arc.extrude([0, 0, 1], progress_bar=True, capping=True)
    assert poly.n_points
    assert poly.n_cells
    assert np.any(poly.strips)

    n_points_old = arc.n_points
    arc.extrude([0, 0, 1], inplace=True, capping=True)
    assert arc.n_points != n_points_old


def test_extrude_capping_warnings():
    arc = pv.CircularArc([-1, 0, 0], [1, 0, 0], [0, 0, 0])
    with pytest.warns(PyVistaFutureWarning, match='default value of the ``capping`` keyword'):
        arc.extrude([0, 0, 1])
    with pytest.warns(PyVistaFutureWarning, match='default value of the ``capping`` keyword'):
        arc.extrude_rotate()


<<<<<<< HEAD
@pytest.mark.skipif(
    pv.vtk_version_info >= (9, 4, 0),
    reason='Something has changed in VTK 9.4.0 that causes this test to fail',
)
def test_flip_normals(sphere, plane):
    sphere_flipped = sphere.copy()
    sphere_flipped.flip_normals()
=======
def test_flip_normals(sphere):
    with pytest.warns(PyVistaDeprecationWarning):
        sphere.flip_normals()
>>>>>>> 5284133e


@pytest.mark.parametrize('mesh', [pv.Sphere(), pv.Plane()])
def test_flip_normal_vectors(mesh):
    mesh = mesh.compute_normals()
    flipped = mesh.flip_normal_vectors(inplace=True, progress_bar=True)
    assert flipped is mesh

    flipped = mesh.flip_normal_vectors()
    assert flipped is not mesh

    assert np.allclose(flipped.point_data['Normals'], -mesh.point_data['Normals'])
    assert np.allclose(flipped.cell_data['Normals'], -mesh.cell_data['Normals'])

    # Test ordering is unaffected
    assert np.allclose(flipped.faces, mesh.faces)


@pytest.mark.parametrize('mesh', [pv.Sphere(), pv.Plane()])
def test_flip_faces(mesh):
    flipped = mesh.flip_faces(inplace=True, progress_bar=True)
    assert flipped is mesh

    flipped = mesh.flip_faces()
    assert flipped is not mesh

    assert np.allclose(flipped.regular_faces[0], mesh.regular_faces[0][::-1])

    # Test normals are unaffected
    assert np.allclose(flipped.point_data['Normals'], mesh.point_data['Normals'])


def test_n_verts():
    mesh = pv.PolyData([[1.0, 0.0, 0.0], [1.0, 1.0, 1.0]])
    assert mesh.n_verts == 2


def test_n_lines():
    mesh = pv.Line()
    assert mesh.n_lines == 1


def test_n_faces_strict():
    # Mesh with one face and one line
    mesh = pv.PolyData(
        [(0.0, 0.0, 0.0), (1.0, 0.0, 0.0), (0.0, 1.0, 0.0)],
        faces=[3, 0, 1, 2],
        lines=[2, 0, 1],
    )
    assert mesh.n_cells == 2  # n_faces + n_lines
    assert mesh.n_faces_strict == 1


@pytest.fixture
def default_n_faces():
    pv.PolyData._WARNED_DEPRECATED_NONSTRICT_N_FACES = False
    pv.PolyData._USE_STRICT_N_FACES = False
    yield
    pv.PolyData._WARNED_DEPRECATED_NONSTRICT_N_FACES = False
    pv.PolyData._USE_STRICT_N_FACES = False


def test_n_faces(default_n_faces):
    if pv._version.version_info[:2] > (0, 46):
        raise RuntimeError('Convert non-strict n_faces use to error')

    if pv._version.version_info[:2] > (0, 49):
        raise RuntimeError('Convert default n_faces behavior to strict')

    mesh = pv.PolyData(
        [(0.0, 0.0, 0.0), (1.0, 0.0, 0.0), (0.0, 1.0, 0.0)],
        faces=[3, 0, 1, 2],
        lines=[2, 0, 1],
    )

    # Should raise a warning the first time
    with pytest.warns(pv.PyVistaDeprecationWarning):
        nf = mesh.n_faces

    # Current (deprecated) behavior is that n_faces is aliased to n_cells
    assert nf == mesh.n_cells

    # Shouldn't raise deprecation warning the second time
    with warnings.catch_warnings():
        warnings.simplefilter('error')
        nf1 = mesh.n_faces

    assert nf1 == nf


def test_opt_in_n_faces_strict(default_n_faces):
    pv.PolyData.use_strict_n_faces(True)
    mesh = pv.PolyData(
        [(0.0, 0.0, 0.0), (1.0, 0.0, 0.0), (0.0, 1.0, 0.0)],
        faces=[3, 0, 1, 2],
        lines=[2, 0, 1],
    )
    assert mesh.n_faces == mesh.n_faces_strict


def test_geodesic_disconnected(sphere, sphere_shifted):
    # the sphere and sphere_shifted are disconnected - no path between them
    combined = sphere + sphere_shifted
    start_vertex = 0
    end_vertex = combined.n_points - 1
    match = f'There is no path between vertices {start_vertex} and {end_vertex}.'

    with pytest.raises(ValueError, match=match):
        combined.geodesic(start_vertex, end_vertex)

    with pytest.raises(ValueError, match=match):
        combined.geodesic_distance(start_vertex, end_vertex)


def test_tetrahedron_regular_faces():
    tetra = pv.Tetrahedron()
    assert np.array_equal(tetra.faces.reshape(-1, 4)[:, 1:], tetra.regular_faces)


@pytest.mark.parametrize('deep', [False, True])
def test_regular_faces(deep):
    points = np.array([[1, 1, 1], [-1, 1, -1], [1, -1, -1], [-1, -1, 1]], dtype=float)
    faces = np.array([[0, 1, 2], [1, 3, 2], [0, 2, 3], [0, 3, 1]])
    mesh = pv.PolyData.from_regular_faces(points, faces, deep=deep)
    expected_faces = np.hstack([np.full((len(faces), 1), 3), faces]).astype(pv.ID_TYPE).flatten()
    assert np.array_equal(mesh.faces, expected_faces)
    assert np.array_equal(mesh.regular_faces, faces)


def test_set_regular_faces():
    mesh = pv.Tetrahedron()
    flipped_faces = mesh.regular_faces[:, ::-1]
    mesh.regular_faces = flipped_faces
    assert np.array_equal(mesh.regular_faces, flipped_faces)


def test_empty_regular_faces():
    mesh = pv.PolyData()
    assert np.array_equal(mesh.regular_faces, np.array([], dtype=pv.ID_TYPE))


def test_regular_faces_mutable():
    points = [[1.0, 1.0, 1.0], [-1.0, 1.0, -1.0], [1.0, -1.0, -1.0], [-1.0, -1.0, 1.0]]
    faces = [[0, 1, 2]]
    mesh = pv.PolyData.from_regular_faces(points, faces)
    mesh.regular_faces[0, 2] = 3
    assert np.array_equal(mesh.faces, [3, 0, 1, 3])


def _assert_irregular_faces_equal(faces, expected):
    assert len(faces) == len(expected)
    assert all(np.array_equal(a, b) for (a, b) in zip(faces, expected))


def test_irregular_faces():
    points = [(1, 1, 0), (-1, 1, 0), (-1, -1, 0), (1, -1, 0), (0, 0, 1.61)]
    faces = [(0, 1, 2, 3), (0, 3, 4), (0, 4, 1), (3, 2, 4), (2, 1, 4)]
    expected_faces = [4, 0, 1, 2, 3, 3, 0, 3, 4, 3, 0, 4, 1, 3, 3, 2, 4, 3, 2, 1, 4]
    mesh = pv.PolyData.from_irregular_faces(points, faces)
    assert np.array_equal(mesh.faces, expected_faces)
    _assert_irregular_faces_equal(mesh.irregular_faces, expected=faces)


def test_set_irregular_faces():
    mesh = pv.Pyramid().extract_surface()
    flipped_faces = tuple(f[::-1] for f in mesh.irregular_faces)
    mesh.irregular_faces = flipped_faces
    _assert_irregular_faces_equal(mesh.irregular_faces, flipped_faces)


def test_empty_irregular_faces():
    mesh = pv.PolyData()
    assert mesh.irregular_faces == ()


def test_irregular_faces_mutable():
    points = [(1, 1, 0), (-1, 1, 0), (-1, -1, 0), (1, -1, 0), (0, 0, 1.61)]
    faces = [(0, 1, 2, 3), (0, 3, 4), (0, 4, 1), (3, 2, 4), (2, 1, 4)]
    mesh = pv.PolyData.from_irregular_faces(points, faces)
    mesh.irregular_faces[0][0] = 4
    expected = [(4, 1, 2, 3), *faces[1:]]
    _assert_irregular_faces_equal(mesh.irregular_faces, expected)


@pytest.mark.parametrize('cells', ['faces', 'lines', 'strips', 'verts'])
def test_n_faces_etc_deprecated(cells: str):
    n_cells = 'n_' + cells
    kwargs = {cells: [3, 0, 1, 2], n_cells: 1}  # e.g. specify faces and n_faces
    with pytest.warns(pv.PyVistaDeprecationWarning):
        _ = pv.PolyData(np.zeros((3, 3)), **kwargs)
        if pv._version.version_info[:2] > (0, 47):
            raise RuntimeError(f'Convert `PolyData` `{n_cells}` deprecation warning to error')
        if pv._version.version_info[:2] > (0, 48):
            raise RuntimeError(f'Remove `PolyData` `{n_cells} constructor kwarg')


@pytest.mark.parametrize('inplace', [True, False])
def test_merge_points(inplace):
    mesh = pv.Cylinder(resolution=4)
    assert mesh.n_points == 8 * 2
    output = mesh.merge_points(inplace=inplace)
    assert output.n_points == 8
    assert isinstance(mesh, pv.PolyData)
    assert (mesh is output) == inplace<|MERGE_RESOLUTION|>--- conflicted
+++ resolved
@@ -1141,19 +1141,13 @@
         arc.extrude_rotate()
 
 
-<<<<<<< HEAD
 @pytest.mark.skipif(
     pv.vtk_version_info >= (9, 4, 0),
     reason='Something has changed in VTK 9.4.0 that causes this test to fail',
 )
-def test_flip_normals(sphere, plane):
-    sphere_flipped = sphere.copy()
-    sphere_flipped.flip_normals()
-=======
 def test_flip_normals(sphere):
     with pytest.warns(PyVistaDeprecationWarning):
         sphere.flip_normals()
->>>>>>> 5284133e
 
 
 @pytest.mark.parametrize('mesh', [pv.Sphere(), pv.Plane()])
