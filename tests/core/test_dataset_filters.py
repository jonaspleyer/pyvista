import functools
import itertools
from pathlib import Path
import platform
import re
from typing import Any, NamedTuple
from unittest.mock import Mock, patch

import numpy as np
import pytest

import pyvista as pv
from pyvista import examples
from pyvista.core import _vtk_core
from pyvista.core.celltype import CellType
from pyvista.core.errors import MissingDataError, NotAllTrianglesError, VTKVersionError

normals = ['x', 'y', '-z', (1, 1, 1), (3.3, 5.4, 0.8)]

skip_mac = pytest.mark.skipif(platform.system() == 'Darwin', reason="Flaky Mac tests")


def aprox_le(a, b, rtol=1e-5, atol=1e-8):
    """Return if that ``a <= b`` within a tolerance.

    See numpy.isclose for the description of ``rtol`` and ``atol``.

    """
    if a < b:
        return True
    else:
        return np.isclose(a, b, rtol, atol)


class GetOutput:
    """Helper class to patch ``pv.core.filters._get_output`` which captures the raw VTK algorithm objects at the time
    ``_get_output`` is invoked.
    """

    def __init__(self):
        self._mock = Mock()

    def __call__(self, algorithm, *args, **kwargs):
        self._mock(algorithm, *args, **kwargs)
        return pv.core.filters._get_output(algorithm)

    def reset(self, *args, **kwargs):
        self._mock.reset_mock(*args, **kwargs)

    @property
    def latest_algorithm(self):
        return self._mock.call_args_list[-1][0][0]


@pytest.fixture()
def composite(datasets):
    return pv.MultiBlock(datasets)


@pytest.fixture(scope='module')
def uniform_vec():
    nx, ny, nz = 20, 15, 5
    origin = (-(nx - 1) * 0.1 / 2, -(ny - 1) * 0.1 / 2, -(nz - 1) * 0.1 / 2)
    mesh = pv.ImageData(dimensions=(nx, ny, nz), spacing=(0.1, 0.1, 0.1), origin=origin)
    mesh['vectors'] = mesh.points
    return mesh


def test_datasetfilters_init():
    with pytest.raises(TypeError):
        pv.core.filters.DataSetFilters()


def test_clip_filter(datasets):
    """This tests the clip filter on all datatypes available filters"""
    for i, dataset in enumerate(datasets):
        clp = dataset.clip(normal=normals[i], invert=True)
        assert clp is not None
        if isinstance(dataset, pv.PolyData):
            assert isinstance(clp, pv.PolyData)
        else:
            assert isinstance(clp, pv.UnstructuredGrid)

    # clip with get_clipped=True
    for i, dataset in enumerate(datasets):
        clp1, clp2 = dataset.clip(normal=normals[i], invert=True, return_clipped=True)
        for clp in (clp1, clp2):
            if isinstance(dataset, pv.PolyData):
                assert isinstance(clp, pv.PolyData)
            else:
                assert isinstance(clp, pv.UnstructuredGrid)

    # crinkle clip
    mesh = pv.Wavelet()
    clp = mesh.clip(normal=(1, 1, 1), crinkle=True)
    assert clp is not None
    clp1, clp2 = mesh.clip(normal=(1, 1, 1), return_clipped=True, crinkle=True)
    assert clp1 is not None
    assert clp2 is not None
    set_a = set(clp1.cell_data['cell_ids'])
    set_b = set(clp2.cell_data['cell_ids'])
    assert set_a.isdisjoint(set_b)
    assert set_a.union(set_b) == set(range(mesh.n_cells))


@skip_mac
@pytest.mark.parametrize('both', [False, True])
@pytest.mark.parametrize('invert', [False, True])
def test_clip_by_scalars_filter(datasets, both, invert):
    """This tests the clip filter on all datatypes available filters"""
    for dataset_in in datasets:
        dataset = dataset_in.copy()  # don't modify in-place
        dataset.point_data['to_clip'] = np.arange(dataset.n_points)

        clip_value = dataset.n_points / 2

        if both:
            clps = dataset.clip_scalar(
                scalars='to_clip',
                value=clip_value,
                both=True,
                invert=invert,
            )
            assert len(clps) == 2
            expect_les = (invert, not invert)
        else:
            clps = (
                dataset.clip_scalar(scalars='to_clip', value=clip_value, both=False, invert=invert),
            )
            assert len(clps) == 1
            expect_les = (invert,)

        for clp, expect_le in zip(clps, expect_les):
            assert clp is not None
            if isinstance(dataset, pv.PolyData):
                assert isinstance(clp, pv.PolyData)
            else:
                assert isinstance(clp, pv.UnstructuredGrid)

            if expect_le:
                # VTK clip filter appears to not clip exactly to the clip value.
                # here we allow for a wider range of acceptable values
                assert aprox_le(clp.point_data['to_clip'].max(), clip_value, rtol=1e-1)
            else:
                assert clp.point_data['to_clip'].max() >= clip_value


def test_clip_filter_no_active(sphere):
    # test no active scalars case
    sphere.point_data.set_array(sphere.points[:, 2], 'data')
    assert sphere.active_scalars_name is None
    clp = sphere.clip_scalar()
    assert clp.n_points < sphere.n_points


def test_clip_filter_scalar_multiple():
    mesh = pv.Plane()
    mesh['x'] = mesh.points[:, 0].copy()
    mesh['y'] = mesh.points[:, 1].copy()
    mesh['z'] = mesh.points[:, 2].copy()

    mesh_clip_x = mesh.clip_scalar(scalars='x', value=0.0)
    assert np.isclose(mesh_clip_x['x'].max(), 0.0)
    mesh_clip_y = mesh.clip_scalar(scalars='y', value=0.0)
    assert np.isclose(mesh_clip_y['y'].max(), 0.0)
    mesh_clip_z = mesh.clip_scalar(scalars='z', value=0.0)
    assert np.isclose(mesh_clip_z['z'].max(), 0.0)


def test_clip_filter_composite(composite):
    # Now test composite data structures
    output = composite.clip(normal=normals[0], invert=False)
    assert output.n_blocks == composite.n_blocks


def test_clip_box(datasets):
    for dataset in datasets:
        clp = dataset.clip_box(invert=True, progress_bar=True)
        assert clp is not None
        assert isinstance(clp, pv.UnstructuredGrid)
        clp2 = dataset.clip_box(merge_points=False)
        assert clp2 is not None

    dataset = examples.load_airplane()
    # test length 3 bounds
    result = dataset.clip_box(bounds=(900, 900, 200), invert=False, progress_bar=True)
    dataset = examples.load_uniform()
    result = dataset.clip_box(bounds=0.5, progress_bar=True)
    assert result.n_cells
    with pytest.raises(ValueError):  # noqa: PT011
        dataset.clip_box(bounds=(5, 6), progress_bar=True)
    # allow Sequence but not Iterable bounds
    with pytest.raises(TypeError):
        dataset.clip_box(bounds={5, 6, 7}, progress_bar=True)
    # Test with a poly data box
    mesh = examples.load_airplane()
    box = pv.Cube(center=(0.9e3, 0.2e3, mesh.center[2]), x_length=500, y_length=500, z_length=500)
    box.rotate_z(33, inplace=True)
    result = mesh.clip_box(box, invert=False, progress_bar=True)
    assert result.n_cells
    result = mesh.clip_box(box, invert=True, progress_bar=True)
    assert result.n_cells

    with pytest.raises(ValueError):  # noqa: PT011
        dataset.clip_box(bounds=pv.Sphere(), progress_bar=True)

    # crinkle clip
    surf = pv.Sphere(radius=3)
    vol = pv.voxelize(surf)
    cube = pv.Cube().rotate_x(33, inplace=False)
    clp = vol.clip_box(bounds=cube, invert=False, crinkle=True)
    assert clp is not None


def test_clip_box_composite(composite):
    # Now test composite data structures
    output = composite.clip_box(invert=False, progress_bar=True)
    assert output.n_blocks == composite.n_blocks


def test_clip_surface():
    surface = pv.Cone(
        direction=(0, 0, -1),
        height=3.0,
        radius=1,
        resolution=50,
    )
    xx = yy = zz = 1 - np.linspace(0, 51, 11) * 2 / 50
    dataset = pv.RectilinearGrid(xx, yy, zz)
    clipped = dataset.clip_surface(surface, invert=False, progress_bar=True)
    assert isinstance(clipped, pv.UnstructuredGrid)
    clipped = dataset.clip_surface(surface, invert=False, compute_distance=True, progress_bar=True)
    assert isinstance(clipped, pv.UnstructuredGrid)
    assert 'implicit_distance' in clipped.array_names
    clipped = dataset.clip_surface(surface.cast_to_unstructured_grid(), progress_bar=True)
    assert isinstance(clipped, pv.UnstructuredGrid)
    assert 'implicit_distance' in clipped.array_names
    # Test crinkle
    clipped = dataset.clip_surface(surface, invert=False, progress_bar=True, crinkle=True)
    assert isinstance(clipped, pv.UnstructuredGrid)


def test_clip_closed_surface():
    closed_surface = pv.Sphere()
    clipped = closed_surface.clip_closed_surface(progress_bar=True)
    assert clipped.n_open_edges == 0
    open_surface = closed_surface.clip(progress_bar=True)
    with pytest.raises(ValueError):  # noqa: PT011
        _ = open_surface.clip_closed_surface()


def test_implicit_distance():
    surface = pv.Cone(
        direction=(0, 0, -1),
        height=3.0,
        radius=1,
        resolution=50,
    )
    xx = yy = zz = 1 - np.linspace(0, 51, 11) * 2 / 50
    dataset = pv.RectilinearGrid(xx, yy, zz)
    res = dataset.compute_implicit_distance(surface)
    assert "implicit_distance" in res.point_data
    dataset.compute_implicit_distance(surface, inplace=True)
    assert "implicit_distance" in dataset.point_data


def test_slice_filter(datasets):
    """This tests the slice filter on all datatypes available filters"""
    for i, dataset in enumerate(datasets):
        slc = dataset.slice(normal=normals[i], progress_bar=True)
        assert slc is not None
        assert isinstance(slc, pv.PolyData)
    dataset = examples.load_uniform()
    slc = dataset.slice(contour=True, progress_bar=True)
    assert slc is not None
    assert isinstance(slc, pv.PolyData)
    result = dataset.slice(origin=(10, 15, 15), progress_bar=True)
    assert result.n_points < 1


def test_slice_filter_composite(composite):
    # Now test composite data structures
    output = composite.slice(normal=normals[0], progress_bar=True)
    assert output.n_blocks == composite.n_blocks


def test_slice_orthogonal_filter(datasets):
    """This tests the slice filter on all datatypes available filters"""

    for dataset in datasets:
        slices = dataset.slice_orthogonal(progress_bar=True)
        assert slices is not None
        assert isinstance(slices, pv.MultiBlock)
        assert slices.n_blocks == 3
        for slc in slices:
            assert isinstance(slc, pv.PolyData)


def test_slice_orthogonal_filter_composite(composite):
    # Now test composite data structures
    output = composite.slice_orthogonal(progress_bar=True)
    assert output.n_blocks == composite.n_blocks


def test_slice_along_axis(datasets):
    """Test the many slices along axis filter"""
    axii = ['x', 'y', 'z', 'y', 0]
    ns = [2, 3, 4, 10, 20, 13]
    for i, dataset in enumerate(datasets):
        slices = dataset.slice_along_axis(n=ns[i], axis=axii[i], progress_bar=True)
        assert slices is not None
        assert isinstance(slices, pv.MultiBlock)
        assert slices.n_blocks == ns[i]
        for slc in slices:
            assert isinstance(slc, pv.PolyData)
    dataset = examples.load_uniform()
    with pytest.raises(ValueError):  # noqa: PT011
        dataset.slice_along_axis(axis='u')


def test_slice_along_axis_composite(composite):
    # Now test composite data structures
    output = composite.slice_along_axis(progress_bar=True)
    assert output.n_blocks == composite.n_blocks


def test_threshold(datasets):
    for dataset in datasets[0:3]:
        thresh = dataset.threshold(progress_bar=True)
        assert thresh is not None
        assert isinstance(thresh, pv.UnstructuredGrid)
    # Test value ranges
    dataset = examples.load_uniform()  # ImageData
    thresh = dataset.threshold(100, invert=False, progress_bar=True)
    assert thresh is not None
    assert isinstance(thresh, pv.UnstructuredGrid)
    thresh = dataset.threshold([100, 500], invert=False, progress_bar=True)
    assert thresh is not None
    assert isinstance(thresh, pv.UnstructuredGrid)
    thresh = dataset.threshold([100, 500], invert=True, progress_bar=True)
    assert thresh is not None
    assert isinstance(thresh, pv.UnstructuredGrid)
    # allow Sequence but not Iterable
    with pytest.raises(TypeError):
        dataset.threshold({100, 500}, progress_bar=True)

    # Now test DataSet without arrays
    dataset = datasets[3]  # polydata with no arrays
    with pytest.raises(ValueError):  # noqa: PT011
        thresh = dataset.threshold()

    dataset = examples.load_uniform()
    with pytest.raises(ValueError):  # noqa: PT011
        dataset.threshold([10, 100, 300], progress_bar=True)

    with pytest.raises(ValueError):  # noqa: PT011
        dataset.threshold(100, method='between')

    with pytest.raises(ValueError):  # noqa: PT011
        dataset.threshold((2, 1))


def test_threshold_all_scalars():
    mesh = pv.Sphere()
    mesh.clear_data()

    mesh["scalar0"] = np.zeros(mesh.n_points)
    mesh["scalar1"] = np.ones(mesh.n_points)
    mesh.set_active_scalars("scalar1")
    thresh_all = mesh.threshold(value=0.5, all_scalars=True)  # only uses scalar1
    assert thresh_all.n_points == mesh.n_points
    assert thresh_all.n_cells == mesh.n_cells

    mesh["scalar1"][0 : int(mesh.n_points / 2)] = 0.0
    thresh = mesh.threshold(value=0.5, all_scalars=False)
    thresh_all = mesh.threshold(value=0.5, all_scalars=True)
    assert thresh_all.n_points < mesh.n_points
    # removes additional cells/points due to all_scalars
    assert thresh_all.n_points < thresh.n_points
    assert thresh_all.n_cells < mesh.n_cells
    assert thresh_all.n_cells < thresh.n_cells

    mesh.clear_data()
    mesh["scalar0"] = np.zeros(mesh.n_cells)
    mesh["scalar1"] = np.ones(mesh.n_cells)
    mesh["scalar1"][0 : int(mesh.n_cells / 2)] = 0.0
    mesh.set_active_scalars("scalar1")
    thresh = mesh.threshold(value=0.5, all_scalars=False)
    thresh_all = mesh.threshold(value=0.5, all_scalars=True)
    # when thresholding by cell data, all_scalars has no effect since it has 1 value per cell
    assert thresh_all.n_points < mesh.n_points
    assert thresh_all.n_points == thresh.n_points
    assert thresh_all.n_cells < mesh.n_cells
    assert thresh_all.n_cells == thresh.n_cells


def test_threshold_multicomponent():
    mesh = pv.Plane()
    data = np.zeros((mesh.n_cells, 3))
    data[0:3, 0] = 1
    data[2:4, 1] = 2
    data[2, 2] = 3
    mesh["data"] = data

    thresh = mesh.threshold(value=0.5, scalars="data", component_mode="component", component=0)
    assert thresh.n_cells == 3
    thresh = mesh.threshold(value=0.5, scalars="data", component_mode="component", component=1)
    assert thresh.n_cells == 2
    thresh = mesh.threshold(value=0.5, scalars="data", component_mode="all")
    assert thresh.n_cells == 1
    thresh = mesh.threshold(value=0.5, scalars="data", component_mode="any")
    assert thresh.n_cells == 4

    with pytest.raises(ValueError):  # noqa: PT011
        mesh.threshold(value=0.5, scalars="data", component_mode="not a mode")

    with pytest.raises(ValueError):  # noqa: PT011
        mesh.threshold(value=0.5, scalars="data", component_mode="component", component=-1)

    with pytest.raises(ValueError):  # noqa: PT011
        mesh.threshold(value=0.5, scalars="data", component_mode="component", component=3)

    with pytest.raises(TypeError):
        mesh.threshold(value=0.5, scalars="data", component_mode="component", component=0.5)


def test_threshold_percent(datasets):
    percents = [25, 50, [18.0, 85.0], [19.0, 80.0], 0.70]
    inverts = [False, True, False, True, False]
    # Only test data sets that have arrays
    for i, dataset in enumerate(datasets[0:3]):
        thresh = dataset.threshold_percent(
            percent=percents[i],
            invert=inverts[i],
            progress_bar=True,
        )
        assert thresh is not None
        assert isinstance(thresh, pv.UnstructuredGrid)
    dataset = examples.load_uniform()
    _ = dataset.threshold_percent(0.75, scalars='Spatial Cell Data', progress_bar=True)
    with pytest.raises(ValueError):  # noqa: PT011
        dataset.threshold_percent(20000)
    with pytest.raises(ValueError):  # noqa: PT011
        dataset.threshold_percent(0.0)
    # allow Sequence but not Iterable
    with pytest.raises(TypeError):
        dataset.threshold_percent({18.0, 85.0})


def test_threshold_paraview_consistency():
    """Validate expected results that match ParaView."""
    x = np.arange(5, dtype=float)
    y = np.arange(6, dtype=float)
    z = np.arange(2, dtype=float)
    xx, yy, zz = np.meshgrid(x, y, z)
    mesh = pv.StructuredGrid(xx, yy, zz)
    mesh.cell_data.set_scalars(np.repeat(range(5), 4))

    # Input mesh
    #   [[0, 0, 0, 0, 1],
    #    [1, 1, 1, 2, 2],
    #    [2, 2, 3, 3, 3],
    #    [3, 4, 4, 4, 4]]

    # upper(0): extract all
    thresh = mesh.threshold(0, invert=False, method='upper')
    assert thresh.n_cells == mesh.n_cells
    assert np.allclose(thresh.active_scalars, mesh.active_scalars)
    # upper(0),invert: extract none
    thresh = mesh.threshold(0, invert=True, method='upper')
    assert thresh.n_cells == 0

    # lower(0)
    #   [[0, 0, 0, 0   ]]
    thresh = mesh.threshold(0, invert=False, method='lower')
    assert thresh.n_cells == 4
    assert np.allclose(thresh.active_scalars, np.array([0, 0, 0, 0]))
    # lower(0),invert
    #   [[            1],
    #    [1, 1, 1, 2, 2],
    #    [2, 2, 3, 3, 3],
    #    [3, 4, 4, 4, 4]]
    thresh = mesh.threshold(0, invert=True, method='lower')
    assert thresh.n_cells == 16
    assert thresh.get_data_range() == (1, 4)

    # upper(2)
    #   [[         2, 2],
    #    [2, 2, 3, 3, 3],
    #    [3, 4, 4, 4, 4]]
    thresh = mesh.threshold(2, invert=False, method='upper')
    assert thresh.n_cells == 12
    assert thresh.get_data_range() == (2, 4)
    # upper(2),invert
    #   [[0, 0, 0, 0, 1],
    #    [1, 1, 1,     ]]
    thresh = mesh.threshold(2, invert=True, method='upper')
    assert thresh.n_cells == 8
    assert thresh.get_data_range() == (0, 1)

    # lower(2)
    #   [[0, 0, 0, 0, 1],
    #    [1, 1, 1, 2, 2],
    #    [2, 2,        ]]
    thresh = mesh.threshold(2, invert=False, method='lower')
    assert thresh.n_cells == 12
    assert thresh.get_data_range() == (0, 2)
    # lower(2),invert
    #   [[      3, 3, 3],
    #    [3, 4, 4, 4, 4]]
    thresh = mesh.threshold(2, invert=True, method='lower')
    assert thresh.n_cells == 8
    assert thresh.get_data_range() == (3, 4)

    # between(0, 0)
    #   [[0, 0, 0, 0   ]]
    thresh = mesh.threshold((0, 0), invert=False)
    assert thresh.n_cells == 4
    assert np.allclose(thresh.active_scalars, np.array([0, 0, 0, 0]))
    # between(0,0),invert
    #   [[            1],
    #    [1, 1, 1, 2, 2],
    #    [2, 2, 3, 3, 3],
    #    [3, 4, 4, 4, 4]]
    thresh = mesh.threshold((0, 0), invert=True)
    assert thresh.n_cells == 16
    assert thresh.get_data_range() == (1, 4)

    # between(2,3)
    #   [[         2, 2],
    #    [2, 2, 3, 3, 3],
    #    [3,           ]]
    thresh = mesh.threshold((2, 3), invert=False)
    assert thresh.n_cells == 8
    assert thresh.get_data_range() == (2, 3)
    # between(2,3),invert
    #   [[0, 0, 0, 0, 1],
    #    [1, 1, 1,     ],
    #    [             ],
    #    [   4, 4, 4, 4]]
    thresh = mesh.threshold((2, 3), invert=True)
    assert thresh.n_cells == 12
    assert thresh.get_data_range() == (0, 4)


def test_outline(datasets):
    for dataset in datasets:
        outline = dataset.outline(progress_bar=True)
        assert outline is not None
        assert isinstance(outline, pv.PolyData)


def test_outline_composite(composite):
    # Now test composite data structures
    output = composite.outline(progress_bar=True)
    assert isinstance(output, pv.PolyData)
    output = composite.outline(nested=True, progress_bar=True)

    # vtk 9.0.0 returns polydata
    assert isinstance(output, (pv.MultiBlock, pv.PolyData))
    if isinstance(output, pv.MultiBlock):
        assert output.n_blocks == composite.n_blocks


def test_outline_corners(datasets):
    for dataset in datasets:
        outline = dataset.outline_corners(progress_bar=True)
        assert outline is not None
        assert isinstance(outline, pv.PolyData)


def test_outline_corners_composite(composite):
    # Now test composite data structures
    output = composite.outline_corners(progress_bar=True)
    assert isinstance(output, pv.PolyData)
    output = composite.outline_corners(nested=True)
    assert output.n_blocks == composite.n_blocks


def test_extract_geometry(datasets, composite):
    for dataset in datasets:
        geom = dataset.extract_geometry(progress_bar=True)
        assert geom is not None
        assert isinstance(geom, pv.PolyData)
    # Now test composite data structures
    output = composite.extract_geometry()
    assert isinstance(output, pv.PolyData)


def test_extract_geometry_extent(uniform):
    geom = uniform.extract_geometry(extent=(0, 5, 0, 100, 0, 100))
    assert isinstance(geom, pv.PolyData)
    assert geom.bounds == (0.0, 5.0, 0.0, 9.0, 0.0, 9.0)


def test_extract_all_edges(datasets):
    for dataset in datasets:
        edges = dataset.extract_all_edges()
        assert edges is not None
        assert isinstance(edges, pv.PolyData)

    if pv.vtk_version_info < (9, 1):
        with pytest.raises(VTKVersionError):
            datasets[0].extract_all_edges(use_all_points=True)
    else:
        edges = datasets[0].extract_all_edges(use_all_points=True)
        assert edges.n_lines


def test_extract_all_edges_no_data():
    mesh = pv.Wavelet()
    edges = mesh.extract_all_edges(clear_data=True)
    assert edges is not None
    assert isinstance(edges, pv.PolyData)
    assert edges.n_arrays == 0


def test_wireframe_composite(composite):
    # Now test composite data structures
    output = composite.extract_all_edges(progress_bar=True)
    assert output.n_blocks == composite.n_blocks


def test_delaunay_2d_unstructured(datasets):
    mesh = examples.load_hexbeam().delaunay_2d(progress_bar=True)  # UnstructuredGrid
    assert isinstance(mesh, pv.PolyData)
    assert mesh.n_points
    assert len(mesh.point_data.keys()) > 0


@pytest.mark.parametrize('method', ['contour', 'marching_cubes', 'flying_edges'])
def test_contour(uniform, method):
    iso = uniform.contour(method=method, progress_bar=True)
    assert iso is not None
    iso = uniform.contour(isosurfaces=[100, 300, 500], method=method, progress_bar=True)
    assert iso is not None

    # ensure filter can work with non-string inputs
    iso_new_scalars = uniform.contour(
        isosurfaces=[100, 300, 500],
        scalars=range(uniform.n_points),
        method=method,
    )

    assert 'Contour Data' in iso_new_scalars.point_data


def test_contour_errors(uniform):
    with pytest.raises(TypeError):
        uniform.contour(scalars='Spatial Cell Data')
    with pytest.raises(TypeError):
        uniform.contour(isosurfaces=pv.PolyData())
    with pytest.raises(TypeError):
        uniform.contour(isosurfaces={100, 300, 500})
    uniform = examples.load_airplane()
    with pytest.raises(ValueError):  # noqa: PT011
        uniform.contour()
    with pytest.raises(ValueError):  # noqa: PT011
        uniform.contour(method='invalid method')
    with pytest.raises(TypeError, match='Invalid type for `scalars`'):
        uniform.contour(scalars=1)
    with pytest.raises(TypeError):
        uniform.contour(rng={})
    with pytest.raises(ValueError, match='rng must be a two-length'):
        uniform.contour(rng=[1])
    with pytest.raises(ValueError, match='rng must be a sorted'):
        uniform.contour(rng=[2, 1])


def test_elevation():
    dataset = examples.load_uniform()
    # Test default params
    elev = dataset.elevation(progress_bar=True)
    assert 'Elevation' in elev.array_names
    assert elev.active_scalars_name == 'Elevation'
    assert elev.get_data_range() == (dataset.bounds[4], dataset.bounds[5])
    # test vector args
    c = list(dataset.center)
    t = list(c)  # cast so it does not point to `c`
    t[2] = dataset.bounds[-1]
    elev = dataset.elevation(low_point=c, high_point=t, progress_bar=True)
    assert 'Elevation' in elev.array_names
    assert elev.active_scalars_name == 'Elevation'
    assert elev.get_data_range() == (dataset.center[2], dataset.bounds[5])
    # Test not setting active
    elev = dataset.elevation(set_active=False, progress_bar=True)
    assert 'Elevation' in elev.array_names
    assert elev.active_scalars_name != 'Elevation'
    # Set use a range by scalar name
    elev = dataset.elevation(scalar_range='Spatial Point Data', progress_bar=True)
    assert 'Elevation' in elev.array_names
    assert elev.active_scalars_name == 'Elevation'
    assert dataset.get_data_range('Spatial Point Data') == (elev.get_data_range('Elevation'))
    # Set use a user defined range
    elev = dataset.elevation(scalar_range=[1.0, 100.0], progress_bar=True)
    assert 'Elevation' in elev.array_names
    assert elev.active_scalars_name == 'Elevation'
    assert elev.get_data_range('Elevation') == (1.0, 100.0)
    # test errors
    with pytest.raises(TypeError):
        elev = dataset.elevation(scalar_range=0.5, progress_bar=True)
    with pytest.raises(ValueError):  # noqa: PT011
        elev = dataset.elevation(scalar_range=[1, 2, 3], progress_bar=True)
    with pytest.raises(TypeError):
        elev = dataset.elevation(scalar_range={1, 2}, progress_bar=True)


def test_elevation_composite(composite):
    # Now test composite data structures
    output = composite.elevation(progress_bar=True)
    assert output.n_blocks == composite.n_blocks


def test_texture_map_to_plane():
    dataset = examples.load_airplane()
    # Automatically decide plane
    out = dataset.texture_map_to_plane(inplace=False, progress_bar=True)
    assert isinstance(out, type(dataset))
    # Define the plane explicitly
    bnds = dataset.bounds
    origin = bnds[0::2]
    point_u = (bnds[1], bnds[2], bnds[4])
    point_v = (bnds[0], bnds[3], bnds[4])
    out = dataset.texture_map_to_plane(
        origin=origin,
        point_u=point_u,
        point_v=point_v,
        progress_bar=True,
    )
    assert isinstance(out, type(dataset))
    assert 'Texture Coordinates' in out.array_names
    # FINAL: Test in place modifiacation
    dataset.texture_map_to_plane(inplace=True)
    assert 'Texture Coordinates' in dataset.array_names


def test_texture_map_to_sphere():
    dataset = pv.Sphere(radius=1.0)
    # Automatically decide plane
    out = dataset.texture_map_to_sphere(inplace=False, prevent_seam=False, progress_bar=True)
    assert isinstance(out, type(dataset))
    # Define the center explicitly
    out = dataset.texture_map_to_sphere(
        center=(0.1, 0.0, 0.0),
        prevent_seam=True,
        progress_bar=True,
    )
    assert isinstance(out, type(dataset))
    assert 'Texture Coordinates' in out.array_names
    # FINAL: Test in place modifiacation
    dataset.texture_map_to_sphere(inplace=True, progress_bar=True)
    assert 'Texture Coordinates' in dataset.array_names


def test_compute_cell_sizes(datasets):
    for dataset in datasets:
        result = dataset.compute_cell_sizes(progress_bar=True, vertex_count=True)
        assert result is not None
        assert isinstance(result, type(dataset))
        assert 'Length' in result.array_names
        assert 'Area' in result.array_names
        assert 'Volume' in result.array_names
        assert 'VertexCount' in result.array_names
    # Test the volume property
    grid = pv.ImageData(dimensions=(10, 10, 10))
    volume = float(np.prod(np.array(grid.dimensions) - 1))
    assert np.allclose(grid.volume, volume)


def test_compute_cell_sizes_composite(composite):
    # Now test composite data structures
    output = composite.compute_cell_sizes(progress_bar=True)
    assert output.n_blocks == composite.n_blocks


def test_cell_centers(datasets):
    for dataset in datasets:
        result = dataset.cell_centers(progress_bar=True)
        assert result is not None
        assert isinstance(result, pv.PolyData)


def test_cell_centers_composite(composite):
    # Now test composite data structures
    output = composite.cell_centers(progress_bar=True)
    assert output.n_blocks == composite.n_blocks


def test_glyph(datasets, sphere):
    for dataset in datasets:
        dataset["vectors"] = np.ones_like(dataset.points)
        result = dataset.glyph(progress_bar=True)
        assert result is not None
        assert isinstance(result, pv.PolyData)
    # Test different options for glyph filter
    sphere_sans_arrays = sphere.copy()
    sphere.compute_normals(inplace=True)
    sphere["vectors"] = np.ones([sphere.n_points, 3])
    sphere.set_active_vectors("vectors")
    sphere.point_data['arr'] = np.ones(sphere.n_points)

    assert sphere.glyph(scale=False, progress_bar=True)
    assert sphere.glyph(scale='arr', progress_bar=True)
    assert sphere.glyph(scale='arr', orient='Normals', factor=0.1, progress_bar=True)
    assert sphere.glyph(scale='arr', orient='Normals', factor=0.1, tolerance=0.1, progress_bar=True)
    assert sphere.glyph(
        scale='arr',
        orient='Normals',
        factor=0.1,
        tolerance=0.1,
        clamping=False,
        rng=[1, 1],
        progress_bar=True,
    )
    # passing one or more custom glyphs; many cases for full coverage
    geoms = [
        pv.Sphere(theta_resolution=5, phi_resolution=5),
        pv.Arrow(tip_resolution=5, shaft_resolution=5),
        pv.ParametricSuperToroid(u_res=10, v_res=10, w_res=10),
    ]
    indices = range(len(geoms))
    assert sphere.glyph(geom=geoms[0], progress_bar=True)
    assert sphere.glyph(geom=geoms, indices=indices, rng=(0, len(geoms)), progress_bar=True)
    assert sphere.glyph(geom=geoms, progress_bar=True)
    assert sphere.glyph(
        geom=geoms,
        scale='arr',
        orient='Normals',
        factor=0.1,
        tolerance=0.1,
        progress_bar=True,
    )
    assert sphere.glyph(geom=geoms[:1], indices=[None], progress_bar=True)

    with pytest.warns(Warning):  # tries to orient but no orientation vector available
        assert sphere_sans_arrays.glyph(geom=geoms, progress_bar=True)

    sphere_sans_arrays["vec1"] = np.ones((sphere_sans_arrays.n_points, 3))
    sphere_sans_arrays["vec2"] = np.ones((sphere_sans_arrays.n_points, 3))
    with pytest.warns(Warning):  # tries to orient but multiple orientation vectors are possible
        assert sphere_sans_arrays.glyph(geom=geoms, progress_bar=True)

    with pytest.raises(TypeError):
        # wrong type for the glyph
        sphere.glyph(geom=pv.StructuredGrid())
    with pytest.raises(TypeError):
        # wrong type for the indices
        sphere.glyph(geom=geoms, indices=set(indices))
    with pytest.raises(ValueError):  # noqa: PT011
        # wrong length for the indices
        sphere.glyph(geom=geoms, indices=indices[:-1])


def test_glyph_cell_point_data(sphere):
    sphere['vectors_cell'] = np.ones([sphere.n_cells, 3])
    sphere['vectors_points'] = np.ones([sphere.n_points, 3])
    sphere['arr_cell'] = np.ones(sphere.n_cells)
    sphere['arr_points'] = np.ones(sphere.n_points)

    assert sphere.glyph(orient='vectors_cell', scale='arr_cell', progress_bar=True)
    assert sphere.glyph(orient='vectors_points', scale='arr_points', progress_bar=True)
    with pytest.raises(ValueError):  # noqa: PT011
        sphere.glyph(orient='vectors_cell', scale='arr_points', progress_bar=True)
    with pytest.raises(ValueError):  # noqa: PT011
        sphere.glyph(orient='vectors_points', scale='arr_cell', progress_bar=True)


class InterrogateVTKGlyph3D:
    def __init__(self, alg: _vtk_core.vtkGlyph3D):
        self.alg = alg

    @property
    def input_data_object(self):
        return pv.wrap(self.alg.GetInputDataObject(0, 0))

    @property
    def input_active_scalars_info(self):
        return self.input_data_object.active_scalars_info

    @property
    def input_active_vectors_info(self):
        return self.input_data_object.active_vectors_info

    @property
    def scaling(self):
        return self.alg.GetScaling()

    @property
    def scale_mode(self):
        return self.alg.GetScaleModeAsString()

    @property
    def scale_factor(self):
        return self.alg.GetScaleFactor()

    @property
    def clamping(self):
        return self.alg.GetClamping()

    @property
    def vector_mode(self):
        return self.alg.GetVectorModeAsString()


def test_glyph_settings(sphere):
    sphere['vectors_cell'] = np.ones([sphere.n_cells, 3])
    sphere['vectors_points'] = np.ones([sphere.n_points, 3])
    sphere['arr_cell'] = np.ones(sphere.n_cells)
    sphere['arr_points'] = np.ones(sphere.n_points)

    sphere['arr_both'] = np.ones(sphere.n_points)
    sphere['arr_both'] = np.ones(sphere.n_cells)
    sphere['vectors_both'] = np.ones([sphere.n_points, 3])
    sphere['vectors_both'] = np.ones([sphere.n_cells, 3])

    sphere['active_arr_points'] = np.ones(sphere.n_points)
    sphere['active_vectors_points'] = np.ones([sphere.n_points, 3])

    with patch('pyvista.core.filters.data_set._get_output', GetOutput()) as go:
        # no orient with cell scale
        sphere.glyph(scale='arr_cell', orient=False)
        alg = InterrogateVTKGlyph3D(go.latest_algorithm)
        assert alg.input_active_scalars_info.name == 'arr_cell'
        assert alg.scale_mode == 'ScaleByScalar'
        go.reset()

        # cell orient with no scale
        sphere.glyph(scale=False, orient='vectors_cell')
        alg = InterrogateVTKGlyph3D(go.latest_algorithm)
        assert alg.input_active_vectors_info.name == 'vectors_cell'
        assert alg.scale_mode == 'DataScalingOff'
        go.reset()

        # cell orient with cell scale
        sphere.glyph(scale='arr_cell', orient='vectors_cell')
        alg = InterrogateVTKGlyph3D(go.latest_algorithm)
        assert alg.input_active_scalars_info.name == 'arr_cell'
        assert alg.input_active_vectors_info.name == 'vectors_cell'
        assert alg.scale_mode == 'ScaleByScalar'
        go.reset()

        # cell orient with cell scale and tolerance
        sphere.glyph(scale='arr_cell', orient='vectors_cell', tolerance=0.05)
        alg = InterrogateVTKGlyph3D(go.latest_algorithm)
        assert alg.input_active_scalars_info.name == 'arr_cell'
        assert alg.input_active_vectors_info.name == 'vectors_cell'
        assert alg.scale_mode == 'ScaleByScalar'
        go.reset()

        # no orient with point scale
        sphere.glyph(scale='arr_points', orient=False)
        alg = InterrogateVTKGlyph3D(go.latest_algorithm)
        assert alg.input_active_scalars_info.name == 'arr_points'
        assert alg.scale_mode == 'ScaleByScalar'
        go.reset()

        # point orient with no scale
        sphere.glyph(scale=False, orient='vectors_points')
        alg = InterrogateVTKGlyph3D(go.latest_algorithm)
        assert alg.input_active_vectors_info.name == 'vectors_points'
        assert alg.scale_mode == 'DataScalingOff'
        go.reset()

        # point orient with point scale
        sphere.glyph(scale='arr_points', orient='vectors_points')
        alg = InterrogateVTKGlyph3D(go.latest_algorithm)
        assert alg.input_active_scalars_info.name == 'arr_points'
        assert alg.input_active_vectors_info.name == 'vectors_points'
        assert alg.scale_mode == 'ScaleByScalar'
        go.reset()

        # point orient with point scale and tolerance
        sphere.glyph(scale='arr_points', orient='vectors_points', tolerance=0.05)
        alg = InterrogateVTKGlyph3D(go.latest_algorithm)
        assert alg.input_active_scalars_info.name == 'arr_points'
        assert alg.input_active_vectors_info.name == 'vectors_points'
        assert alg.scale_mode == 'ScaleByScalar'
        go.reset()

        # point orient with point scale + factor
        sphere.glyph(scale='arr_points', orient='vectors_points', factor=5)
        alg = InterrogateVTKGlyph3D(go.latest_algorithm)
        assert alg.input_active_scalars_info.name == 'arr_points'
        assert alg.input_active_vectors_info.name == 'vectors_points'
        assert alg.scale_factor == 5

        # ambiguous point/cell prefers points
        sphere.glyph(scale='arr_both', orient='vectors_both')
        alg = InterrogateVTKGlyph3D(go.latest_algorithm)
        assert alg.input_active_scalars_info.name == 'arr_both'
        assert alg.input_active_vectors_info.name == 'vectors_both'
        ## Test the length of the field and not the FieldAssociation, because the vtkGlyph3D filter takes POINT data
        assert len(alg.input_data_object.active_scalars) == sphere.n_cells
        assert len(alg.input_data_object.active_scalars) == sphere.n_cells

        # no fields selected uses active
        sphere.set_active_scalars('active_arr_points')
        sphere.set_active_vectors('active_vectors_points')
        sphere.glyph(scale=True, orient=True)
        alg = InterrogateVTKGlyph3D(go.latest_algorithm)
        assert alg.input_active_scalars_info.name == 'active_arr_points'
        assert alg.input_active_vectors_info.name == 'active_vectors_points'


def test_glyph_orient_and_scale():
    grid = pv.ImageData(dimensions=(1, 1, 1))
    geom = pv.Line()
    scale = 10.0
    orient = np.array([[0.0, 0.0, 1.0]])
    grid["z_axis"] = orient * scale
    glyph1 = grid.glyph(geom=geom, orient="z_axis", scale="z_axis")
    glyph2 = grid.glyph(geom=geom, orient=False, scale="z_axis")
    glyph3 = grid.glyph(geom=geom, orient="z_axis", scale=False)
    glyph4 = grid.glyph(geom=geom, orient=False, scale=False)
    assert glyph1.bounds[4] == geom.bounds[0] * scale
    assert glyph1.bounds[5] == geom.bounds[1] * scale
    assert glyph2.bounds[0] == geom.bounds[0] * scale
    assert glyph2.bounds[1] == geom.bounds[1] * scale
    assert glyph3.bounds[4] == geom.bounds[0]
    assert glyph3.bounds[5] == geom.bounds[1]
    assert glyph4.bounds[0] == geom.bounds[0]
    assert glyph4.bounds[1] == geom.bounds[1]


@pytest.mark.parametrize('color_mode', ['scale', 'scalar', 'vector'])
def test_glyph_color_mode(sphere, color_mode):
    assert sphere.glyph(color_mode=color_mode)


def test_glyph_raises(sphere):
    with pytest.raises(ValueError, match="Invalid color mode 'foo'"):
        sphere.glyph(color_mode="foo")


@pytest.fixture()
def connected_datasets():
    # This is similar to the datasets fixture, but the PolyData is fully connected
    return [
        examples.load_uniform(),  # ImageData
        examples.load_rectilinear(),  # RectilinearGrid
        examples.load_hexbeam(),  # UnstructuredGrid
        pv.Sphere(),  # PolyData
        examples.load_structured(),  # StructuredGrid
    ]


@pytest.fixture()
def foot_bones():
    return examples.download_foot_bones()


@pytest.fixture()
def connected_datasets_single_disconnected_cell(connected_datasets):
    # Create datasets of MultiBlocks with either 'point' or 'cell' scalar
    # data, where a single cell (or its points) has a completely different
    # scalar value to all other cells in the dataset
    for i, dataset in enumerate(connected_datasets):
        dataset.clear_data()
        dataset_composite = pv.MultiBlock()
        single_cell_id = dataset.n_cells - 1
        single_cell_point_ids = dataset.get_cell(single_cell_id).point_ids
        for association in ['point', 'cell']:
            # Add copy as block
            dataset_copy = dataset.copy()
            dataset_composite[association] = dataset_copy

            # Make scalar data such that values for a single cell or its points
            # fall outside of the extraction range

            if association == 'point':
                num_scalars = dataset_copy.n_points
                node_dataset = dataset_copy.point_data
                ids = single_cell_point_ids
            else:
                num_scalars = dataset_copy.n_cells
                node_dataset = dataset_copy.cell_data
                ids = single_cell_id

            # Assign non-zero floating point scalar data with range [-10, 10]
            # which is intended to be extracted later
            scalar_data = np.linspace(-10, 10, num=num_scalars)
            node_dataset['data'] = scalar_data

            # Assign a totally different scalar value to the single node
            node_dataset['data'][ids] = -1000.0

        connected_datasets[i] = dataset_composite
    return connected_datasets


@pytest.mark.parametrize('dataset_index', list(range(5)))
@pytest.mark.parametrize(
    'extraction_mode',
    ['all', 'largest', 'specified', 'cell_seed', 'point_seed', 'closest'],
)
@pytest.mark.parametrize('label_regions', [True, False])
@pytest.mark.parametrize('scalar_range', [True, False])
@pytest.mark.needs_vtk_version(9, 1, 0)
def test_connectivity_inplace_and_output_type(
    datasets,
    dataset_index,
    extraction_mode,
    label_regions,
    scalar_range,
):
    # parameterize with label_regions and scalar_range as these parameters
    # have branches which may modify input/input type
    dataset = datasets[dataset_index]

    # ensure we have scalars and set a restricted range
    if scalar_range:
        if len(dataset.array_names) == 0:
            dataset.point_data['data'] = np.arange(0, dataset.n_points)
        pv.set_default_active_scalars(dataset)
        scalar_range = [np.mean(dataset.active_scalars), np.max(dataset.active_scalars)]
    else:
        scalar_range = None

    common_args = dict(
        extraction_mode=extraction_mode,
        point_ids=0,
        cell_ids=0,
        region_ids=0,
        closest_point=(0, 0, 0),
        label_regions=label_regions,
        scalar_range=scalar_range,
    )
    conn = dataset.connectivity(inplace=False, **common_args)
    assert conn is not dataset

    conn = dataset.connectivity(inplace=True, **common_args)
    if isinstance(dataset, (pv.UnstructuredGrid, pv.PolyData)):
        assert conn is dataset
    else:
        assert conn is not dataset

    # test correct output type
    if isinstance(dataset, pv.PolyData):
        assert isinstance(conn, pv.PolyData)
    else:
        assert isinstance(conn, pv.UnstructuredGrid)


@pytest.mark.parametrize('dataset_index', list(range(5)))
@pytest.mark.parametrize(
    'extraction_mode',
    ['all', 'largest', 'specified', 'cell_seed', 'point_seed', 'closest'],
)
@pytest.mark.needs_vtk_version(9, 1, 0)
def test_connectivity_label_regions(datasets, dataset_index, extraction_mode):
    # the connectivity filter is known to output incorrectly sized scalars
    # test all modes and datasets for correct scalar size
    dataset = datasets[dataset_index]
    common_args = dict(
        extraction_mode=extraction_mode,
        point_ids=0,
        cell_ids=0,
        region_ids=0,
        closest_point=(0, 0, 0),
    )
    conn = dataset.connectivity(**common_args, label_regions=True)
    assert 'RegionId' in conn.point_data.keys()
    assert 'RegionId' in conn.cell_data.keys()

    expected_cell_scalars_size = conn.n_cells
    actual_cell_scalars_size = conn.cell_data['RegionId'].size
    assert expected_cell_scalars_size == actual_cell_scalars_size

    expected_point_scalars_size = conn.n_points
    actual_point_scalars_size = conn.point_data['RegionId'].size
    assert expected_point_scalars_size == actual_point_scalars_size

    # test again but without labels
    active_scalars_info = dataset.active_scalars_info
    conn = dataset.connectivity(**common_args, label_regions=False)
    assert 'RegionId' not in conn.point_data.keys()
    assert 'RegionId' not in conn.cell_data.keys()

    assert conn.n_cells == expected_cell_scalars_size
    assert conn.n_points == expected_point_scalars_size

    # test previously active scalars are restored
    assert conn.active_scalars_info[0] == active_scalars_info[0]
    assert conn.active_scalars_info[1] == active_scalars_info[1]


@pytest.mark.needs_vtk_version(9, 1, 0)
def test_connectivity_raises(
    connected_datasets_single_disconnected_cell,
):
    dataset = connected_datasets_single_disconnected_cell[0]['point']

    with pytest.raises(TypeError, match='Scalar range must be'):
        dataset.connectivity(scalar_range=dataset)

    with pytest.raises(ValueError, match='Scalar range must have two elements'):
        dataset.connectivity(scalar_range=[1, 2, 3])

    with pytest.raises(ValueError, match='Scalar range must have two elements'):
        dataset.connectivity(scalar_range=np.array([[1, 2], [3, 4]]))

    with pytest.raises(ValueError, match='Lower value'):
        dataset.connectivity(scalar_range=[1, 0])

    with pytest.raises(ValueError, match='Invalid value for `extraction_mode`'):
        dataset.connectivity(extraction_mode='foo')

    with pytest.raises(ValueError, match='`closest_point` must be specified'):
        dataset.connectivity(extraction_mode='closest')

    with pytest.raises(ValueError, match='`point_ids` must be specified'):
        dataset.connectivity(extraction_mode='point_seed')

    with pytest.raises(ValueError, match='`cell_ids` must be specified'):
        dataset.connectivity(extraction_mode='cell_seed')

    with pytest.raises(ValueError, match='`region_ids` must be specified'):
        dataset.connectivity(extraction_mode='specified')

    with pytest.raises(ValueError, match='positive integer values'):
        dataset.connectivity(extraction_mode='cell_seed', cell_ids=[-1, 2])


@pytest.mark.parametrize('dataset_index', list(range(5)))
@pytest.mark.parametrize(
    'extraction_mode',
    ['all', 'largest', 'specified', 'cell_seed', 'point_seed', 'closest'],
)
@pytest.mark.parametrize('association', ['cell', 'point'])
@pytest.mark.needs_vtk_version(9, 1, 0)
def test_connectivity_scalar_range(
    connected_datasets_single_disconnected_cell,
    dataset_index,
    extraction_mode,
    association,
):
    dataset = connected_datasets_single_disconnected_cell[dataset_index][association]

    common_args = dict(
        extraction_mode=extraction_mode,
        point_ids=dataset.get_cell(0).point_ids[0],
        cell_ids=0,
        region_ids=0,
        closest_point=dataset.get_cell(0).points[0],
        label_regions=True,
    )

    # test a single cell is removed
    conn_no_range = dataset.connectivity(**common_args)
    conn_with_range = dataset.connectivity(**common_args, scalar_range=[-10, 10])
    assert conn_with_range.n_cells == conn_no_range.n_cells - 1

    # test no cells are removed
    conn_with_full_range = dataset.connectivity(
        **common_args,
        scalar_range=dataset.get_data_range(),
    )
    assert conn_with_full_range.n_cells == dataset.n_cells

    # test input scalars are passed to output
    assert len(conn_no_range.array_names) == 3  # ['data', 'RegionId', 'RegionId']
    assert len(conn_with_range.array_names) == 3
    assert len(conn_with_full_range.array_names) == 3


@pytest.mark.needs_vtk_version(9, 1, 0)
def test_connectivity_all(foot_bones):
    conn = foot_bones.connectivity('all')
    assert conn.n_cells == foot_bones.n_cells

    # test correct labels
    conn = foot_bones.connectivity('all', label_regions=True)
    region_ids, counts = np.unique(conn.cell_data['RegionId'], return_counts=True)
    assert np.array_equal(region_ids, list(range(26)))
    assert np.array_equal(
        counts,
        [
            598,
            586,
            392,
            360,
            228,
            212,
            154,
            146,
            146,
            146,
            134,
            134,
            134,
            126,
            124,
            74,
            66,
            60,
            60,
            60,
            48,
            46,
            46,
            46,
            46,
            32,
        ],
    )


@pytest.mark.needs_vtk_version(9, 1, 0)
def test_connectivity_largest(foot_bones):
    conn = foot_bones.connectivity('largest')
    assert conn.n_cells == 598

    # test correct labels
    conn = foot_bones.connectivity('largest', label_regions=True)
    region_ids, counts = np.unique(conn.cell_data['RegionId'], return_counts=True)
    assert region_ids == [0]
    assert counts == [598]


@pytest.mark.needs_vtk_version(9, 1, 0)
def test_connectivity_specified(foot_bones):
    # test all regions
    all_regions = list(range(26))
    conn = foot_bones.connectivity('specified', region_ids=all_regions)
    assert conn.n_cells == foot_bones.n_cells

    # test irrelevant region IDs
    test_regions = [*all_regions, 77, 99]
    conn = foot_bones.connectivity('specified', test_regions)
    assert conn.n_cells == foot_bones.n_cells

    # test some regions
    some_regions = [1, 2, 4, 5]
    expected_n_cells = 586 + 392 + 228 + 212
    conn = foot_bones.connectivity('specified', some_regions)
    assert conn.n_cells == expected_n_cells

    # test correct labels
    conn = foot_bones.connectivity('specified', some_regions, label_regions=True)
    region_ids, counts = np.unique(conn.cell_data['RegionId'], return_counts=True)
    assert np.array_equal(region_ids, [0, 1, 2, 3])
    assert np.array_equal(counts, [586, 392, 228, 212])


@pytest.mark.parametrize('dataset_index', list(range(5)))
@pytest.mark.needs_vtk_version(9, 1, 0)
def test_connectivity_specified_returns_empty(connected_datasets, dataset_index):
    dataset = connected_datasets[dataset_index]
    unused_region_id = 1
    conn = dataset.connectivity('specified', unused_region_id)
    assert conn.n_cells == 0
    assert conn.n_points == 0


@pytest.mark.needs_vtk_version(9, 1, 0)
def test_connectivity_point_seed(foot_bones):
    conn = foot_bones.connectivity('point_seed', point_ids=1598)
    assert conn.n_cells == 598
    conn = foot_bones.connectivity('point_seed', [1326, 1598])
    assert conn.n_cells == 598 + 360
    assert conn.n_points == 301 + 182

    # test correct labels
    conn = foot_bones.connectivity('point_seed', [1326, 1598], label_regions=True)
    region_ids, counts = np.unique(conn.cell_data['RegionId'], return_counts=True)
    assert np.array_equal(region_ids, [0, 1])
    assert np.array_equal(counts, [598, 360])


@pytest.mark.needs_vtk_version(9, 1, 0)
def test_connectivity_cell_seed(foot_bones):
    conn = foot_bones.connectivity('cell_seed', cell_ids=3122)
    assert conn.n_cells == 598
    assert conn.n_points == 301
    conn = foot_bones.connectivity('cell_seed', [2588, 3122])
    assert conn.n_cells == 598 + 360
    assert conn.n_points == 301 + 182

    # test correct labels
    conn = foot_bones.connectivity('point_seed', [1326, 1598], label_regions=True)
    region_ids, counts = np.unique(conn.cell_data['RegionId'], return_counts=True)
    assert np.array_equal(region_ids, [0, 1])
    assert np.array_equal(counts, [598, 360])


@pytest.mark.needs_vtk_version(9, 1, 0)
def test_connectivity_closest_point(foot_bones):
    conn = foot_bones.connectivity('closest', closest_point=(-3.5, -0.5, -0.5))
    assert conn.n_cells == 598
    assert conn.n_points == 301
    conn = foot_bones.connectivity('closest', (-1.5, -0.5, 0.05))
    assert conn.n_cells == 360
    assert conn.n_points == 182

    # test correct labels
    conn = foot_bones.connectivity('closest', (-3.5, -0.5, -0.5), label_regions=True)
    region_ids, counts = np.unique(conn.cell_data['RegionId'], return_counts=True)
    assert region_ids == [0]
    assert counts == [598]


def test_split_bodies():
    # Load a simple example mesh
    dataset = examples.load_uniform()
    dataset.set_active_scalars('Spatial Cell Data')
    threshed = dataset.threshold_percent([0.15, 0.50], invert=True, progress_bar=True)

    bodies = threshed.split_bodies(progress_bar=True)

    volumes = [518.0, 35.0]
    assert len(volumes) == bodies.n_blocks
    for i, body in enumerate(bodies):
        assert np.allclose(body.volume, volumes[i], rtol=0.1)


def test_warp_by_scalar():
    data = examples.load_uniform()
    warped = data.warp_by_scalar(progress_bar=True)
    assert data.n_points == warped.n_points
    warped = data.warp_by_scalar(scale_factor=3, progress_bar=True)
    assert data.n_points == warped.n_points
    warped = data.warp_by_scalar(normal=[1, 1, 3], progress_bar=True)
    assert data.n_points == warped.n_points
    # Test in place!
    foo = examples.load_hexbeam()
    foo.point_data.active_scalars_name = 'sample_point_scalars'
    warped = foo.warp_by_scalar(progress_bar=True)
    foo.warp_by_scalar(inplace=True, progress_bar=True)
    assert np.allclose(foo.points, warped.points)


def test_warp_by_vector():
    # Test when inplace=False (default)
    data = examples.load_sphere_vectors()
    warped = data.warp_by_vector(progress_bar=True)
    assert data.n_points == warped.n_points
    assert not np.allclose(data.points, warped.points)
    warped = data.warp_by_vector(factor=3, progress_bar=True)
    assert data.n_points == warped.n_points
    assert not np.allclose(data.points, warped.points)
    # Test when inplace=True
    foo = examples.load_sphere_vectors()
    warped = foo.warp_by_vector(progress_bar=True)
    foo.warp_by_vector(inplace=True, progress_bar=True)
    assert np.allclose(foo.points, warped.points)


def test_invalid_warp_scalar(sphere):
    sphere['cellscalars'] = np.random.default_rng().random(sphere.n_cells)
    sphere.point_data.clear()
    with pytest.raises(TypeError):
        sphere.warp_by_scalar()


def test_invalid_warp_scalar_inplace(uniform):
    with pytest.raises(TypeError):
        uniform.warp_by_scalar(inplace=True, progress_bar=True)


def test_invalid_warp_vector(sphere):
    # bad vectors
    sphere.point_data['Normals'] = np.empty((sphere.n_points, 2))
    with pytest.raises(ValueError):  # noqa: PT011
        sphere.warp_by_vector('Normals')

    # no vectors
    sphere.point_data.clear()
    with pytest.raises(ValueError):  # noqa: PT011
        sphere.warp_by_vector()


def test_cell_data_to_point_data():
    data = examples.load_uniform()
    foo = data.cell_data_to_point_data(progress_bar=True)
    assert foo.n_arrays == 2
    assert len(foo.cell_data.keys()) == 0
    _ = data.ctp()


def test_cell_data_to_point_data_composite(composite):
    # Now test composite data structures
    output = composite.cell_data_to_point_data(progress_bar=True)
    assert output.n_blocks == composite.n_blocks


def test_point_data_to_cell_data():
    data = examples.load_uniform()
    foo = data.point_data_to_cell_data(progress_bar=True)
    assert foo.n_arrays == 2
    assert len(foo.point_data.keys()) == 0
    _ = data.ptc()


def test_point_data_to_cell_data_composite(composite):
    # Now test composite data structures
    output = composite.point_data_to_cell_data(progress_bar=True)
    assert output.n_blocks == composite.n_blocks


def test_triangulate():
    data = examples.load_uniform()
    tri = data.triangulate(progress_bar=True)
    assert isinstance(tri, pv.UnstructuredGrid)
    assert np.any(tri.cells)


def test_triangulate_composite(composite):
    # Now test composite data structures
    output = composite.triangulate(progress_bar=True)
    assert output.n_blocks == composite.n_blocks


def test_delaunay_3d():
    data = examples.load_uniform().threshold_percent(30, progress_bar=True)
    result = data.delaunay_3d()
    assert np.any(result.points)


def test_smooth(uniform):
    surf = uniform.extract_surface().clean()
    smoothed = surf.smooth()

    # expect mesh is smoothed, raising mean curvature since it is more "spherelike"
    assert smoothed.triangulate().curvature().mean() > surf.triangulate().curvature().mean()

    smooth_inplace = surf.smooth(inplace=True)
    assert np.allclose(surf.points, smoothed.points)
    assert np.allclose(smooth_inplace.points, smoothed.points)


def test_smooth_taubin(uniform):
    surf = uniform.extract_surface().clean()
    smoothed = surf.smooth_taubin()

    # expect mesh is smoothed, raising mean curvature since it is more "spherelike"
    assert smoothed.triangulate().curvature().mean() > surf.triangulate().curvature().mean()

    # while volume is maintained
    assert np.isclose(smoothed.volume, surf.volume, rtol=0.01)

    smooth_inplace = surf.smooth_taubin(inplace=True)
    assert np.allclose(surf.points, smoothed.points)
    assert np.allclose(smooth_inplace.points, smoothed.points)


def test_sample():
    mesh = pv.Sphere(center=(4.5, 4.5, 4.5), radius=4.5)
    data_to_probe = examples.load_uniform()

    def sample_test(**kwargs):
        """Test `sample` with kwargs."""
        result = mesh.sample(data_to_probe, **kwargs)
        name = 'Spatial Point Data'
        assert name in result.array_names
        assert isinstance(result, type(mesh))

    sample_test()
    sample_test(tolerance=1.0)
    sample_test(progress_bar=True)
    sample_test(categorical=True)
    sample_test(locator=_vtk_core.vtkStaticCellLocator())
    for locator in ['cell', 'cell_tree', 'obb_tree', 'static_cell']:
        sample_test(locator=locator)
    with pytest.raises(ValueError):  # noqa: PT011
        sample_test(locator="invalid")
    sample_test(pass_cell_data=False)
    sample_test(pass_point_data=False)
    sample_test(pass_field_data=False)
    if pv.vtk_version_info >= (9, 3):
        sample_test(snap_to_closest_point=True)
    else:
        with pytest.raises(VTKVersionError, match="snap_to_closest_point"):
            sample_test(snap_to_closest_point=True)


def test_sample_composite():
    mesh0 = pv.ImageData(dimensions=(11, 11, 1), origin=(0.0, 0.0, 0.0), spacing=(1.0, 1.0, 1.0))
    mesh1 = pv.ImageData(dimensions=(11, 11, 1), origin=(10.0, 0.0, 0.0), spacing=(1.0, 1.0, 1.0))
    mesh0["common_data"] = np.zeros(mesh0.n_points)
    mesh1["common_data"] = np.ones(mesh1.n_points)
    mesh0["partial_data"] = np.zeros(mesh0.n_points)

    composite = pv.MultiBlock([mesh0, mesh1])

    probe_points = pv.PolyData(
        [
            [5.0, 5.0, 0.0],
            [15.0, 5.0, 0.0],
            [25.0, 5.0, 0.0],  # outside domain
        ],
    )

    result = probe_points.sample(composite)
    assert "common_data" in result.point_data
    # Need pass partial arrays?
    assert "partial_data" not in result.point_data
    assert "vtkValidPointMask" in result.point_data
    assert "vtkGhostType" in result.point_data
    # data outside domain is 0
    assert np.array_equal(result["common_data"], [0.0, 1.0, 0.0])
    assert np.array_equal(result["vtkValidPointMask"], [1, 1, 0])

    result = probe_points.sample(composite, mark_blank=False)
    assert "vtkGhostType" not in result.point_data

    small_mesh_0 = pv.ImageData(
        dimensions=(6, 6, 1),
        origin=(0.0, 0.0, 0.0),
        spacing=(1.0, 1.0, 1.0),
    )
    small_mesh_1 = pv.ImageData(
        dimensions=(6, 6, 1),
        origin=(10.0, 0.0, 0.0),
        spacing=(1.0, 1.0, 1.0),
    )

    probe_composite = pv.MultiBlock([small_mesh_0, small_mesh_1])
    result = probe_composite.sample(composite)
    assert "common_data" in result[0].point_data
    # Need pass partial arrays?
    assert "partial_data" not in result[0].point_data
    assert "vtkValidPointMask" in result[0].point_data
    assert "vtkGhostType" in result[0].point_data


@pytest.mark.parametrize('integration_direction', ['forward', 'backward', 'both'])
def test_streamlines_dir(uniform_vec, integration_direction):
    stream = uniform_vec.streamlines(
        'vectors',
        integration_direction=integration_direction,
        progress_bar=True,
    )
    assert all([stream.n_points, stream.n_cells])


@pytest.mark.parametrize('integrator_type', [2, 4, 45])
def test_streamlines_type(uniform_vec, integrator_type):
    stream = uniform_vec.streamlines('vectors', integrator_type=integrator_type, progress_bar=True)
    assert all([stream.n_points, stream.n_cells])


@pytest.mark.parametrize('interpolator_type', ['point', 'cell'])
def test_streamlines_cell_point(uniform_vec, interpolator_type):
    stream = uniform_vec.streamlines(
        'vectors',
        interpolator_type=interpolator_type,
        progress_bar=True,
    )
    assert all([stream.n_points, stream.n_cells])


def test_streamlines_return_source(uniform_vec):
    stream, src = uniform_vec.streamlines(
        'vectors',
        return_source=True,
        pointa=(0.0, 0.0, 0.0),
        pointb=(1.1, 1.1, 0.1),
        progress_bar=True,
    )
    assert isinstance(src, pv.DataSet)
    assert all([stream.n_points, stream.n_cells, src.n_points])


def test_streamlines_start_position(uniform_vec):
    stream = uniform_vec.streamlines('vectors', start_position=(0.5, 0.0, 0.0), progress_bar=True)

    assert all([stream.n_points, stream.n_cells])


def test_streamlines_errors(uniform_vec):
    with pytest.raises(ValueError):  # noqa: PT011
        uniform_vec.streamlines('vectors', integration_direction='not valid')

    with pytest.raises(ValueError):  # noqa: PT011
        uniform_vec.streamlines('vectors', integrator_type=42)

    with pytest.raises(ValueError):  # noqa: PT011
        uniform_vec.streamlines('vectors', interpolator_type='not valid')

    with pytest.raises(ValueError):  # noqa: PT011
        uniform_vec.streamlines('vectors', step_unit='not valid')

    with pytest.raises(ValueError):  # noqa: PT011
        uniform_vec.streamlines('vectors', pointa=(0, 0, 0))
    with pytest.raises(ValueError):  # noqa: PT011
        uniform_vec.streamlines('vectors', pointb=(0, 0, 0))


def test_streamlines_from_source(uniform_vec):
    vertices = np.array([[0, 0, 0], [0.5, 0, 0], [0.5, 0.5, 0], [0, 0.5, 0]])
    source = pv.PolyData(vertices)
    stream = uniform_vec.streamlines_from_source(source, 'vectors', progress_bar=True)
    assert all([stream.n_points, stream.n_cells])

    source = pv.ImageData(dimensions=[5, 5, 5], spacing=[0.1, 0.1, 0.1], origin=[0, 0, 0])
    stream = uniform_vec.streamlines_from_source(source, 'vectors', progress_bar=True)
    assert all([stream.n_points, stream.n_cells])


def test_streamlines_from_source_structured_grids():
    x, y, z = np.meshgrid(np.arange(-10, 10, 0.5), np.arange(-10, 10, 0.5), np.arange(-10, 10, 0.5))
    mesh = pv.StructuredGrid(x, y, z)
    x2, y2, z2 = np.meshgrid(np.arange(-1, 1, 0.5), np.arange(-1, 1, 0.5), np.arange(-1, 1, 0.5))
    mesh2 = pv.StructuredGrid(x2, y2, z2)
    mesh["vectors"] = np.ones([mesh.n_points, 3])
    mesh.set_active_vectors("vectors")

    with pv.VtkErrorCatcher(raise_errors=True):
        stream = mesh.streamlines_from_source(mesh2)
    assert all([stream.n_points, stream.n_cells])


def mesh_2D_velocity():
    mesh = pv.Plane(i_resolution=100, j_resolution=100)
    velocity = np.zeros([mesh.n_points, 3])
    velocity[:, 0] = 1
    mesh["velocity"] = velocity
    mesh.set_active_vectors("velocity")
    return mesh


def test_streamlines_evenly_spaced_2D():
    mesh = mesh_2D_velocity()
    streams = mesh.streamlines_evenly_spaced_2D(progress_bar=True)
    assert all([streams.n_points, streams.n_cells])


def test_streamlines_evenly_spaced_2D_sep_dist_ratio():
    mesh = mesh_2D_velocity()
    streams = mesh.streamlines_evenly_spaced_2D(separating_distance_ratio=0.1, progress_bar=True)
    assert all([streams.n_points, streams.n_cells])


def test_streamlines_evenly_spaced_2D_start_position():
    mesh = mesh_2D_velocity()
    streams = mesh.streamlines_evenly_spaced_2D(start_position=(-0.1, 0.1, 0.0), progress_bar=True)
    assert all([streams.n_points, streams.n_cells])


def test_streamlines_evenly_spaced_2D_vectors():
    mesh = mesh_2D_velocity()
    mesh.set_active_vectors(None)
    streams = mesh.streamlines_evenly_spaced_2D(vectors="velocity", progress_bar=True)
    assert all([streams.n_points, streams.n_cells])


def test_streamlines_evenly_spaced_2D_integrator_type():
    mesh = mesh_2D_velocity()
    streams = mesh.streamlines_evenly_spaced_2D(integrator_type=4, progress_bar=True)
    assert all([streams.n_points, streams.n_cells])


def test_streamlines_evenly_spaced_2D_interpolator_type():
    mesh = mesh_2D_velocity()
    streams = mesh.streamlines_evenly_spaced_2D(interpolator_type='cell', progress_bar=True)
    assert all([streams.n_points, streams.n_cells])


def test_streamlines_evenly_spaced_2D_errors():
    mesh = mesh_2D_velocity()

    with pytest.raises(ValueError):  # noqa: PT011
        mesh.streamlines_evenly_spaced_2D(integrator_type=45)

    with pytest.raises(ValueError):  # noqa: PT011
        mesh.streamlines_evenly_spaced_2D(interpolator_type="not valid")

    with pytest.raises(ValueError):  # noqa: PT011
        mesh.streamlines_evenly_spaced_2D(step_unit="not valid")


@pytest.mark.xfail()
def test_streamlines_nonxy_plane():
    # streamlines_evenly_spaced_2D only works for xy plane datasets
    # test here so that fixes in vtk can be caught
    mesh = mesh_2D_velocity()
    mesh.translate((0, 0, 1), inplace=True)  # move to z=1, xy plane
    streams = mesh.streamlines_evenly_spaced_2D(progress_bar=True)
    assert all([streams.n_points, streams.n_cells])


def test_sample_over_line():
    """Test that we get a sampled line."""
    name = 'values'

    line = pv.Line([0, 0, 0], [0, 0, 10], 9)
    line[name] = np.linspace(0, 10, 10)

    sampled_line = line.sample_over_line([0, 0, 0.5], [0, 0, 1.5], 2, progress_bar=True)

    expected_result = np.array([0.5, 1, 1.5])
    assert np.allclose(sampled_line[name], expected_result)
    assert name in sampled_line.array_names  # is name in sampled result

    # test no resolution
    sphere = pv.Sphere(center=(4.5, 4.5, 4.5), radius=4.5)
    sampled_from_sphere = sphere.sample_over_line([3, 1, 1], [-3, -1, -1], progress_bar=True)
    assert sampled_from_sphere.n_points == sphere.n_cells + 1
    # is sampled result a polydata object
    assert isinstance(sampled_from_sphere, pv.PolyData)


def test_plot_over_line(tmpdir):
    tmp_dir = tmpdir.mkdir("tmpdir")
    filename = str(tmp_dir.join('tmp.png'))
    mesh = examples.load_uniform()
    # Make two points to construct the line between
    a = [mesh.bounds[0], mesh.bounds[2], mesh.bounds[4]]
    b = [mesh.bounds[1], mesh.bounds[3], mesh.bounds[5]]
    mesh.plot_over_line(a, b, resolution=1000, show=False, progress_bar=True)
    # Test multicomponent
    mesh['foo'] = np.random.default_rng().random((mesh.n_cells, 3))
    mesh.plot_over_line(
        a,
        b,
        resolution=None,
        scalars='foo',
        title='My Stuff',
        ylabel='3 Values',
        show=False,
        fname=filename,
        progress_bar=True,
    )
    assert Path(filename).is_file()
    # Should fail if scalar name does not exist
    with pytest.raises(KeyError):
        mesh.plot_over_line(
            a,
            b,
            resolution=None,
            scalars='invalid_array_name',
            title='My Stuff',
            ylabel='3 Values',
            show=False,
        )


def test_sample_over_multiple_lines():
    """Test that"""
    name = 'values'

    line = pv.Line([0, 0, 0], [0, 0, 10], 9)
    line[name] = np.linspace(0, 10, 10)

    sampled_multiple_lines = line.sample_over_multiple_lines(
        [[0, 0, 0.5], [0, 0, 1], [0, 0, 1.5]],
        progress_bar=True,
    )

    expected_result = np.array([0.5, 1, 1.5])
    assert np.allclose(sampled_multiple_lines[name], expected_result)
    assert name in sampled_multiple_lines.array_names  # is name in sampled result


def test_sample_over_circular_arc():
    """Test that we get a circular arc."""

    name = 'values'

    uniform = examples.load_uniform()
    uniform[name] = uniform.points[:, 2]

    xmin = uniform.bounds[0]
    xmax = uniform.bounds[1]
    ymin = uniform.bounds[2]
    zmin = uniform.bounds[4]
    zmax = uniform.bounds[5]
    pointa = [xmin, ymin, zmax]
    pointb = [xmax, ymin, zmin]
    center = [xmin, ymin, zmin]
    sampled_arc = uniform.sample_over_circular_arc(pointa, pointb, center, 2, progress_bar=True)

    expected_result = zmin + (zmax - zmin) * np.sin([np.pi / 2.0, np.pi / 4.0, 0.0])
    assert np.allclose(sampled_arc[name], expected_result)
    assert name in sampled_arc.array_names  # is name in sampled result

    # test no resolution
    sphere = pv.Sphere(center=(4.5, 4.5, 4.5), radius=4.5)
    sampled_from_sphere = sphere.sample_over_circular_arc(
        [3, 1, 1],
        [-3, -1, -1],
        [0, 0, 0],
        progress_bar=True,
    )
    assert sampled_from_sphere.n_points == sphere.n_cells + 1

    # is sampled result a polydata object
    assert isinstance(sampled_from_sphere, pv.PolyData)


def test_sample_over_circular_arc_normal():
    """Test that we get a circular arc_normal."""

    name = 'values'

    uniform = examples.load_uniform()
    uniform[name] = uniform.points[:, 2]

    xmin = uniform.bounds[0]
    ymin = uniform.bounds[2]
    ymax = uniform.bounds[3]
    zmin = uniform.bounds[4]
    zmax = uniform.bounds[5]
    normal = [xmin, ymax, zmin]
    polar = [xmin, ymin, zmax]
    angle = 90.0 * np.random.default_rng().random()
    resolution = np.random.default_rng().integers(10000)
    center = [xmin, ymin, zmin]
    sampled_arc_normal = uniform.sample_over_circular_arc_normal(
        center,
        resolution=resolution,
        normal=normal,
        polar=polar,
        angle=angle,
        progress_bar=True,
    )
    angles = np.linspace(np.pi / 2.0, np.pi / 2.0 - np.deg2rad(angle), resolution + 1)

    expected_result = zmin + (zmax - zmin) * np.sin(angles)
    assert np.allclose(sampled_arc_normal[name], expected_result)
    assert name in sampled_arc_normal.array_names  # is name in sampled result

    # test no resolution
    sphere = pv.Sphere(center=(4.5, 4.5, 4.5), radius=4.5)
    sampled_from_sphere = sphere.sample_over_circular_arc_normal(
        [0, 0, 0],
        polar=[3, 1, 1],
        angle=180,
        progress_bar=True,
    )
    assert sampled_from_sphere.n_points == sphere.n_cells + 1

    # is sampled result a polydata object
    assert isinstance(sampled_from_sphere, pv.PolyData)


def test_plot_over_circular_arc(tmpdir):
    mesh = examples.load_uniform()
    tmp_dir = tmpdir.mkdir("tmpdir")
    filename = str(tmp_dir.join('tmp.png'))

    # Make two points and center to construct the circular arc between
    a = [mesh.bounds[0], mesh.bounds[2], mesh.bounds[5]]
    b = [mesh.bounds[1], mesh.bounds[2], mesh.bounds[4]]
    center = [mesh.bounds[0], mesh.bounds[2], mesh.bounds[4]]
    mesh.plot_over_circular_arc(
        a,
        b,
        center,
        resolution=1000,
        show=False,
        fname=filename,
        progress_bar=True,
    )
    assert Path(filename).is_file()

    # Test multicomponent
    mesh['foo'] = np.random.default_rng().random((mesh.n_cells, 3))
    mesh.plot_over_circular_arc(
        a,
        b,
        center,
        resolution=None,
        scalars='foo',
        title='My Stuff',
        ylabel='3 Values',
        show=False,
        progress_bar=True,
    )

    # Should fail if scalar name does not exist
    with pytest.raises(KeyError):
        mesh.plot_over_circular_arc(
            a,
            b,
            center,
            resolution=None,
            scalars='invalid_array_name',
            title='My Stuff',
            ylabel='3 Values',
            show=False,
        )


def test_plot_over_circular_arc_normal(tmpdir):
    mesh = examples.load_uniform()
    tmp_dir = tmpdir.mkdir("tmpdir")
    filename = str(tmp_dir.join('tmp.png'))

    # Make center and normal/polar vector to construct the circular arc between
    # normal = [mesh.bounds[0], mesh.bounds[2], mesh.bounds[5]]
    polar = [mesh.bounds[0], mesh.bounds[3], mesh.bounds[4]]
    angle = 90
    center = [mesh.bounds[0], mesh.bounds[2], mesh.bounds[4]]
    mesh.plot_over_circular_arc_normal(
        center,
        polar=polar,
        angle=angle,
        show=False,
        fname=filename,
        progress_bar=True,
    )
    assert Path(filename).is_file()

    # Test multicomponent
    mesh['foo'] = np.random.default_rng().random((mesh.n_cells, 3))
    mesh.plot_over_circular_arc_normal(
        center,
        polar=polar,
        angle=angle,
        resolution=None,
        scalars='foo',
        title='My Stuff',
        ylabel='3 Values',
        show=False,
        progress_bar=True,
    )

    # Should fail if scalar name does not exist
    with pytest.raises(KeyError):
        mesh.plot_over_circular_arc_normal(
            center,
            polar=polar,
            angle=angle,
            resolution=None,
            scalars='invalid_array_name',
            title='My Stuff',
            ylabel='3 Values',
            show=False,
        )


def test_slice_along_line():
    model = examples.load_uniform()
    n = 5
    x = y = z = np.linspace(model.bounds[0], model.bounds[1], num=n)
    points = np.c_[x, y, z]
    spline = pv.Spline(points, n)
    slc = model.slice_along_line(spline, progress_bar=True)
    assert slc.n_points > 0
    slc = model.slice_along_line(spline, contour=True, progress_bar=True)
    assert slc.n_points > 0
    # Now check a simple line
    a = [model.bounds[0], model.bounds[2], model.bounds[4]]
    b = [model.bounds[1], model.bounds[3], model.bounds[5]]
    line = pv.Line(a, b, resolution=10)
    slc = model.slice_along_line(line, progress_bar=True)
    assert slc.n_points > 0
    # Now check a bad input
    a = [model.bounds[0], model.bounds[2], model.bounds[4]]
    b = [model.bounds[1], model.bounds[2], model.bounds[5]]
    line2 = pv.Line(a, b, resolution=10)
    line = line2.cast_to_unstructured_grid().merge(line.cast_to_unstructured_grid())
    with pytest.raises(ValueError):  # noqa: PT011
        slc = model.slice_along_line(line, progress_bar=True)

    one_cell = model.extract_cells(0, progress_bar=True)
    with pytest.raises(TypeError):
        model.slice_along_line(one_cell, progress_bar=True)


def extract_points_invalid(sphere):
    with pytest.raises(ValueError):  # noqa: PT011
        sphere.extract_points('invalid')

    with pytest.raises(TypeError):
        sphere.extract_points(object)


@pytest.fixture()
def grid4x4():
    # mesh points (4x4 regular grid)
    vertices = np.array(
        [
            [0, 0, 0],
            [1, 0, 0],
            [2, 0, 0],
            [3, 0, 0],
            [0, 1, 0],
            [1, 1, 0],
            [2, 1, 0],
            [3, 1, 0],
            [0, 2, 0],
            [1, 2, 0],
            [2, 2, 0],
            [3, 2, 0],
            [0, 3, 0],
            [1, 3, 0],
            [2, 3, 0],
            [3, 3, 0],
        ],
        dtype=np.float32,
    )
    # corresponding mesh faces
    faces = np.hstack(
        [
            [4, 0, 1, 5, 4],  # square
            [4, 1, 2, 6, 5],  # square
            [4, 2, 3, 7, 6],  # square
            [4, 4, 5, 9, 8],  # square
            [4, 5, 6, 10, 9],  # square
            [4, 6, 7, 11, 10],  # square
            [4, 8, 9, 13, 12],  # square
            [4, 9, 10, 14, 13],  # square
            [4, 10, 11, 15, 14],  # square
        ],
    )
    surf = pv.PolyData(vertices, faces)
    surf.point_data['labels'] = range(surf.n_points)
    surf.cell_data['labels'] = range(surf.n_cells)
    return surf


@pytest.fixture()
def extracted_with_adjacent_False(grid4x4):
    """Return expected output for adjacent_cells=False and include_cells=True"""
    input_point_ids = [0, 1, 4, 5]
    expected_cell_ids = [0]
    expected_point_ids = [0, 1, 4, 5]
    expected_verts = grid4x4.points[expected_point_ids, :]
    expected_faces = [4, 0, 1, 3, 2]
    celltypes = np.full(1, CellType.QUAD, dtype=np.uint8)
    expected_surf = pv.UnstructuredGrid(expected_faces, celltypes, expected_verts)
    expected_surf.point_data['labels'] = expected_point_ids
    expected_surf.cell_data['labels'] = expected_cell_ids
    return grid4x4, input_point_ids, expected_cell_ids, expected_surf


@pytest.fixture()
def extracted_with_adjacent_True(grid4x4):
    """Return expected output for adjacent_cells=True and include_cells=True"""
    input_point_ids = [0, 1, 4, 5]
    expected_cell_ids = [0, 1, 3, 4]
    expected_point_ids = [0, 1, 2, 4, 5, 6, 8, 9, 10]
    expected_verts = grid4x4.points[expected_point_ids, :]
    expected_faces = [4, 0, 1, 4, 3, 4, 1, 2, 5, 4, 4, 3, 4, 7, 6, 4, 4, 5, 8, 7]
    celltypes = np.full(4, CellType.QUAD, dtype=np.uint8)
    expected_surf = pv.UnstructuredGrid(expected_faces, celltypes, expected_verts)
    expected_surf.point_data['labels'] = expected_point_ids
    expected_surf.cell_data['labels'] = expected_cell_ids
    return grid4x4, input_point_ids, expected_cell_ids, expected_surf


@pytest.fixture()
def extracted_with_include_cells_False(grid4x4):
    """Return expected output for adjacent_cells=True and include_cells=False"""
    input_point_ids = [0, 1, 4, 5]
    expected_cell_ids = [0, 0, 0, 0]
    expected_point_ids = [0, 1, 4, 5]
    expected_verts = grid4x4.points[expected_point_ids, :]
    expected_faces = [1, 0, 1, 1, 1, 2, 1, 3]
    celltypes = np.full(4, CellType.VERTEX, dtype=np.uint8)
    expected_surf = pv.UnstructuredGrid(expected_faces, celltypes, expected_verts)
    expected_surf.point_data['labels'] = expected_point_ids
    expected_surf.cell_data['labels'] = expected_cell_ids
    return grid4x4, input_point_ids, expected_cell_ids, expected_surf


@pytest.mark.parametrize(
    'dataset_filter',
    [pv.DataSetFilters.extract_points, pv.DataSetFilters.extract_values],
)
def test_extract_points_adjacent_cells_True(dataset_filter, extracted_with_adjacent_True):
    input_surf, input_point_ids, _, expected_surf = extracted_with_adjacent_True

    # extract sub-surface with adjacent cells
    sub_surf_adj = dataset_filter(
        input_surf,
        input_point_ids,
        adjacent_cells=True,
        progress_bar=True,
    )

    assert sub_surf_adj.n_points == 9
    assert np.array_equal(sub_surf_adj.points, expected_surf.points)
    assert sub_surf_adj.n_cells == 4
    assert np.array_equal(sub_surf_adj.cells, expected_surf.cells)


@pytest.mark.parametrize(
    'dataset_filter',
    [pv.DataSetFilters.extract_points, pv.DataSetFilters.extract_values],
)
def test_extract_points_adjacent_cells_False(dataset_filter, extracted_with_adjacent_False):
    input_surf, input_point_ids, _, expected_surf = extracted_with_adjacent_False
    # extract sub-surface without adjacent cells
    sub_surf = dataset_filter(input_surf, input_point_ids, adjacent_cells=False, progress_bar=True)

    assert sub_surf.n_points == 4
    assert np.array_equal(sub_surf.points, expected_surf.points)
    assert sub_surf.n_cells == 1
    assert np.array_equal(sub_surf.cells, expected_surf.cells)


@pytest.mark.parametrize(
    'dataset_filter',
    [pv.DataSetFilters.extract_points, pv.DataSetFilters.extract_values],
)
def test_extract_points_include_cells_False(
    dataset_filter,
    grid4x4,
    extracted_with_include_cells_False,
):
    input_surf, input_point_ids, _, expected_surf = extracted_with_include_cells_False
    # extract sub-surface without cells
    sub_surf_nocells = dataset_filter(
        input_surf,
        input_point_ids,
        adjacent_cells=True,
        include_cells=False,
        progress_bar=True,
    )
    assert np.array_equal(sub_surf_nocells.points, expected_surf.points)
    assert np.array_equal(sub_surf_nocells.cells, expected_surf.cells)
    assert all(celltype == pv.CellType.VERTEX for celltype in sub_surf_nocells.celltypes)


def test_extract_points_default(extracted_with_adjacent_True):
    input_surf, input_point_ids, _, expected_surf = extracted_with_adjacent_True
    # test adjacent_cells=True and include_cells=True by default
    sub_surf_adj = input_surf.extract_points(input_point_ids)

    assert np.array_equal(sub_surf_adj.points, expected_surf.points)
    assert np.array_equal(sub_surf_adj.cells, expected_surf.cells)


@pytest.mark.parametrize('preference', ['point', 'cell'])
@pytest.mark.parametrize('adjacent_fixture', [True, False])
def test_extract_values_preference(
    preference,
    adjacent_fixture,
    extracted_with_adjacent_True,
    extracted_with_adjacent_False,
):
    # test points are extracted with point data (with adjacent = False by default)
    # test cells are extracted with cell data
    fixture = extracted_with_adjacent_True if adjacent_fixture else extracted_with_adjacent_False
    input_surf, input_point_ids, input_cell_ids, expected_surf = fixture

    func = functools.partial(input_surf.extract_values, scalars='labels', preference=preference)
    if preference == 'point':
        sub_surf = func(input_point_ids)
        if not adjacent_fixture:
            pytest.xfail(
                'Will not match expected output since adjacent is True by default for point data ',
            )
    else:
        sub_surf = func(input_cell_ids)

    assert np.array_equal(sub_surf.points, expected_surf.points)
    assert np.array_equal(sub_surf.cells, expected_surf.cells)


def extract_values_values():
    # Define values to extract all 16 points or all 9 cells of the 4x4 grid
    point_values = [
        range(16),
        list(range(16)),
        np.array(range(16)),
    ]
    cell_values = [
        range(10),
        list(range(10)),
        np.array(range(10)),
    ]

    return list(zip(point_values, cell_values))


@pytest.mark.parametrize('preference', ['point', 'cell'])
@pytest.mark.parametrize('invert', [True, False])
@pytest.mark.parametrize('values', extract_values_values())
def test_extract_values_input_values_and_invert(preference, values, invert, grid4x4):
    # test extracting all points or cells
    values = values[0] if preference == 'point' else values[1]
    extracted = grid4x4.extract_values(values, preference=preference, invert=invert)
    if invert:
        assert extracted.n_points == 0
        assert extracted.n_cells == 0
        assert extracted.n_arrays == 0
    else:
        assert np.array_equal(extracted.points, grid4x4.points)
        assert np.array_equal(extracted.cells, grid4x4.faces)


def test_extract_values_open_intervals(grid4x4):
    extracted = grid4x4.extract_values(ranges=[float('-inf'), float('inf')])
    assert extracted.n_points == 16
    assert extracted.n_cells == 9

    extracted = grid4x4.extract_values(ranges=[0, np.inf])
    assert extracted.n_points == 16
    assert extracted.n_cells == 9

    extracted = grid4x4.extract_values(ranges=[-np.inf, 16])
    assert extracted.n_points == 16
    assert extracted.n_cells == 9


SMALL_VOLUME = 1**3
BIG_VOLUME = 2**3


@pytest.fixture()
def labeled_data():
    bounds = np.array((-0.5, 0.5, -0.5, 0.5, -0.5, 0.5))
    small_box = pv.Box(bounds=bounds)
    big_box = pv.Box(bounds=bounds * 2)
    labeled = (small_box + big_box).extract_geometry().connectivity()
    assert isinstance(labeled, pv.PolyData)
    assert labeled.array_names == ['RegionId', 'RegionId']
    assert np.allclose(small_box.volume, SMALL_VOLUME)
    assert np.allclose(big_box.volume, BIG_VOLUME)
    return small_box, big_box, labeled


def add_component_to_labeled_data(labeled_data, offset):
    """Add second component to scalars by duplicating first component and adding offset."""
    if offset is None:
        return labeled_data
    small_box, big_box, labeled_data = labeled_data

    point_data = labeled_data.point_data['RegionId']
    point_data = np.vstack([point_data, point_data + offset]).T
    labeled_data.point_data['RegionId'] = point_data

    cell_data = labeled_data.cell_data['RegionId']
    cell_data = np.vstack([cell_data, cell_data + offset]).T
    labeled_data.cell_data['RegionId'] = cell_data

    return small_box, big_box, labeled_data


class SplitComponentTestCase(NamedTuple):
    component_offset: Any
    component_mode: Any
    expected_n_blocks: Any
    expected_volume: Any


split_component_test_cases = [
    SplitComponentTestCase(
        component_offset=None,
        component_mode=0,
        expected_n_blocks=2,
        expected_volume=[SMALL_VOLUME, BIG_VOLUME],
    ),
    SplitComponentTestCase(
        component_offset=None,
        component_mode='any',
        expected_n_blocks=2,
        expected_volume=[SMALL_VOLUME, BIG_VOLUME],
    ),
    SplitComponentTestCase(
        component_offset=None,
        component_mode='all',
        expected_n_blocks=2,
        expected_volume=[SMALL_VOLUME, BIG_VOLUME],
    ),
    SplitComponentTestCase(
        component_offset=0,
        component_mode='0',
        expected_n_blocks=2,
        expected_volume=[SMALL_VOLUME, BIG_VOLUME],
    ),
    SplitComponentTestCase(
        component_offset=0,
        component_mode='1',
        expected_n_blocks=2,
        expected_volume=[SMALL_VOLUME, BIG_VOLUME],
    ),
    SplitComponentTestCase(
        component_offset=0,
        component_mode='any',
        expected_n_blocks=2,
        expected_volume=[SMALL_VOLUME, BIG_VOLUME],
    ),
    SplitComponentTestCase(
        component_offset=0,
        component_mode='all',
        expected_n_blocks=2,
        expected_volume=[SMALL_VOLUME, BIG_VOLUME],
    ),
    SplitComponentTestCase(
        component_offset=-0.5,
        component_mode=0,
        expected_n_blocks=2,
        expected_volume=[SMALL_VOLUME, BIG_VOLUME],
    ),
    SplitComponentTestCase(
        component_offset=-0.5,
        component_mode=1,
        expected_n_blocks=2,
        expected_volume=[SMALL_VOLUME, BIG_VOLUME],
    ),
    SplitComponentTestCase(
        component_offset=-0.5,
        component_mode='any',
        expected_n_blocks=4,
        expected_volume=[SMALL_VOLUME, SMALL_VOLUME, BIG_VOLUME, BIG_VOLUME],
    ),
    SplitComponentTestCase(
        component_offset=-0.5,
        component_mode='all',
        expected_n_blocks=4,
        expected_volume=[0, 0, 0, 0],
    ),
]


@pytest.mark.parametrize(
    ('component_offset', 'component_mode', 'expected_n_blocks', 'expected_volume'),
    split_component_test_cases,
)
@pytest.mark.parametrize(
    ('dataset_filter', 'kwargs'),
    [
        (pv.DataSetFilters.split_values, {}),
        (pv.DataSetFilters.extract_values, dict(values='_unique', split=True)),
    ],
)
def test_split_values_extract_values_component(
    dataset_filter,
    kwargs,
    labeled_data,
    component_offset,
    component_mode,
    expected_n_blocks,
    expected_volume,
):
    # Add second component to fixture for test as needed
    small_box, big_box, labeled_data = add_component_to_labeled_data(
        labeled_data,
        component_offset,
    )
    multiblock = dataset_filter(labeled_data, component_mode=component_mode, **kwargs)
    assert isinstance(multiblock, pv.MultiBlock)
    assert multiblock.n_blocks == expected_n_blocks
    assert all(isinstance(block, pv.UnstructuredGrid) for block in multiblock)

    # Convert to polydata to test volume
    multiblock = multiblock.as_polydata_blocks()
    assert expected_n_blocks == len(expected_volume)
    assert all(
        np.allclose(block.volume, volume) for block, volume in zip(multiblock, expected_volume)
    )


def test_extract_values_split_ranges_values(labeled_data):
    _, _, labeled_data = labeled_data
    extracted = labeled_data.extract_values(values=[0, 1], ranges=[[0, 0], [1, 1]], split=True)
    assert isinstance(extracted, pv.MultiBlock)
    assert extracted.n_blocks == 4
    extracted_value0 = extracted[0]
    extracted_value1 = extracted[1]
    extracted_range00 = extracted[2]
    extracted_range11 = extracted[3]
    assert extracted_value0 == extracted_range00
    assert extracted_value1 == extracted_range11


# Test cases with and/or without dict inputs
# Include swapped [name, value] or [value, name] inputs
values_nodict_ranges_dict = dict(values=0, ranges=dict(rng=[0, 0])), ['Block-00', 'rng']
values_dict_ranges_nodict = dict(values={0: 'val'}, ranges=[0, 0]), ['val', 'Block-01']
values_dict_ranges_dict = dict(values=dict(val=0), ranges={(0, 0): 'rng'}), ['val', 'rng']
values_component_dict = dict(values=dict(val0=[0], val1=[1]), component_mode='multi'), [
    'val0',
    'val1',
]


@pytest.mark.parametrize(
    ('dict_inputs', 'block_names'),
    [
        values_nodict_ranges_dict,
        values_dict_ranges_nodict,
        values_dict_ranges_dict,
        values_component_dict,
    ],
)
def test_extract_values_dict_input(labeled_data, dict_inputs, block_names):
    _, _, labeled_data = labeled_data
    extracted = labeled_data.extract_values(**dict_inputs, split=True)
    assert isinstance(extracted, pv.MultiBlock)
    assert extracted.n_blocks == 2
    assert extracted.keys() == block_names


BLACK = [0.0, 0.0, 0.0]
WHITE = [1.0, 1.0, 1.0]
RED = [1.0, 0.0, 0.0]
GREEN = [0.0, 1.0, 0.0]
BLUE = [0.0, 0.0, 1.0]
COLORS_LIST = [BLACK, WHITE, RED, GREEN, BLUE]


@pytest.fixture()
def point_cloud_colors():
    # Define point cloud where the points and rgb scalars are the same
    array = COLORS_LIST
    point_cloud = pv.PointSet(array)
    point_cloud['colors'] = array
    return point_cloud


@pytest.fixture()
def point_cloud_colors_duplicates(point_cloud_colors):
    # Same fixture as point_cloud_colors but with double the points
    copied = point_cloud_colors.copy()
    copied.points += 0.5
    point_cloud = point_cloud_colors + copied
    return point_cloud


class ComponentModeTestCase(NamedTuple):
    values: Any
    component_mode: Any
    expected: Any
    expected_invert: Any


component_mode_test_cases = [
    ComponentModeTestCase(
        values=0,
        component_mode=0,
        expected=[BLACK, GREEN, BLUE],
        expected_invert=[WHITE, RED],
    ),
    ComponentModeTestCase(
        values=0,
        component_mode=1,
        expected=[BLACK, RED, BLUE],
        expected_invert=[WHITE, GREEN],
    ),
    ComponentModeTestCase(
        values=0,
        component_mode=2,
        expected=[BLACK, RED, GREEN],
        expected_invert=[WHITE, BLUE],
    ),
    ComponentModeTestCase(
        values=0,
        component_mode='any',
        expected=[BLACK, RED, GREEN, BLUE],
        expected_invert=[WHITE],
    ),
    ComponentModeTestCase(
        values=1,
        component_mode='any',
        expected=[WHITE, RED, GREEN, BLUE],
        expected_invert=[BLACK],
    ),
    ComponentModeTestCase(
        values=0,
        component_mode='all',
        expected=[BLACK],
        expected_invert=[WHITE, RED, GREEN, BLUE],
    ),
    ComponentModeTestCase(
        values=1,
        component_mode='all',
        expected=[WHITE],
        expected_invert=[BLACK, RED, GREEN, BLUE],
    ),
    ComponentModeTestCase(
        values=BLACK,
        component_mode='multi',
        expected=[BLACK],
        expected_invert=[WHITE, RED, GREEN, BLUE],
    ),
    ComponentModeTestCase(
        values=[WHITE, RED],
        component_mode='multi',
        expected=[WHITE, RED],
        expected_invert=[BLACK, GREEN, BLUE],
    ),
]


@pytest.mark.parametrize('values_as_ranges', [True, False])
@pytest.mark.parametrize(('split', 'invert'), [(True, False), (False, True), (False, False)])
@pytest.mark.parametrize(
    ('values', 'component_mode', 'expected', 'expected_invert'),
    component_mode_test_cases,
)
@pytest.mark.needs_vtk_version(9, 1, 0)
def test_extract_values_component_mode(
    point_cloud_colors,
    values,
    component_mode,
    expected,
    expected_invert,
    invert,
    split,
    values_as_ranges,
):
    values_kwarg = dict(values=values)
    if values_as_ranges:
        # Get additional test coverage by converting single value inputs into a range
        if component_mode == 'multi':
            pytest.skip("Cannot use ranges with 'multi' mode.")
        values_kwarg = dict(ranges=[values - 0.5, values + 0.5])

    extracted = point_cloud_colors.extract_values(
        **values_kwarg,
        component_mode=component_mode,
        split=split,
        invert=invert,
    )
    single_mesh = extracted.combine() if split else extracted
    actual_points = single_mesh.points
    actual_colors = single_mesh['colors']
<<<<<<< HEAD

    if invert:
        assert np.array_equal(actual_points, expected_invert)
        assert np.array_equal(actual_colors, expected_invert)
    else:
        assert np.array_equal(actual_points, expected)
        assert np.array_equal(actual_colors, expected)
=======
    assert np.array_equal(actual_points, expected_invert if invert else expected)
    assert np.array_equal(actual_colors, expected_invert if invert else expected)
>>>>>>> 59822ee1


@pytest.mark.parametrize(
    ('dataset_filter', 'kwargs'),
    [
        (pv.DataSetFilters.split_values, {}),
        (pv.DataSetFilters.extract_values, dict(values='_unique', split=True)),
    ],
)
@pytest.mark.needs_vtk_version(9, 1, 0)
def test_extract_values_component_values_split_unique(
    point_cloud_colors_duplicates,
    dataset_filter,
    kwargs,
):
    extracted = dataset_filter(point_cloud_colors_duplicates, component_mode='multi', **kwargs)
    assert isinstance(extracted, pv.MultiBlock)
    assert extracted.n_blocks == len(COLORS_LIST)
    assert (
        np.array_equal(block['colors'], [color, color])
        for block, color in zip(extracted, COLORS_LIST)
    )


@pytest.mark.parametrize('pass_point_ids', [True, False])
@pytest.mark.parametrize('pass_cell_ids', [True, False])
def test_extract_values_pass_ids(grid4x4, pass_point_ids, pass_cell_ids):
    POINT_IDS = 'vtkOriginalPointIds'
    CELL_IDS = 'vtkOriginalCellIds'
    extracted = grid4x4.extract_values(ranges=grid4x4.get_data_range())
    assert extracted.point_data.keys() == ['labels', POINT_IDS]
    assert extracted.cell_data.keys() == ['labels', CELL_IDS]

    extracted = grid4x4.extract_values(
        ranges=grid4x4.get_data_range(),
        pass_point_ids=pass_point_ids,
        pass_cell_ids=pass_cell_ids,
    )
    if pass_cell_ids:
        assert CELL_IDS in extracted.cell_data
    if pass_point_ids:
        assert POINT_IDS in extracted.point_data

    extracted = grid4x4.extract_values(
        ranges=grid4x4.get_data_range(preference='point'),
        invert=True,
        pass_point_ids=pass_point_ids,
        pass_cell_ids=pass_cell_ids,
    )
    if pass_cell_ids:
        assert extracted.cell_data.keys() == []
    if pass_point_ids:
        assert extracted.point_data.keys() == []


def test_extract_values_empty():
    assert pv.PolyData().extract_values()


def test_extract_values_raises(grid4x4):
    match = 'Values must be numeric.'
    with pytest.raises(TypeError, match=match):
        grid4x4.extract_values('abc')

    match = 'Values must be one-dimensional. Got 2d values.'
    with pytest.raises(ValueError, match=match):
        grid4x4.extract_values([[2, 3]])

    match = 'Ranges must be 2 dimensional. Got 3.'
    with pytest.raises(ValueError, match=match):
        grid4x4.extract_values(ranges=[[[0, 1]]])

    match = 'Ranges must be numeric.'
    with pytest.raises(TypeError, match=match):
        grid4x4.extract_values(ranges='abc')

    match = 'Invalid range [1 0] specified. Lower value cannot be greater than upper value.'
    with pytest.raises(ValueError, match=re.escape(match)):
        grid4x4.extract_values(ranges=[1, 0])

    match = 'No ranges or values were specified. At least one must be specified.'
    with pytest.raises(TypeError, match=match):
        grid4x4.extract_values()

    match = "Invalid dict mapping. The dict's keys or values must contain strings."
    with pytest.raises(TypeError, match=match):
        grid4x4.extract_values({0: 1})

    match = "Array name 'invalid_scalars' is not valid and does not exist with this dataset."
    with pytest.raises(ValueError, match=match):
        grid4x4.extract_values(0, scalars='invalid_scalars')

    match = 'No point data or cell data found. Scalar data is required to use this filter.'
    grid = grid4x4.copy()
    grid.clear_data()
    with pytest.raises(ValueError, match=match):
        grid.extract_values([0])

    match = "Invalid component index '1' specified for scalars with 1 component(s). Value must be one of: (0,)."
    with pytest.raises(ValueError, match=re.escape(match)):
        grid4x4.extract_values(component_mode=1)

    match = "Invalid component index '-1' specified"
    with pytest.raises(ValueError, match=match):
        grid4x4.extract_values(component_mode=-1)

    match = "Invalid component 'foo'. Must be an integer, 'any', 'all', or 'multi'."
    with pytest.raises(ValueError, match=match):
        grid4x4.extract_values(component_mode='foo')

    match = "Ranges cannot be extracted using component mode 'multi'. Expected None, got [0, 1]."
    with pytest.raises(TypeError, match=re.escape(match)):
        grid4x4.extract_values(ranges=[0, 1], component_mode='multi')

    match = "Component values cannot be more than 2 dimensions. Got 3."
    with pytest.raises(ValueError, match=match):
        grid4x4.extract_values(values=[[[0]]], component_mode='multi')

    match = "Invalid component index '2' specified for scalars with 1 component(s). Value must be one of: (0,)."
    with pytest.raises(ValueError, match=re.escape(match)):
        grid4x4.extract_values(component_mode=2)

    match = 'Num components in values array (2) must match num components in data array (1).'
    with pytest.raises(ValueError, match=re.escape(match)):
        grid4x4.extract_values(values=[0, 1], component_mode='multi')


def test_slice_along_line_composite(composite):
    # Now test composite data structures
    a = [composite.bounds[0], composite.bounds[2], composite.bounds[4]]
    b = [composite.bounds[1], composite.bounds[3], composite.bounds[5]]
    line = pv.Line(a, b, resolution=10)
    output = composite.slice_along_line(line, progress_bar=True)
    assert output.n_blocks == composite.n_blocks


def test_interpolate():
    pdata = pv.PolyData()
    pdata.points = np.random.default_rng().random((10, 3))
    pdata['scalars'] = np.random.default_rng().random(10)
    surf = pv.Sphere(theta_resolution=10, phi_resolution=10)
    interp = surf.interpolate(pdata, radius=0.01, progress_bar=True)
    assert interp.n_points
    assert interp.n_arrays


def test_select_enclosed_points(uniform, hexbeam):
    surf = pv.Sphere(center=uniform.center, radius=uniform.length / 2.0)
    result = uniform.select_enclosed_points(surf, progress_bar=True)
    assert isinstance(result, type(uniform))
    assert 'SelectedPoints' in result.array_names
    assert result['SelectedPoints'].any()
    assert result.n_arrays == uniform.n_arrays + 1

    # Now check non-closed surface
    mesh = pv.Sphere(end_theta=270)
    surf = mesh.rotate_x(90, inplace=False)
    result = mesh.select_enclosed_points(surf, check_surface=False, progress_bar=True)
    assert isinstance(result, type(mesh))
    assert 'SelectedPoints' in result.array_names
    assert result.n_arrays == mesh.n_arrays + 1
    with pytest.raises(RuntimeError):
        result = mesh.select_enclosed_points(surf, check_surface=True, progress_bar=True)
    with pytest.raises(TypeError):
        result = mesh.select_enclosed_points(hexbeam, check_surface=True, progress_bar=True)


def test_decimate_boundary():
    mesh = examples.load_uniform()
    boundary = mesh.decimate_boundary(progress_bar=True)
    assert boundary.n_points


def test_extract_surface():
    # create a single quadratic hexahedral cell
    lin_pts = np.array(
        [
            [-1, -1, -1],  # node 0
            [1, -1, -1],  # node 1
            [1, 1, -1],  # node 2
            [-1, 1, -1],  # node 3
            [-1, -1, 1],  # node 4
            [1, -1, 1],  # node 5
            [1, 1, 1],  # node 6
            [-1, 1, 1],  # node 7
        ],
        np.double,
    )

    quad_pts = np.array(
        [
            (lin_pts[1] + lin_pts[0]) / 2,  # between point 0 and 1
            (lin_pts[1] + lin_pts[2]) / 2,  # between point 1 and 2
            (lin_pts[2] + lin_pts[3]) / 2,  # and so on...
            (lin_pts[3] + lin_pts[0]) / 2,
            (lin_pts[4] + lin_pts[5]) / 2,
            (lin_pts[5] + lin_pts[6]) / 2,
            (lin_pts[6] + lin_pts[7]) / 2,
            (lin_pts[7] + lin_pts[4]) / 2,
            (lin_pts[0] + lin_pts[4]) / 2,
            (lin_pts[1] + lin_pts[5]) / 2,
            (lin_pts[2] + lin_pts[6]) / 2,
            (lin_pts[3] + lin_pts[7]) / 2,
        ],
    )

    # introduce a minor variation to the location of the mid-side points
    quad_pts += np.random.default_rng().random(quad_pts.shape) * 0.25
    pts = np.vstack((lin_pts, quad_pts))

    cells = np.hstack((20, np.arange(20))).astype(np.int64, copy=False)
    celltypes = np.array([CellType.QUADRATIC_HEXAHEDRON])
    grid = pv.UnstructuredGrid(cells, celltypes, pts)

    # expect each face to be divided 6 times since it has a midside node
    surf = grid.extract_surface(progress_bar=True)
    assert surf.n_faces_strict == 36

    # expect each face to be divided several more times than the linear extraction
    surf_subdivided = grid.extract_surface(nonlinear_subdivision=5, progress_bar=True)
    assert surf_subdivided.n_faces_strict > surf.n_faces_strict

    # No subdivision, expect one face per cell
    surf_no_subdivide = grid.extract_surface(nonlinear_subdivision=0, progress_bar=True)
    assert surf_no_subdivide.n_faces_strict == 6


def test_merge_general(uniform):
    thresh = uniform.threshold_percent([0.2, 0.5], progress_bar=True)  # unstructured grid
    con = uniform.contour()  # poly data
    merged = thresh + con
    assert isinstance(merged, pv.UnstructuredGrid)
    merged = con + thresh
    assert isinstance(merged, pv.UnstructuredGrid)
    # Pure PolyData inputs should yield poly data output
    merged = uniform.extract_surface() + con
    assert isinstance(merged, pv.PolyData)


def test_iadd_general(uniform, hexbeam, sphere):
    unstructured = hexbeam
    sphere_shifted = sphere.copy()
    sphere_shifted.points += [1, 1, 1]
    # successful case: poly += poly
    merged = sphere
    merged += sphere_shifted
    assert merged is sphere

    # successful case: unstructured += anything
    merged = unstructured
    merged += uniform
    assert merged is unstructured
    merged += unstructured
    assert merged is unstructured
    merged += sphere
    assert merged is unstructured

    # failing case: poly += non-poly
    merged = sphere
    with pytest.raises(TypeError):
        merged += uniform

    # failing case: uniform += anything
    merged = uniform
    with pytest.raises(TypeError):
        merged += uniform
    with pytest.raises(TypeError):
        merged += unstructured
    with pytest.raises(TypeError):
        merged += sphere


def test_compute_cell_quality():
    mesh = pv.ParametricEllipsoid().triangulate().decimate(0.8)
    qual = mesh.compute_cell_quality(progress_bar=True)
    assert 'CellQuality' in qual.array_names
    with pytest.raises(KeyError):
        qual = mesh.compute_cell_quality(quality_measure='foo', progress_bar=True)


@pytest.mark.needs_vtk_version(9, 3, 0)
def test_compute_boundary_mesh_quality():
    mesh = examples.download_can_crushed_vtu()
    qual = mesh.compute_boundary_mesh_quality()
    assert 'DistanceFromCellCenterToFaceCenter' in qual.array_names
    assert 'DistanceFromCellCenterToFacePlane' in qual.array_names
    assert 'AngleFaceNormalAndCellCenterToFaceCenterVector' in qual.array_names


def test_compute_derivatives(random_hills):
    mesh = random_hills
    vector = np.zeros((mesh.n_points, 3))
    vector[:, 1] = np.ones(mesh.n_points)
    mesh['vector'] = vector
    derv = mesh.compute_derivative(
        scalars='vector',
        gradient=True,
        divergence=True,
        vorticity=True,
        qcriterion=True,
        progress_bar=True,
    )
    assert 'gradient' in derv.array_names
    assert np.shape(derv['gradient'])[0] == mesh.n_points
    assert np.shape(derv['gradient'])[1] == 9

    assert 'divergence' in derv.array_names
    assert np.shape(derv['divergence'])[0] == mesh.n_points
    assert len(np.shape(derv['divergence'])) == 1

    assert 'vorticity' in derv.array_names
    assert np.shape(derv['vorticity'])[0] == mesh.n_points
    assert np.shape(derv['vorticity'])[1] == 3

    assert 'qcriterion' in derv.array_names
    assert np.shape(derv['qcriterion'])[0] == mesh.n_points
    assert len(np.shape(derv['qcriterion'])) == 1

    derv = mesh.compute_derivative(
        scalars='vector',
        gradient='gradienttest',
        divergence='divergencetest',
        vorticity='vorticitytest',
        qcriterion='qcriteriontest',
        progress_bar=True,
    )
    assert 'gradienttest' in derv.array_names
    assert np.shape(derv['gradienttest'])[0] == mesh.n_points
    assert np.shape(derv['gradienttest'])[1] == 9

    assert 'divergencetest' in derv.array_names
    assert np.shape(derv['divergencetest'])[0] == mesh.n_points
    assert len(np.shape(derv['divergencetest'])) == 1

    assert 'vorticitytest' in derv.array_names
    assert np.shape(derv['vorticitytest'])[0] == mesh.n_points
    assert np.shape(derv['vorticitytest'])[1] == 3

    assert 'qcriteriontest' in derv.array_names
    assert np.shape(derv['qcriteriontest'])[0] == mesh.n_points
    assert len(np.shape(derv['qcriteriontest'])) == 1

    grad = mesh.compute_derivative(scalars='Elevation', gradient=True, progress_bar=True)
    assert 'gradient' in grad.array_names
    assert np.shape(grad['gradient'])[0] == mesh.n_points
    assert np.shape(grad['gradient'])[1] == 3

    grad = mesh.compute_derivative(
        scalars='Elevation',
        gradient=True,
        faster=True,
        progress_bar=True,
    )
    assert 'gradient' in grad.array_names
    assert np.shape(grad['gradient'])[0] == mesh.n_points
    assert np.shape(grad['gradient'])[1] == 3

    grad = mesh.compute_derivative(scalars='vector', gradient=True, faster=True, progress_bar=True)
    assert 'gradient' in grad.array_names
    assert np.shape(grad['gradient'])[0] == mesh.n_points
    assert np.shape(grad['gradient'])[1] == 9

    with pytest.raises(ValueError):  # noqa: PT011
        grad = mesh.compute_derivative(scalars='Elevation', gradient=False, progress_bar=True)

    with pytest.raises(TypeError):
        derv = mesh.compute_derivative(object)

    mesh.point_data.clear()
    with pytest.raises(MissingDataError):
        derv = mesh.compute_derivative()


def test_extract_subset():
    volume = examples.load_uniform()
    voi = volume.extract_subset([0, 3, 1, 4, 5, 7], progress_bar=True)
    assert isinstance(voi, pv.ImageData)
    # Test that we fix the confusing issue from extents in
    #   https://gitlab.kitware.com/vtk/vtk/-/issues/17938
    assert voi.origin == voi.bounds[::2]


def test_gaussian_smooth_output_type():
    volume = examples.load_uniform()
    volume_smooth = volume.gaussian_smooth()
    assert isinstance(volume_smooth, pv.ImageData)
    volume_smooth = volume.gaussian_smooth(scalars='Spatial Point Data')
    assert isinstance(volume_smooth, pv.ImageData)


def test_gaussian_smooth_constant_data():
    point_data = np.ones((10, 10, 10))
    volume = pv.ImageData(dimensions=(10, 10, 10))
    volume.point_data['point_data'] = point_data.flatten(order='F')
    volume_smoothed = volume.gaussian_smooth()
    assert np.allclose(volume.point_data['point_data'], volume_smoothed.point_data['point_data'])


def test_gaussian_smooth_outlier():
    point_data = np.ones((10, 10, 10))
    point_data[4, 4, 4] = 100
    volume = pv.ImageData(dimensions=(10, 10, 10))
    volume.point_data['point_data'] = point_data.flatten(order='F')
    volume_smoothed = volume.gaussian_smooth()
    assert volume_smoothed.get_data_range()[1] < volume.get_data_range()[1]


def test_gaussian_smooth_cell_data_specified():
    point_data = np.zeros((10, 10, 10))
    cell_data = np.zeros((9, 9, 9))
    volume = pv.ImageData(dimensions=(10, 10, 10))
    volume.point_data['point_data'] = point_data.flatten(order='F')
    volume.cell_data['cell_data'] = cell_data.flatten(order='F')
    with pytest.raises(ValueError):  # noqa: PT011
        volume.gaussian_smooth(scalars='cell_data')


def test_gaussian_smooth_cell_data_active():
    point_data = np.zeros((10, 10, 10))
    cell_data = np.zeros((9, 9, 9))
    volume = pv.ImageData(dimensions=(10, 10, 10))
    volume.point_data['point_data'] = point_data.flatten(order='F')
    volume.cell_data['cell_data'] = cell_data.flatten(order='F')
    volume.set_active_scalars('cell_data')
    with pytest.raises(ValueError):  # noqa: PT011
        volume.gaussian_smooth()


def test_median_smooth_output_type():
    volume = examples.load_uniform()
    volume_smooth = volume.median_smooth()
    assert isinstance(volume_smooth, pv.ImageData)
    volume_smooth = volume.median_smooth(scalars='Spatial Point Data')
    assert isinstance(volume_smooth, pv.ImageData)


def test_median_smooth_constant_data():
    point_data = np.ones((10, 10, 10))
    volume = pv.ImageData(dimensions=(10, 10, 10))
    volume.point_data['point_data'] = point_data.flatten(order='F')
    volume_smoothed = volume.median_smooth()
    assert np.array_equal(volume.point_data['point_data'], volume_smoothed.point_data['point_data'])


def test_median_smooth_outlier():
    point_data = np.ones((10, 10, 10))
    point_data_outlier = point_data.copy()
    point_data_outlier[4, 4, 4] = 100
    volume = pv.ImageData(dimensions=(10, 10, 10))
    volume.point_data['point_data'] = point_data.flatten(order='F')
    volume_outlier = pv.ImageData(dimensions=(10, 10, 10))
    volume_outlier.point_data['point_data'] = point_data_outlier.flatten(order='F')
    volume_outlier_smoothed = volume_outlier.median_smooth()
    assert np.array_equal(
        volume.point_data['point_data'],
        volume_outlier_smoothed.point_data['point_data'],
    )


def test_image_dilate_erode_output_type():
    point_data = np.zeros((10, 10, 10))
    point_data[4, 4, 4] = 1
    volume = pv.ImageData(dimensions=(10, 10, 10))
    volume.point_data['point_data'] = point_data.flatten(order='F')
    volume_dilate_erode = volume.image_dilate_erode()
    assert isinstance(volume_dilate_erode, pv.ImageData)
    volume_dilate_erode = volume.image_dilate_erode(scalars='point_data')
    assert isinstance(volume_dilate_erode, pv.ImageData)


def test_image_dilate_erode_dilation():
    point_data = np.zeros((10, 10, 10))
    point_data[4, 4, 4] = 1
    point_data_dilated = point_data.copy()
    point_data_dilated[3:6, 3:6, 4] = 1  # "activate" all voxels within diameter 3 around (4,4,4)
    point_data_dilated[3:6, 4, 3:6] = 1
    point_data_dilated[4, 3:6, 3:6] = 1
    volume = pv.ImageData(dimensions=(10, 10, 10))
    volume.point_data['point_data'] = point_data.flatten(order='F')
    volume_dilated = volume.image_dilate_erode()  # default is binary dilation
    assert np.array_equal(
        volume_dilated.point_data['point_data'],
        point_data_dilated.flatten(order='F'),
    )


def test_image_dilate_erode_erosion():
    point_data = np.zeros((10, 10, 10))
    point_data[4, 4, 4] = 1
    point_data_eroded = np.zeros((10, 10, 10))
    volume = pv.ImageData(dimensions=(10, 10, 10))
    volume.point_data['point_data'] = point_data.flatten(order='F')
    volume_eroded = volume.image_dilate_erode(0, 1)  # binary erosion
    assert np.array_equal(
        volume_eroded.point_data['point_data'],
        point_data_eroded.flatten(order='F'),
    )


def test_image_dilate_erode_cell_data_specified():
    point_data = np.zeros((10, 10, 10))
    cell_data = np.zeros((9, 9, 9))
    volume = pv.ImageData(dimensions=(10, 10, 10))
    volume.point_data['point_data'] = point_data.flatten(order='F')
    volume.cell_data['cell_data'] = cell_data.flatten(order='F')
    with pytest.raises(ValueError):  # noqa: PT011
        volume.image_dilate_erode(scalars='cell_data')


def test_image_dilate_erode_cell_data_active():
    point_data = np.zeros((10, 10, 10))
    cell_data = np.zeros((9, 9, 9))
    volume = pv.ImageData(dimensions=(10, 10, 10))
    volume.point_data['point_data'] = point_data.flatten(order='F')
    volume.cell_data['cell_data'] = cell_data.flatten(order='F')
    volume.set_active_scalars('cell_data')
    with pytest.raises(ValueError):  # noqa: PT011
        volume.image_dilate_erode()


def test_image_threshold_output_type():
    threshold = 10  # 'random' value
    volume = examples.load_uniform()
    volume_thresholded = volume.image_threshold(threshold)
    assert isinstance(volume_thresholded, pv.ImageData)
    volume_thresholded = volume.image_threshold(threshold, scalars='Spatial Point Data')
    assert isinstance(volume_thresholded, pv.ImageData)


def test_image_threshold_wrong_threshold_length():
    threshold = (10, 10, 10)  # tuple with too many values
    volume = examples.load_uniform()
    with pytest.raises(ValueError):  # noqa: PT011
        volume.image_threshold(threshold)


def test_image_threshold_wrong_threshold_type():
    threshold = {'min': 0, 'max': 10}  # dict thresh
    volume = examples.load_uniform()
    with pytest.raises(TypeError):
        volume.image_threshold(threshold)


@pytest.mark.parametrize('in_value', [1, None])
@pytest.mark.parametrize('out_value', [0, None])
def test_image_threshold_upper(in_value, out_value):
    threshold = 0  # 'random' value
    array_shape = (3, 3, 3)
    in_value_location = (1, 1, 1)
    point_data = np.ones(array_shape)
    in_value_mask = np.zeros(array_shape, dtype=bool)
    in_value_mask[in_value_location] = True
    point_data[in_value_mask] = 100  # the only 'in' value
    point_data[~in_value_mask] = -100  # out values
    volume = pv.ImageData(dimensions=array_shape)
    volume.point_data['point_data'] = point_data.flatten(order='F')
    point_data_thresholded = point_data.copy()
    if in_value is not None:
        point_data_thresholded[in_value_mask] = in_value
    if out_value is not None:
        point_data_thresholded[~in_value_mask] = out_value
    volume_thresholded = volume.image_threshold(threshold, in_value=in_value, out_value=out_value)
    assert np.array_equal(
        volume_thresholded.point_data['point_data'],
        point_data_thresholded.flatten(order='F'),
    )


@pytest.mark.parametrize('in_value', [1, None])
@pytest.mark.parametrize('out_value', [0, None])
def test_image_threshold_between(in_value, out_value):
    threshold = [-10, 10]  # 'random' values
    array_shape = (3, 3, 3)
    in_value_location = (1, 1, 1)
    low_value_location = (1, 1, 2)
    point_data = np.ones(array_shape)
    in_value_mask = np.zeros(array_shape, dtype=bool)
    in_value_mask[in_value_location] = True
    point_data[in_value_mask] = 0  # the only 'in' value
    point_data[~in_value_mask] = 100  # out values
    point_data[low_value_location] = -100  # add a value below the threshold also
    volume = pv.ImageData(dimensions=array_shape)
    volume.point_data['point_data'] = point_data.flatten(order='F')
    point_data_thresholded = point_data.copy()
    if in_value is not None:
        point_data_thresholded[in_value_mask] = in_value
    if out_value is not None:
        point_data_thresholded[~in_value_mask] = out_value
    volume_thresholded = volume.image_threshold(threshold, in_value=in_value, out_value=out_value)
    assert np.array_equal(
        volume_thresholded.point_data['point_data'],
        point_data_thresholded.flatten(order='F'),
    )


def test_extract_subset_structured():
    structured = examples.load_structured()
    voi = structured.extract_subset([0, 3, 1, 4, 0, 1])
    assert isinstance(voi, pv.StructuredGrid)
    assert voi.dimensions == (4, 4, 1)


@pytest.fixture()
def structured_grids_split_coincident():
    """Two structured grids which are coincident along second axis (axis=1), and
    the grid from which they were extracted."""
    structured = examples.load_structured()
    point_data = (np.ones((80, 80)) * np.arange(0, 80)).ravel(order='F')
    cell_data = (np.ones((79, 79)) * np.arange(0, 79)).T.ravel(order='F')
    structured.point_data['point_data'] = point_data
    structured.cell_data['cell_data'] = cell_data
    voi_1 = structured.extract_subset([0, 80, 0, 40, 0, 1])
    voi_2 = structured.extract_subset([0, 80, 40, 80, 0, 1])
    return voi_1, voi_2, structured


@pytest.fixture()
def structured_grids_split_disconnected():
    """Two structured grids which are disconnected."""
    structured = examples.load_structured()
    point_data = (np.ones((80, 80)) * np.arange(0, 80)).ravel(order='F')
    cell_data = (np.ones((79, 79)) * np.arange(0, 79)).T.ravel(order='F')
    structured.point_data['point_data'] = point_data
    structured.cell_data['cell_data'] = cell_data
    voi_1 = structured.extract_subset([0, 80, 0, 40, 0, 1])
    voi_2 = structured.extract_subset([0, 80, 45, 80, 0, 1])
    return voi_1, voi_2


def test_concatenate_structured(
    structured_grids_split_coincident,
    structured_grids_split_disconnected,
):
    voi_1, voi_2, structured = structured_grids_split_coincident
    joined = voi_1.concatenate(voi_2, axis=1)
    assert structured.points == pytest.approx(joined.points)
    assert structured.volume == pytest.approx(joined.volume)
    assert structured.point_data['point_data'] == pytest.approx(joined.point_data['point_data'])
    assert structured.cell_data['cell_data'] == pytest.approx(joined.cell_data['cell_data'])


def test_concatenate_structured_bad_dimensions(structured_grids_split_coincident):
    voi_1, voi_2, structured = structured_grids_split_coincident

    # test invalid dimensions
    with pytest.raises(ValueError):  # noqa: PT011
        voi_1.concatenate(voi_2, axis=0)

    with pytest.raises(ValueError):  # noqa: PT011
        voi_1.concatenate(voi_2, axis=2)


def test_concatenate_structured_bad_inputs(structured_grids_split_coincident):
    voi_1, voi_2, structured = structured_grids_split_coincident
    with pytest.raises(RuntimeError):
        voi_1.concatenate(voi_2, axis=3)


def test_concatenate_structured_bad_point_data(structured_grids_split_coincident):
    voi_1, voi_2, structured = structured_grids_split_coincident
    voi_1['point_data'] = voi_1['point_data'] * 2.0
    with pytest.raises(RuntimeError):
        voi_1.concatenate(voi_2, axis=1)


def test_concatenate_structured_disconnected(structured_grids_split_disconnected):
    voi_1, voi_2 = structured_grids_split_disconnected
    with pytest.raises(RuntimeError):
        voi_1.concatenate(voi_2, axis=1)


def test_concatenate_structured_different_arrays(structured_grids_split_coincident):
    voi_1, voi_2, structured = structured_grids_split_coincident
    point_data = voi_1.point_data.pop('point_data')
    with pytest.raises(RuntimeError):
        voi_1.concatenate(voi_2, axis=1)

    voi_1.point_data['point_data'] = point_data
    voi_1.cell_data.remove('cell_data')
    with pytest.raises(RuntimeError):
        voi_1.concatenate(voi_2, axis=1)


def test_structured_add_non_grid():
    grid = examples.load_structured()
    merged = grid + examples.load_hexbeam()
    assert isinstance(merged, pv.UnstructuredGrid)


def test_poly_data_strip():
    mesh = examples.load_airplane()
    slc = mesh.slice(normal='z', origin=(0, 0, -10))
    stripped = slc.strip(progress_bar=True)
    assert stripped.n_cells == 1


def test_shrink():
    mesh = pv.Sphere()
    shrunk = mesh.shrink(shrink_factor=0.8, progress_bar=True)
    assert shrunk.n_cells == mesh.n_cells
    assert shrunk.area < mesh.area
    mesh = examples.load_uniform()
    shrunk = mesh.shrink(shrink_factor=0.8, progress_bar=True)
    assert shrunk.n_cells == mesh.n_cells
    assert shrunk.volume < mesh.volume


def test_tessellate():
    points = np.array(
        [
            [0.0, 0.0, 0.0],
            [2.0, 0.0, 0.0],
            [1.0, 2.0, 0.0],
            [1.0, 0.5, 0.0],
            [1.5, 1.5, 0.0],
            [0.5, 1.5, 0.0],
        ],
    )
    cells = np.array([6, 0, 1, 2, 3, 4, 5])
    cell_types = np.array([CellType.QUADRATIC_TRIANGLE])
    ugrid = pv.UnstructuredGrid(cells, cell_types, points)
    tessellated = ugrid.tessellate(progress_bar=True)
    assert tessellated.n_cells > ugrid.n_cells
    assert tessellated.n_points > ugrid.n_points
    assert ugrid.tessellate(max_n_subdivide=6).n_cells > tessellated.n_cells
    assert ugrid.tessellate(merge_points=False).n_points > tessellated.n_points
    pdata = pv.PolyData()
    with pytest.raises(TypeError):
        tessellated = pdata.tessellate(progress_bar=True)


@pytest.mark.parametrize(
    ('num_cell_arrays', 'num_point_data'),
    itertools.product([0, 1, 2], [0, 1, 2]),
)
def test_transform_mesh(datasets, num_cell_arrays, num_point_data):
    # rotate about x-axis by 90 degrees
    for dataset in datasets:
        tf = pv.core.utilities.transformations.axis_angle_rotation((1, 0, 0), 90)

        for i in range(num_cell_arrays):
            dataset.cell_data[f'C{i}'] = np.random.default_rng().random((dataset.n_cells, 3))

        for i in range(num_point_data):
            dataset.point_data[f'P{i}'] = np.random.default_rng().random((dataset.n_points, 3))

        # deactivate any active vectors!
        # even if transform_all_input_vectors is False, vtkTransformfilter will
        # transform active vectors
        dataset.set_active_vectors(None)

        transformed = dataset.transform(tf, transform_all_input_vectors=False, inplace=False)

        assert dataset.points[:, 0] == pytest.approx(transformed.points[:, 0])
        assert dataset.points[:, 2] == pytest.approx(-transformed.points[:, 1])
        assert dataset.points[:, 1] == pytest.approx(transformed.points[:, 2])

        # ensure that none of the vector data is changed
        for name, array in dataset.point_data.items():
            assert transformed.point_data[name] == pytest.approx(array)

        for name, array in dataset.cell_data.items():
            assert transformed.cell_data[name] == pytest.approx(array)

        # verify that the cell connectivity is a deep copy
        if hasattr(dataset, '_connectivity_array'):
            transformed._connectivity_array[0] += 1
            assert not np.array_equal(dataset._connectivity_array, transformed._connectivity_array)
        if hasattr(dataset, 'cell_connectivity'):
            transformed.cell_connectivity[0] += 1
            assert not np.array_equal(dataset.cell_connectivity, transformed.cell_connectivity)


@pytest.mark.parametrize(
    ('num_cell_arrays', 'num_point_data'),
    itertools.product([0, 1, 2], [0, 1, 2]),
)
def test_transform_mesh_and_vectors(datasets, num_cell_arrays, num_point_data):
    for dataset in datasets:
        # rotate about x-axis by 90 degrees
        tf = pv.core.utilities.transformations.axis_angle_rotation((1, 0, 0), 90)

        for i in range(num_cell_arrays):
            dataset.cell_data[f'C{i}'] = np.random.default_rng().random((dataset.n_cells, 3))

        for i in range(num_point_data):
            dataset.point_data[f'P{i}'] = np.random.default_rng().random((dataset.n_points, 3))

        # track original untransformed dataset
        orig_dataset = dataset.copy(deep=True)

        transformed = dataset.transform(tf, transform_all_input_vectors=True, inplace=False)

        # verify that the dataset has not modified
        if num_cell_arrays:
            assert dataset.cell_data == orig_dataset.cell_data
        if num_point_data:
            assert dataset.point_data == orig_dataset.point_data

        assert dataset.points[:, 0] == pytest.approx(transformed.points[:, 0])
        assert dataset.points[:, 2] == pytest.approx(-transformed.points[:, 1])
        assert dataset.points[:, 1] == pytest.approx(transformed.points[:, 2])

        for i in range(num_cell_arrays):
            assert dataset.cell_data[f'C{i}'][:, 0] == pytest.approx(
                transformed.cell_data[f'C{i}'][:, 0],
            )
            assert dataset.cell_data[f'C{i}'][:, 2] == pytest.approx(
                -transformed.cell_data[f'C{i}'][:, 1],
            )
            assert dataset.cell_data[f'C{i}'][:, 1] == pytest.approx(
                transformed.cell_data[f'C{i}'][:, 2],
            )

        for i in range(num_point_data):
            assert dataset.point_data[f'P{i}'][:, 0] == pytest.approx(
                transformed.point_data[f'P{i}'][:, 0],
            )
            assert dataset.point_data[f'P{i}'][:, 2] == pytest.approx(
                -transformed.point_data[f'P{i}'][:, 1],
            )
            assert dataset.point_data[f'P{i}'][:, 1] == pytest.approx(
                transformed.point_data[f'P{i}'][:, 2],
            )


@pytest.mark.parametrize(
    ("num_cell_arrays", "num_point_data"),
    itertools.product([0, 1, 2], [0, 1, 2]),
)
def test_transform_int_vectors_warning(datasets, num_cell_arrays, num_point_data):
    for dataset in datasets:
        tf = pv.core.utilities.transformations.axis_angle_rotation((1, 0, 0), 90)
        dataset.clear_data()
        for i in range(num_cell_arrays):
            dataset.cell_data[f"C{i}"] = np.random.default_rng().integers(
                np.iinfo(int).max,
                size=(dataset.n_cells, 3),
            )
        for i in range(num_point_data):
            dataset.point_data[f"P{i}"] = np.random.default_rng().integers(
                np.iinfo(int).max,
                size=(dataset.n_points, 3),
            )
        if not (num_cell_arrays == 0 and num_point_data == 0):
            with pytest.warns(UserWarning, match="Integer"):
                _ = dataset.transform(tf, transform_all_input_vectors=True, inplace=False)


@pytest.mark.parametrize(
    'dataset',
    [
        examples.load_uniform(),  # ImageData
        examples.load_rectilinear(),  # RectilinearGrid
    ],
)
def test_transform_inplace_bad_types(dataset):
    # assert that transformations of these types throw the correct error
    tf = pv.core.utilities.transformations.axis_angle_rotation(
        (1, 0, 0),
        90,
    )  # rotate about x-axis by 90 degrees
    with pytest.raises(TypeError):
        dataset.transform(tf, inplace=True)


def test_reflect_mesh_about_point(datasets):
    for dataset in datasets:
        x_plane = 500
        reflected = dataset.reflect((1, 0, 0), point=(x_plane, 0, 0), progress_bar=True)
        assert reflected.n_cells == dataset.n_cells
        assert reflected.n_points == dataset.n_points
        assert np.allclose(x_plane - dataset.points[:, 0], reflected.points[:, 0] - x_plane)
        assert np.allclose(dataset.points[:, 1:], reflected.points[:, 1:])


def test_reflect_mesh_with_vectors(datasets):
    for dataset in datasets:
        if hasattr(dataset, 'compute_normals'):
            dataset.compute_normals(inplace=True, progress_bar=True)

        # add vector data to cell and point arrays
        dataset.cell_data['C'] = np.arange(dataset.n_cells)[:, np.newaxis] * np.array(
            [1, 2, 3],
            dtype=float,
        ).reshape((1, 3))
        dataset.point_data['P'] = np.arange(dataset.n_points)[:, np.newaxis] * np.array(
            [1, 2, 3],
            dtype=float,
        ).reshape((1, 3))

        reflected = dataset.reflect(
            (1, 0, 0),
            transform_all_input_vectors=True,
            inplace=False,
            progress_bar=True,
        )

        # assert isinstance(reflected, type(dataset))
        assert reflected.n_cells == dataset.n_cells
        assert reflected.n_points == dataset.n_points
        assert np.allclose(dataset.points[:, 0], -reflected.points[:, 0])
        assert np.allclose(dataset.points[:, 1:], reflected.points[:, 1:])

        # assert normals are reflected
        if hasattr(dataset, 'compute_normals'):
            assert np.allclose(
                dataset.cell_data['Normals'][:, 0],
                -reflected.cell_data['Normals'][:, 0],
            )
            assert np.allclose(
                dataset.cell_data['Normals'][:, 1:],
                reflected.cell_data['Normals'][:, 1:],
            )
            assert np.allclose(
                dataset.point_data['Normals'][:, 0],
                -reflected.point_data['Normals'][:, 0],
            )
            assert np.allclose(
                dataset.point_data['Normals'][:, 1:],
                reflected.point_data['Normals'][:, 1:],
            )

        # assert other vector fields are reflected
        assert np.allclose(dataset.cell_data['C'][:, 0], -reflected.cell_data['C'][:, 0])
        assert np.allclose(dataset.cell_data['C'][:, 1:], reflected.cell_data['C'][:, 1:])
        assert np.allclose(dataset.point_data['P'][:, 0], -reflected.point_data['P'][:, 0])
        assert np.allclose(dataset.point_data['P'][:, 1:], reflected.point_data['P'][:, 1:])


@pytest.mark.parametrize(
    'dataset',
    [
        examples.load_hexbeam(),  # UnstructuredGrid
        examples.load_airplane(),  # PolyData
        examples.load_structured(),  # StructuredGrid
    ],
)
def test_reflect_inplace(dataset):
    orig = dataset.copy()
    dataset.reflect((1, 0, 0), inplace=True, progress_bar=True)
    assert dataset.n_cells == orig.n_cells
    assert dataset.n_points == orig.n_points
    assert np.allclose(dataset.points[:, 0], -orig.points[:, 0])
    assert np.allclose(dataset.points[:, 1:], orig.points[:, 1:])


@pytest.mark.parametrize(
    'dataset',
    [
        examples.load_uniform(),  # ImageData
        examples.load_rectilinear(),  # RectilinearGrid
    ],
)
def test_transform_inplace_bad_types_2(dataset):
    # assert that transformations of these types throw the correct error
    with pytest.raises(TypeError):
        dataset.reflect((1, 0, 0), inplace=True)


def test_extrude_rotate():
    resolution = 4
    line = pv.Line(pointa=(0, 0, 0), pointb=(1, 0, 0))

    with pytest.raises(ValueError):  # noqa: PT011
        line.extrude_rotate(resolution=0, capping=True)

    poly = line.extrude_rotate(resolution=resolution, progress_bar=True, capping=True)
    assert poly.n_cells == line.n_points - 1
    assert poly.n_points == (resolution + 1) * line.n_points

    translation = 10.0
    dradius = 1.0
    poly = line.extrude_rotate(
        translation=translation,
        dradius=dradius,
        progress_bar=True,
        capping=True,
    )
    zmax = poly.bounds[5]
    assert zmax == translation
    xmax = poly.bounds[1]
    assert xmax == line.bounds[1] + dradius

    poly = line.extrude_rotate(angle=90.0, progress_bar=True, capping=True)
    xmin = poly.bounds[0]
    xmax = poly.bounds[1]
    ymin = poly.bounds[2]
    ymax = poly.bounds[3]
    assert xmin == line.bounds[0]
    assert xmax == line.bounds[1]
    assert ymin == line.bounds[0]
    assert ymax == line.bounds[1]

    rotation_axis = (0, 1, 0)
    if not pv.vtk_version_info >= (9, 1, 0):
        with pytest.raises(VTKVersionError):
            poly = line.extrude_rotate(rotation_axis=rotation_axis, capping=True)
    else:
        poly = line.extrude_rotate(
            rotation_axis=rotation_axis,
            resolution=resolution,
            progress_bar=True,
            capping=True,
        )
        assert poly.n_cells == line.n_points - 1
        assert poly.n_points == (resolution + 1) * line.n_points

    with pytest.raises(ValueError):  # noqa: PT011
        line.extrude_rotate(rotation_axis=[1, 2], capping=True)


def test_extrude_rotate_inplace():
    resolution = 4
    poly = pv.Line(pointa=(0, 0, 0), pointb=(1, 0, 0))
    old_line = poly.copy()
    poly.extrude_rotate(resolution=resolution, inplace=True, progress_bar=True, capping=True)
    assert poly.n_cells == old_line.n_points - 1
    assert poly.n_points == (resolution + 1) * old_line.n_points


def test_extrude_trim():
    direction = (0, 0, 1)
    mesh = pv.Plane(
        center=(0, 0, 0),
        direction=direction,
        i_size=1,
        j_size=1,
        i_resolution=10,
        j_resolution=10,
    )
    trim_surface = pv.Plane(
        center=(0, 0, 1),
        direction=direction,
        i_size=2,
        j_size=2,
        i_resolution=20,
        j_resolution=20,
    )
    poly = mesh.extrude_trim(direction, trim_surface)
    assert np.isclose(poly.volume, 1.0)


@pytest.mark.parametrize('extrusion', ["boundary_edges", "all_edges"])
@pytest.mark.parametrize(
    'capping',
    ["intersection", "minimum_distance", "maximum_distance", "average_distance"],
)
def test_extrude_trim_strategy(extrusion, capping):
    direction = (0, 0, 1)
    mesh = pv.Plane(
        center=(0, 0, 0),
        direction=direction,
        i_size=1,
        j_size=1,
        i_resolution=10,
        j_resolution=10,
    )
    trim_surface = pv.Plane(
        center=(0, 0, 1),
        direction=direction,
        i_size=2,
        j_size=2,
        i_resolution=20,
        j_resolution=20,
    )
    poly = mesh.extrude_trim(direction, trim_surface, extrusion=extrusion, capping=capping)
    assert isinstance(poly, pv.PolyData)
    assert poly.n_cells
    assert poly.n_points


def test_extrude_trim_catch():
    direction = (0, 0, 1)
    mesh = pv.Plane()
    trim_surface = pv.Plane()
    with pytest.raises(ValueError):  # noqa: PT011
        _ = mesh.extrude_trim(direction, trim_surface, extrusion="Invalid strategy")
    with pytest.raises(TypeError, match='Invalid type'):
        _ = mesh.extrude_trim(direction, trim_surface, extrusion=0)
    with pytest.raises(ValueError):  # noqa: PT011
        _ = mesh.extrude_trim(direction, trim_surface, capping="Invalid strategy")
    with pytest.raises(TypeError, match='Invalid type'):
        _ = mesh.extrude_trim(direction, trim_surface, capping=0)
    with pytest.raises(TypeError):
        _ = mesh.extrude_trim('foobar', trim_surface)
    with pytest.raises(TypeError):
        _ = mesh.extrude_trim([1, 2], trim_surface)


def test_extrude_trim_inplace():
    direction = (0, 0, 1)
    mesh = pv.Plane(
        center=(0, 0, 0),
        direction=direction,
        i_size=1,
        j_size=1,
        i_resolution=10,
        j_resolution=10,
    )
    trim_surface = pv.Plane(
        center=(0, 0, 1),
        direction=direction,
        i_size=2,
        j_size=2,
        i_resolution=20,
        j_resolution=20,
    )
    mesh.extrude_trim(direction, trim_surface, inplace=True, progress_bar=True)
    assert np.isclose(mesh.volume, 1.0)


@pytest.mark.parametrize('inplace', [True, False])
def test_subdivide_adaptive(sphere, inplace):
    orig_n_faces = sphere.n_faces_strict
    sub = sphere.subdivide_adaptive(0.01, 0.001, 100000, 2, inplace=inplace, progress_bar=True)
    assert sub.n_faces_strict > orig_n_faces
    if inplace:
        assert sphere.n_faces_strict == sub.n_faces_strict


def test_invalid_subdivide_adaptive(cube):
    # check non-triangulated
    with pytest.raises(NotAllTrianglesError):
        cube.subdivide_adaptive()


def test_collision(sphere):
    moved_sphere = sphere.translate((0.5, 0, 0), inplace=False)
    output, n_collision = sphere.collision(moved_sphere)
    assert isinstance(output, pv.PolyData)
    assert n_collision > 40
    assert 'ContactCells' in output.field_data

    # test no collision
    moved_sphere.translate((1000, 0, 0), inplace=True)
    _, n_collision = sphere.collision(moved_sphere)
    assert not n_collision


def test_collision_solid_non_triangle(hexbeam):
    # test non-triangular mesh with a unstructured grid
    cube = pv.Cube()
    output, n_collision = cube.collision(hexbeam)
    assert isinstance(output, pv.PolyData)
    assert n_collision > 40
    assert 'ContactCells' in output.field_data
    assert output.is_all_triangles


def test_reconstruct_surface_poly(sphere):
    pc = pv.wrap(sphere.points)
    surf = pc.reconstruct_surface(nbr_sz=10, sample_spacing=50)
    assert surf.is_all_triangles


def test_is_manifold(sphere, plane):
    assert sphere.is_manifold
    assert not plane.is_manifold


def test_reconstruct_surface_unstructured():
    mesh = examples.load_hexbeam().reconstruct_surface()
    assert isinstance(mesh, pv.PolyData)
    assert mesh.n_points


def test_integrate_data_datasets(datasets):
    """Test multiple dataset types."""
    for dataset in datasets:
        integrated = dataset.integrate_data()
        if "Area" in integrated.array_names:
            assert integrated["Area"] > 0
        elif "Volume" in integrated.array_names:
            assert integrated["Volume"] > 0
        else:
            raise ValueError("Unexpected integration")


def test_integrate_data():
    """Test specific case."""
    # sphere with radius = 0.5, area = pi
    # increase resolution to increase precision
    sphere = pv.Sphere(theta_resolution=100, phi_resolution=100)
    sphere.cell_data["cdata"] = 2 * np.ones(sphere.n_cells)
    sphere.point_data["pdata"] = 3 * np.ones(sphere.n_points)

    integrated = sphere.integrate_data()
    assert np.isclose(integrated["Area"], np.pi, rtol=1e-3)
    assert np.isclose(integrated["cdata"], 2 * np.pi, rtol=1e-3)
    assert np.isclose(integrated["pdata"], 3 * np.pi, rtol=1e-3)


def test_align():
    # Create a simple mesh
    source = pv.Cylinder(resolution=30).triangulate().subdivide(1)
    transformed = source.rotate_y(20).rotate_z(25).translate([-0.75, -0.5, 0.5])

    # Perform ICP registration
    aligned = transformed.align(source)

    _, matrix = transformed.align(source, return_matrix=True)
    assert isinstance(matrix, np.ndarray)

    # Check if the number of points in the aligned mesh is the same as the original mesh
    assert source.n_points == aligned.n_points

    _, closest_points = aligned.find_closest_cell(source.points, return_closest_point=True)
    dist = np.linalg.norm(source.points - closest_points, axis=1)
    assert np.abs(dist).mean() < 1e-3


def test_subdivide_tetra(tetbeam):
    grid = tetbeam.subdivide_tetra()
    assert grid.n_cells == tetbeam.n_cells * 12


def test_extract_cells_by_type(tetbeam, hexbeam):
    combined = tetbeam + hexbeam

    hex_cells = combined.extract_cells_by_type([pv.CellType.HEXAHEDRON, pv.CellType.BEZIER_PYRAMID])
    assert np.all(hex_cells.celltypes == pv.CellType.HEXAHEDRON)

    tet_cells = combined.extract_cells_by_type(pv.CellType.TETRA)
    assert np.all(tet_cells.celltypes == pv.CellType.TETRA)

    should_be_empty = combined.extract_cells_by_type(pv.CellType.BEZIER_CURVE)
    assert should_be_empty.n_cells == 0

    with pytest.raises(TypeError, match='Invalid type'):
        combined.extract_cells_by_type(1.0)


def test_merge_points():
    cells = [2, 0, 1]
    celltypes = [pv.CellType.LINE]
    points = np.array([[0.0, 0.0, 0.0], [0.5, 0.0, 0.0]])
    pdata = pv.UnstructuredGrid(cells, celltypes, points)
    assert (
        pdata.merge(pdata, main_has_priority=True, merge_points=True, tolerance=1.0).n_points == 1
    )
    assert (
        pdata.merge(pdata, main_has_priority=True, merge_points=True, tolerance=0.1).n_points == 2
    )


@pytest.fixture()
def labeled_image():
    image = pv.ImageData(dimensions=(2, 2, 2))
    image['labels'] = [0, 3, 3, 3, 3, 0, 2, 2]
    return image


def test_sort_labels(labeled_image):
    sorted_ = labeled_image.sort_labels()
    assert np.array_equal(sorted_['packed_labels'], [2, 0, 0, 0, 0, 2, 1, 1])

    # test no data
    with pytest.raises(ValueError):  # noqa: PT011
        pv.ImageData(dimensions=(2, 2, 2)).sort_labels()

    # test single label
    labeled_image['labels'] = [0, 0, 0, 0, 0, 0, 0, 0]
    sorted_ = labeled_image.sort_labels(scalars='labels')
    assert np.array_equal(sorted_['packed_labels'], [0, 0, 0, 0, 0, 0, 0, 0])


def test_pack_labels(labeled_image):
    labeled_image["misc"] = [0, 0, 0, 0, 0, 0, 0, 0]
    packed = labeled_image.pack_labels(progress_bar=True)
    assert np.array_equal(packed['packed_labels'], [0, 2, 2, 2, 2, 0, 1, 1])
    assert 'labels' in packed.array_names
    assert 'packed_labels' in packed.array_names


def test_pack_labels_inplace(uniform):
    assert uniform.pack_labels() is not uniform  # default False
    assert uniform.pack_labels(inplace=False) is not uniform
    assert uniform.pack_labels(inplace=True) is uniform


def test_pack_labels_output_scalars(labeled_image):
    packed = labeled_image.pack_labels(output_scalars='foo')
    assert np.array_equal(packed['foo'], [0, 2, 2, 2, 2, 0, 1, 1])
    assert 'labels' in packed.array_names
    assert packed.active_scalars_name == 'foo'

    with pytest.raises(TypeError):
        labeled_image.pack_labels(output_scalars=1)


def test_pack_labels_preference(uniform):
    uniform.rename_array('Spatial Point Data', 'labels_in')
    uniform.rename_array('Spatial Cell Data', 'labels_in')

    mesh = uniform.copy()
    packed = mesh.pack_labels(preference='point')
    expected_shape = mesh.point_data['labels_in'].shape
    actual_shape = packed.point_data['packed_labels'].shape
    assert np.array_equal(actual_shape, expected_shape)

    mesh = uniform.copy()
    packed = mesh.pack_labels(preference='cell')
    expected_shape = mesh.cell_data['labels_in'].shape
    actual_shape = packed.cell_data['packed_labels'].shape
    assert np.array_equal(actual_shape, expected_shape)

    # test point preference without point data
    mesh = uniform.copy()
    mesh.point_data.remove('labels_in')
    packed = mesh.pack_labels(preference='point')
    expected_shape = mesh.cell_data['labels_in'].shape
    actual_shape = packed.cell_data['packed_labels'].shape
    assert np.array_equal(actual_shape, expected_shape)<|MERGE_RESOLUTION|>--- conflicted
+++ resolved
@@ -2611,18 +2611,8 @@
     single_mesh = extracted.combine() if split else extracted
     actual_points = single_mesh.points
     actual_colors = single_mesh['colors']
-<<<<<<< HEAD
-
-    if invert:
-        assert np.array_equal(actual_points, expected_invert)
-        assert np.array_equal(actual_colors, expected_invert)
-    else:
-        assert np.array_equal(actual_points, expected)
-        assert np.array_equal(actual_colors, expected)
-=======
     assert np.array_equal(actual_points, expected_invert if invert else expected)
     assert np.array_equal(actual_colors, expected_invert if invert else expected)
->>>>>>> 59822ee1
 
 
 @pytest.mark.parametrize(
