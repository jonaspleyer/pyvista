--- conflicted
+++ resolved
@@ -943,9 +943,9 @@
 
         """
         warnings.warn(
-            "This filter produces unexpected results and is deprecated. Use `contour_labels` instead."
-            "\nRefer to the documentation for `contour_labeled` for details on how to transition to the new filter."
-            "\nSee https://github.com/pyvista/pyvista/issues/5981 for details.",
+            'This filter produces unexpected results and is deprecated. Use `contour_labels` instead.'
+            '\nRefer to the documentation for `contour_labeled` for details on how to transition to the new filter.'
+            '\nSee https://github.com/pyvista/pyvista/issues/5981 for details.',
             PyVistaDeprecationWarning,
         )
 
@@ -1007,7 +1007,6 @@
         _vtk.vtkLogger.SetStderrVerbosity(verbosity)
         return cast(pyvista.PolyData, wrap(alg.GetOutput()))
 
-<<<<<<< HEAD
     # def split_contours(self):
     #     ...
     # """
@@ -1444,7 +1443,7 @@
             boundary_types := ['all', 'internal', 'external']
         ):
             raise ValueError(
-                f"Boundary type must be one of {boundary_types}. Got {output_boundary_type} instead.",
+                f'Boundary type must be one of {boundary_types}. Got {output_boundary_type} instead.',
             )
 
         background_value = 0
@@ -1517,8 +1516,6 @@
 
         return output
 
-    def points_to_cells(self, scalars: str | None = None, *, copy: bool = True):
-=======
     def points_to_cells(
         self,
         scalars: str | None = None,
@@ -1527,7 +1524,6 @@
         | Literal[0, 1, 2, 3, '0D', '1D', '2D', '3D', 'preserve'] = 'preserve',
         copy: bool = True,
     ):
->>>>>>> fa510447
         """Re-mesh image data from a point-based to a cell-based representation.
 
         This filter changes how image data is represented. Data represented as points
