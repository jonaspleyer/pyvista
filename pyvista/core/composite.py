--- conflicted
+++ resolved
@@ -1746,14 +1746,12 @@
 
         See Also
         --------
+        as_unstructured_grid_blocks
+            Convert all blocks to :class:`~pyvista.UnstructuredGrid`.
         is_all_polydata
-<<<<<<< HEAD
-        as_unstructured_grid_blocks
-=======
             Check if all blocks are :class:`~pyvista.PolyData`.
         :meth:`~pyvista.CompositeFilters.extract_geometry`
             Convert this :class:`~pyvista.MultiBlock` to :class:`~pyvista.PolyData`.
->>>>>>> 183a9865
 
         Notes
         -----
