"""PyVista Scalar bar module."""
import weakref

import numpy as np

import pyvista
from pyvista import MAX_N_COLOR_BARS

from . import _vtk
from .colors import Color
from .tools import parse_font_family


class ScalarBars:
    """Plotter Scalar Bars.

    Parameters
    ----------
    plotter : pyvista.Plotter
        Plotter that the scalar bars are associated with.

    """

    def __init__(self, plotter):
        """Initialize ScalarBars."""
        self._plotter = weakref.proxy(plotter)
        self._scalar_bar_ranges = {}
        self._scalar_bar_mappers = {}
        self._scalar_bar_actors = {}
        self._scalar_bar_widgets = {}

    def clear(self):
        """Remove all scalar bars and resets all scalar bar properties."""
        self._scalar_bar_ranges = {}
        self._scalar_bar_mappers = {}
        self._scalar_bar_actors = {}
        self._scalar_bar_widgets = {}

    def __repr__(self):
        """Nice representation of this class."""
        lines = []
        lines.append('Scalar Bar Title     Interactive')
        for title in self._scalar_bar_actors:
            interactive = title in self._scalar_bar_widgets
            title = f'"{title}"'
            lines.append(f'{title:20} {str(interactive):5}')
        return '\n'.join(lines)

    def _remove_mapper_from_plotter(
        self, actor, reset_camera=False, render=False
    ):  # numpydoc ignore=PR01,RT01
        """Remove an actor's mapper from the given plotter's _scalar_bar_mappers.

        This ensures that when actors are removed, their corresponding
        scalar bars are removed.

        """
        try:
            mapper = actor.GetMapper()
        except AttributeError:
            return

        # NOTE: keys to list to prevent iterator changing during loop
        for name in list(self._scalar_bar_mappers):
            try:
                self._scalar_bar_mappers[name].remove(mapper)
            except ValueError:
                pass

            if not self._scalar_bar_mappers[name]:
                slot = self._plotter._scalar_bar_slot_lookup.pop(name, None)
                if slot is not None:
                    self._scalar_bar_mappers.pop(name)
                    self._scalar_bar_ranges.pop(name)
                    self._plotter.remove_actor(
                        self._scalar_bar_actors.pop(name), reset_camera=reset_camera, render=render
                    )
                    self._plotter._scalar_bar_slots.add(slot)
            return

    def remove_scalar_bar(self, title=None, render=True):
        """Remove a scalar bar.

        Parameters
        ----------
        title : str, optional
            Title of the scalar bar to remove.  Required if there is
            more than one scalar bar.

        render : bool, default: True
            Render upon scalar bar removal.  Set this to ``False`` to
            stop the render window from rendering when a scalar bar
            is removed.

        Examples
        --------
        Remove a scalar bar from a plotter.

        >>> import pyvista as pv
        >>> mesh = pv.Sphere()
        >>> mesh['data'] = mesh.points[:, 2]
        >>> pl = pv.Plotter()
        >>> _ = pl.add_mesh(mesh, cmap='coolwarm')
        >>> pl.remove_scalar_bar()
        >>> pl.show()

        """
        if title is None:
            if len(self) > 1:
                titles = ', '.join(f'"{key}"' for key in self._scalar_bar_actors)
                raise ValueError(
                    'Multiple scalar bars found.  Pick title of the'
                    f'scalar bar from one of the following:\n{titles}'
                )
            else:
                title = list(self._scalar_bar_actors.keys())[0]

        actor = self._scalar_bar_actors.pop(title)
        self._plotter.remove_actor(actor, render=render)
        self._scalar_bar_ranges.pop(title)
        self._scalar_bar_mappers.pop(title)

        # add back in the scalar bar slot
        slot = self._plotter._scalar_bar_slot_lookup.pop(title, None)
        if slot is not None:
            self._plotter._scalar_bar_slots.add(slot)

        widget = self._scalar_bar_widgets.pop(title, None)
        if widget is not None:
            widget.SetEnabled(0)

    def __len__(self):
        """Return the number of scalar bar actors."""
        return len(self._scalar_bar_actors)

    def __getitem__(self, index):
        """Return a scalar bar actor."""
        return self._scalar_bar_actors[index]

    def keys(self):
        """Scalar bar keys."""
        return self._scalar_bar_actors.keys()

    def values(self):
        """Scalar bar values."""
        return self._scalar_bar_actors.values()

    def items(self):
        """Scalar bar items."""
        return self._scalar_bar_actors.items()

    def __contains__(self, key):
        """Check if a title is a valid actors."""
        return key in self._scalar_bar_actors

    def add_scalar_bar(
        self,
        title='',
        mapper=None,
        n_labels=5,
        italic=False,
        bold=False,
        title_font_size=None,
        label_font_size=None,
        color=None,
        font_family=None,
        shadow=False,
        width=None,
        height=None,
        position_x=None,
        position_y=None,
        vertical=None,
        interactive=None,
        fmt=None,
        use_opacity=True,
        outline=False,
        nan_annotation=False,
        below_label=None,
        above_label=None,
        background_color=None,
        n_colors=None,
        fill=False,
        render=False,
        theme=None,
        unconstrained_font_size=False,
    ):
        """Create scalar bar using the ranges as set by the last input mesh.

        Parameters
        ----------
        title : str, default: ""
            Title of the scalar bar.  Default is rendered as an empty title.

        mapper : vtkMapper, optional
            Mapper used for the scalar bar.  Defaults to the last
            mapper created by the plotter.

        n_labels : int, default: 5
            Number of labels to use for the scalar bar.

        italic : bool, default: False
            Italicises title and bar labels.

        bold : bool, default: False
            Bolds title and bar labels.

        title_font_size : float, optional
            Sets the size of the title font.  Defaults to ``None`` and is sized
            according to :attr:`pyvista.plotting.themes.Theme.font`.

        label_font_size : float, optional
            Sets the size of the title font.  Defaults to ``None`` and is sized
            according to :attr:`pyvista.plotting.themes.Theme.font`.

        color : ColorLike, optional
            Either a string, rgb list, or hex color string.  Default
            set by :attr:`pyvista.plotting.themes.Theme.font`.  Can be
            in one of the following formats:

            * ``color='white'``
            * ``color='w'``
            * ``color=[1.0, 1.0, 1.0]``
            * ``color='#FFFFFF'``

        font_family : {'courier', 'times', 'arial'}
            Font family.  Default is set by
            :attr:`pyvista.plotting.themes.Theme.font`.

        shadow : bool, default: False
            Adds a black shadow to the text.

        width : float, optional
            The percentage (0 to 1) width of the window for the colorbar.
            Default set by
            :attr:`pyvista.plotting.themes.Theme.colorbar_vertical` or
            :attr:`pyvista.plotting.themes.Theme.colorbar_horizontal`
            depending on the value of ``vertical``.

        height : float, optional
            The percentage (0 to 1) height of the window for the
            colorbar.  Default set by
            :attr:`pyvista.plotting.themes.Theme.colorbar_vertical` or
            :attr:`pyvista.plotting.themes.Theme.colorbar_horizontal`
            depending on the value of ``vertical``.

        position_x : float, optional
            The percentage (0 to 1) along the windows's horizontal
            direction to place the bottom left corner of the colorbar.
            Default set by
            :attr:`pyvista.plotting.themes.Theme.colorbar_vertical` or
            :attr:`pyvista.plotting.themes.Theme.colorbar_horizontal`
            depending on the value of ``vertical``.

        position_y : float, optional
            The percentage (0 to 1) along the windows's vertical
            direction to place the bottom left corner of the colorbar.
            Default set by
            :attr:`pyvista.plotting.themes.Theme.colorbar_vertical` or
            :attr:`pyvista.plotting.themes.Theme.colorbar_horizontal`
            depending on the value of ``vertical``.

        vertical : bool, optional
            Use vertical or horizontal scalar bar.  Default set by
            :attr:`pyvista.plotting.themes.Theme.colorbar_orientation`.

        interactive : bool, optional
            Use a widget to control the size and location of the scalar bar.
            Default set by :attr:`pyvista.plotting.themes.Theme.interactive`.

        fmt : str, optional
            ``printf`` format for labels.
            Default set by :attr:`pyvista.plotting.themes.Theme.font`.

        use_opacity : bool, default: True
            Optionally display the opacity mapping on the scalar bar.

        outline : bool, default: False
            Optionally outline the scalar bar to make opacity mappings more
            obvious.

        nan_annotation : bool, default: False
            Annotate the NaN color.

        below_label : str, optional
            String annotation for values below the scalars range.

        above_label : str, optional
            String annotation for values above the scalars range.

        background_color : ColorLike, optional
            The color used for the background in RGB format.

        n_colors : int, optional
            The maximum number of color displayed in the scalar bar.

        fill : bool, default: False
            Draw a filled box behind the scalar bar with the
            ``background_color``.

        render : bool, default: False
            Force a render when True.

        theme : pyvista.plotting.themes.Theme, optional
            Plot-specific theme.  By default, calling from the
            ``Plotter``, will use the plotter theme.  Setting to
            ``None`` will use the global theme.

        unconstrained_font_size : bool, default: False
            Whether the font size of title and labels is unconstrained.
            When it is constrained, the size of the scalar bar will constrain the font size.
            When it is not, the size of the font will always be respected.
<<<<<<< HEAD
            Using custom labels will force this mode to be on.
=======
            Using custom labels will force this to be ``True``.
>>>>>>> 8e5bba6f

            .. versionadded:: 0.44.0

        Returns
        -------
        vtk.vtkScalarBarActor
            Scalar bar actor.

        Notes
        -----
        Setting ``title_font_size``, or ``label_font_size`` disables
        automatic font sizing for both the title and label.

        Examples
        --------
        Add a custom interactive scalar bar that is horizontal, has an
        outline, and has a custom formatting.

        >>> import pyvista as pv
        >>> sphere = pv.Sphere()
        >>> sphere['Data'] = sphere.points[:, 2]
        >>> plotter = pv.Plotter()
        >>> _ = plotter.add_mesh(sphere, show_scalar_bar=False)
        >>> _ = plotter.add_scalar_bar(
        ...     'Data',
        ...     interactive=True,
        ...     vertical=False,
        ...     title_font_size=35,
        ...     label_font_size=30,
        ...     outline=True,
        ...     fmt='%10.5f',
        ... )
        >>> plotter.show()

        """
        if mapper is None:
            raise ValueError('Mapper cannot be ``None`` when creating a scalar bar')

        if theme is None:
            theme = pyvista.global_theme

        if interactive is None:
            interactive = theme.interactive
        if font_family is None:
            font_family = theme.font.family
        if label_font_size is None:
            label_font_size = theme.font.label_size
        if title_font_size is None:
            title_font_size = theme.font.title_size
        if fmt is None:
            fmt = theme.font.fmt
        if vertical is None:
            if theme.colorbar_orientation.lower() == 'vertical':
                vertical = True

        # Automatically choose size if not specified
        if width is None:
            if vertical:
                width = theme.colorbar_vertical.width
            else:
                width = theme.colorbar_horizontal.width
        if height is None:
            if vertical:
                height = theme.colorbar_vertical.height
            else:
                height = theme.colorbar_horizontal.height

        # Check that this data hasn't already been plotted
        if title in list(self._scalar_bar_ranges.keys()):
            clim = list(self._scalar_bar_ranges[title])
            newrng = mapper.scalar_range
            oldmappers = self._scalar_bar_mappers[title]
            # get max for range and reset everything
            if newrng[0] < clim[0]:
                clim[0] = newrng[0]
            if newrng[1] > clim[1]:
                clim[1] = newrng[1]
            for mh in oldmappers:
                mh.scalar_range = clim[0], clim[1]
            mapper.scalar_range = clim[0], clim[1]
            self._scalar_bar_mappers[title].append(mapper)
            self._scalar_bar_ranges[title] = clim
            self._scalar_bar_actors[title].SetLookupTable(mapper.lookup_table)
            # Color bar already present and ready to be used so returning
            return

        # Automatically choose location if not specified
        if position_x is None or position_y is None:
            if not self._plotter._scalar_bar_slots:
                raise RuntimeError(f'Maximum number of color bars ({MAX_N_COLOR_BARS}) reached.')

            slot = min(self._plotter._scalar_bar_slots)
            self._plotter._scalar_bar_slots.remove(slot)
            self._plotter._scalar_bar_slot_lookup[title] = slot

            if position_x is None:
                if vertical:
                    position_x = theme.colorbar_vertical.position_x
                    position_x -= slot * (width + 0.2 * width)
                else:
                    position_x = theme.colorbar_horizontal.position_x

            if position_y is None:
                if vertical:
                    position_y = theme.colorbar_vertical.position_y
                else:
                    position_y = theme.colorbar_horizontal.position_y
                    position_y += slot * height

        # parse color
        color = Color(color, default_color=theme.font.color)

        # Create scalar bar
        scalar_bar = _vtk.vtkScalarBarActor()
        # self._scalar_bars.append(scalar_bar)

        if background_color is not None:
            background_color = np.array(Color(background_color).int_rgba)
            scalar_bar.GetBackgroundProperty().SetColor(background_color[0:3])

            if fill:
                scalar_bar.DrawBackgroundOn()

            lut = pyvista.LookupTable()
            lut.DeepCopy(mapper.lookup_table)
            ctable = _vtk.vtk_to_numpy(lut.GetTable())
            alphas = ctable[:, -1][:, np.newaxis] / 255.0
            use_table = ctable.copy()
            use_table[:, -1] = 255.0
            ctable = (use_table * alphas) + background_color * (1 - alphas)
            lut.SetTable(_vtk.numpy_to_vtk(ctable, array_type=_vtk.VTK_UNSIGNED_CHAR))
        else:
            lut = mapper.lookup_table

        scalar_bar.SetLookupTable(lut)
        if n_colors is None:
            # ensure the number of colors in the scalarbar's lookup table is at
            # least the number in the mapper
            n_colors = mapper.lookup_table.n_values

        scalar_bar.SetMaximumNumberOfColors(n_colors)

        if n_labels < 1:
            scalar_bar.SetDrawTickLabels(False)
        else:
            scalar_bar.SetDrawTickLabels(True)
            scalar_bar.SetNumberOfLabels(n_labels)

        if nan_annotation:
            scalar_bar.DrawNanAnnotationOn()

        if above_label is not None:
            scalar_bar.DrawAboveRangeSwatchOn()
            scalar_bar.SetAboveRangeAnnotation(above_label)
        elif lut.above_range_color:
            scalar_bar.DrawAboveRangeSwatchOn()
            scalar_bar.SetAboveRangeAnnotation('above')
        if below_label is not None:
            scalar_bar.DrawBelowRangeSwatchOn()
            scalar_bar.SetBelowRangeAnnotation(below_label)
        elif lut.below_range_color:
            scalar_bar.DrawBelowRangeSwatchOn()
            scalar_bar.SetBelowRangeAnnotation('below')

        # edit the size of the colorbar
        scalar_bar.SetHeight(height)
        scalar_bar.SetWidth(width)
        scalar_bar.SetPosition(position_x, position_y)

        if fmt is not None:
            scalar_bar.SetLabelFormat(fmt)

        if vertical:
            scalar_bar.SetOrientationToVertical()
        else:
            scalar_bar.SetOrientationToHorizontal()

        if label_font_size is not None or title_font_size is not None:
            scalar_bar.SetUnconstrainedFontSize(True)
            scalar_bar.SetAnnotationTextScaling(False)
        else:
            scalar_bar.SetAnnotationTextScaling(True)

        label_text = scalar_bar.GetLabelTextProperty()
        anno_text = scalar_bar.GetAnnotationTextProperty()
        label_text.SetColor(color.float_rgb)
        anno_text.SetColor(color.float_rgb)
        label_text.SetShadow(shadow)
        anno_text.SetShadow(shadow)

        # Set font
        label_text.SetFontFamily(parse_font_family(font_family))
        anno_text.SetFontFamily(parse_font_family(font_family))
        label_text.SetItalic(italic)
        anno_text.SetItalic(italic)
        label_text.SetBold(bold)
        anno_text.SetBold(bold)
        if label_font_size:
            label_text.SetFontSize(label_font_size)
            anno_text.SetFontSize(label_font_size)

        # Set properties
        self._scalar_bar_ranges[title] = mapper.scalar_range
        self._scalar_bar_mappers[title] = [mapper]

        scalar_bar.SetTitle(title)
        title_text = scalar_bar.GetTitleTextProperty()

        title_text.SetJustificationToCentered()

        title_text.SetItalic(italic)
        title_text.SetBold(bold)
        title_text.SetShadow(shadow)
        if title_font_size:
            title_text.SetFontSize(title_font_size)

        # Set font
        title_text.SetFontFamily(parse_font_family(font_family))

        # set color
        title_text.SetColor(color.float_rgb)

        self._scalar_bar_actors[title] = scalar_bar
        if interactive:
            scalar_widget = _vtk.vtkScalarBarWidget()
            scalar_widget.SetScalarBarActor(scalar_bar)
            scalar_widget.SetInteractor(self._plotter.iren.interactor)
            scalar_widget.SetEnabled(1)
            rep = scalar_widget.GetRepresentation()

            scalar_widget.On()
            if vertical is True or vertical is None:
                rep.SetOrientation(1)  # 0 = Horizontal, 1 = Vertical
            else:
                # y position determined empirically
                y = -position_y / 2 - height - scalar_bar.GetPosition()[1]
                rep.GetPositionCoordinate().SetValue(width, y)
                rep.GetPosition2Coordinate().SetValue(height, width)
                rep.SetOrientation(0)  # 0 = Horizontal, 1 = Vertical
            self._scalar_bar_widgets[title] = scalar_widget

        if use_opacity:
            scalar_bar.SetUseOpacity(True)

        if outline:
            scalar_bar.SetDrawFrame(True)
            frame_prop = scalar_bar.GetFrameProperty()
            frame_prop.SetColor(color.float_rgb)
        else:
            scalar_bar.SetDrawFrame(False)

        if unconstrained_font_size:
            scalar_bar.SetUnconstrainedFontSize(True)

        # finally, add to the actor and return the scalar bar
        self._plotter.add_actor(scalar_bar, reset_camera=False, pickable=False, render=render)

        return scalar_bar<|MERGE_RESOLUTION|>--- conflicted
+++ resolved
@@ -309,15 +309,11 @@
             Whether the font size of title and labels is unconstrained.
             When it is constrained, the size of the scalar bar will constrain the font size.
             When it is not, the size of the font will always be respected.
-<<<<<<< HEAD
-            Using custom labels will force this mode to be on.
-=======
             Using custom labels will force this to be ``True``.
->>>>>>> 8e5bba6f
 
             .. versionadded:: 0.44.0
 
-        Returns
+        Return
         -------
         vtk.vtkScalarBarActor
             Scalar bar actor.
